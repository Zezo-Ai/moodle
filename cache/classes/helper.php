--- conflicted
+++ resolved
@@ -551,11 +551,7 @@
      * @param config|null $config
      * @return bool
      */
-<<<<<<< HEAD
-    public static function purge_store($storename, ?cache_config $config = null) {
-=======
     public static function purge_store($storename, ?config $config = null) {
->>>>>>> aa298d57
         if ($config === null) {
             $config = config::instance();
         }
@@ -857,12 +853,7 @@
      * @param array|null $stores An array of stores to get warnings for, or null for all.
      * @return string[]
      */
-<<<<<<< HEAD
     public static function warnings(?array $stores = null) {
-        global $CFG;
-=======
-    public static function warnings(array $stores = null) {
->>>>>>> aa298d57
         if ($stores === null) {
             $stores = administration_helper::get_store_instance_summaries();
         }
