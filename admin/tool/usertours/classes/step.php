--- conflicted
+++ resolved
@@ -93,11 +93,11 @@
     protected $dirty = false;
 
     /**
-<<<<<<< HEAD
      * @var string Regex to check any matching lang string.
      */
     protected const LANG_STRING_REGEX = '|^([a-zA-Z][a-zA-Z0-9\.:/_-]*),([a-zA-Z][a-zA-Z0-9\.:/_-]*)$|';
-=======
+
+    /**
      * @var bool $isimporting Whether the step is being imported or not.
      */
     protected $isimporting;
@@ -106,7 +106,6 @@
      * @var stdClass[] $files The list of attached files for this step.
      */
     protected $files = [];
->>>>>>> 46b5fa02
 
     /**
      * Fetch the step instance.
