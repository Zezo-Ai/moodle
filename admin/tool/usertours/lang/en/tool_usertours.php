<?php
// This file is part of Moodle - http://moodle.org/
//
// Moodle is free software: you can redistribute it and/or modify
// it under the terms of the GNU General Public License as published by
// the Free Software Foundation, either version 3 of the License, or
// (at your option) any later version.
//
// Moodle is distributed in the hope that it will be useful,
// but WITHOUT ANY WARRANTY; without even the implied warranty of
// MERCHANTABILITY or FITNESS FOR A PARTICULAR PURPOSE.  See the
// GNU General Public License for more details.
//
// You should have received a copy of the GNU General Public License
// along with Moodle.  If not, see <http://www.gnu.org/licenses/>.

/**
 * Strings for tool_usertours.
 *
 * @package   tool_usertours
 * @copyright 2016 Andrew Nicols <andrew@nicols.co.uk>
 * @license   http://www.gnu.org/copyleft/gpl.html GNU GPL v3 or later
 */

$string['above'] = 'Above';
$string['actions'] = 'Actions';
$string['appliesto'] = 'Applies to';
$string['below'] = 'Below';
$string['block'] = 'Block';
$string['block_named'] = 'Block named \'{$a}\'';
<<<<<<< HEAD
$string['bottom'] = 'Bottom';
$string['cachedef_stepdata'] = 'List of User Tour steps';
$string['cachedef_tourdata'] = 'List of enabled User Tours information which are fetched on every page';
=======
>>>>>>> c6698a4f
$string['description'] = 'Description';
$string['confirmstepremovalquestion'] = 'Are you sure that you wish to remove this step?';
$string['confirmstepremovaltitle'] = 'Confirm step removal';
$string['confirmtourremovalquestion'] = 'Are you sure that you wish to remove this tour?';
$string['confirmtourremovaltitle'] = 'Confirm tour removal';
$string['content'] = 'Content';
$string['content_heading'] = 'Content';
$string['content_help'] = 'This is the content of the step.
You can enter a content in the following formats:
<dl>
    <dt>Plain text</dt>
    <dd>A plain text description</dd>
    <dt>Moodle MultiLang</dt>
    <dd>A string which makes use of the Moodle MultiLang format</dd>
    <dt>Moodle Translated string</dt>
    <dd>A value found in a standard Moodle language file in the format identifier,component</dd>
</dl>';
$string['cssselector'] = 'CSS Selector';
$string['defaultvalue'] = 'Default ({$a})';
$string['delay'] = 'Delay before showing the step';
$string['done'] = 'Done';
$string['editstep'] = 'Editing "{$a}"';
$string['tourisenabled'] = 'Tour is enabled';
$string['enabled'] = 'Enabled';
$string['event_tour_started'] = 'Tour started';
$string['event_tour_reset'] = 'Tour reset';
$string['event_tour_ended'] = 'Tour ended';
$string['event_step_shown'] = 'Step shown';
$string['exporttour'] = 'Export tour';
$string['filter_header'] = 'Tour filters';
$string['filter_help'] = 'Your can choose which conditions your tour will be shown under.
All of the filters must match for a tour to be shown to that user.';
$string['filter_theme'] = 'Theme';
$string['filter_theme_help'] = 'Show the tour when the user is using one of the selected themes.';
$string['filter_role'] = 'Role';
$string['filter_role_help'] = 'Only show the tour to users with one of the specified roles.';
$string['importtour'] = 'Import tour';
$string['left'] = 'Left';
$string['movestepdown'] = 'Move step down';
$string['movestepup'] = 'Move step up';
$string['movetourdown'] = 'Move tour down';
$string['movetourup'] = 'Move tour up';
$string['name'] = 'Name';
$string['newstep'] = 'Create step';
$string['newstep'] = 'New step';
$string['newtour'] = 'Create a new tour';
$string['next'] = 'Next';
$string['options_heading'] = 'Options';
$string['pathmatch'] = 'Apply to URL match';
$string['pathmatch_help'] = 'Tours will be displayed on any page whose URL matches this value.

You can use the % character as a wildcard to mean anything.
Some example values include:

* /my/% - to match the Dashboard
* /course/view.php?id=2 - to match a specific course
* /mod/forum/view.php% - to match the forum discussion list
* /user/profile.php% - to match the user profile page';
$string['placement'] = 'Placement';
$string['pluginname'] = 'User Tours';
$string['resettouronpage'] = 'Reset user tour on this page';
$string['right'] = 'Right';
$string['select_block'] = 'Select a block';
$string['targettype_help'] = 'Every step is associated with a part of the page which you must choose. To make this easier there are several types of target for different types of page content.
<dl>
    <dt>Block</dt>
    <dd>Display the step next to the first matching block of the type on the page.</dd>
    <dt>Selector</dt>
    <dd>CSS Selectors are a powerful way which allow you to select different parts of the page based on metadata built into the page.</dd>
    <dt>Display in middle of the page</dt>
    <dd>Instead of associating the step with a specific part of the page you can have it displayed in the middle of the page.</dd>
</dl>';
$string['selector_defaulttitle'] = 'Enter a descriptive title';
$string['selectordisplayname'] = 'A CSS selector matching \'{$a}\'';
$string['skip'] = 'Skip';
$string['target'] = 'Target';
$string['target_heading'] = 'Step Target';
$string['target_block'] = 'Block';
$string['target_selector'] = 'Selector';
$string['target_unattached'] = 'Display in middle of page';
$string['targettype'] = 'Target type';
$string['title'] = 'Title';
$string['title_help'] = 'This is the title shown at the top of the step.
You can enter a title in the following formats:
<dl>
    <dt>Plain text</dt>
    <dd>A plain text description</dd>
    <dt>Moodle MultiLang</dt>
    <dd>A string which makes use of the Moodle MultiLang format</dd>
    <dt>Moodle Translated string</dt>
    <dd>A value found in a standard Moodle language file in the format identifier,component</dd>
</dl>';
$string['tourconfig'] = 'Tour configuration file to import';
$string['tourlist_explanation'] = 'You can create as many tours as you like and enable them for different parts of Moodle. Only one tour can be created per page.';
$string['tours'] = 'Tours';
$string['pausetour'] = 'Pause';
$string['resumetour'] = 'Resume';
$string['endtour'] = 'End tour';
$string['orphan'] = 'Show if target not found';
$string['orphan_help'] = 'Show the step if the target could not be found on the page.';
$string['backdrop'] = 'Show with backdrop';
$string['backdrop_help'] = 'You can use a backdrop to highlight the part of the page that you are pointing to.

Note: Backdrops are not compatible with some parts of the page such as the navigation bar.
';
$string['reflex'] = 'Proceed on click';
$string['reflex_help'] = 'Proceed to the next step when the target is clicked on.';
$string['placement_help'] = 'You can place a step either above, below, to the left of, or to the right of the target.

The best options are above, or below as these adjust better for mobile display.

If the step does not fit into the page at at the placement you choose, it will be automatically be moved to give the best viewing experience. ';
$string['delay_help'] = 'You can optionally choose to add a delay before the step is displayed.

This delay is in milliseconds.';
$string['selecttype'] = 'Select step type';
$string['sharedtourslink'] = 'Tour repository';
$string['usertours'] = 'User tours';
$string['usertours:managetours'] = 'Create, edit, and remove user tours';
$string['target_selector_targetvalue'] = 'CSS Selectors';
$string['target_selector_targetvalue_help'] = 'You can use a "CSS Selector" to target almost any element on the page.

CSS Selectors are very powerful and you can easily find parts of the page by building up the selector gradually.

Mozilla provide some [very good
documentation](https://developer.mozilla.org/en/docs/Web/Guide/CSS/Getting_started/Selectors)
for selectors which may help you to build your selectors.

You will also find your browser\'s developer tools to be extremely useful in creating these selectors:

* [Google Chrome](https://developer.chrome.com/devtools#dom-and-styles)
* [Mozilla Firefox](https://developer.mozilla.org/en-US/docs/Tools/DOM_Property_Viewer)
* [Microsoft Edge](https://developer.microsoft.com/en-us/microsoft-edge/platform/documentation/f12-devtools-guide/)
* [Apple Safari](https://developer.apple.com/library/iad/documentation/AppleApplications/Conceptual/Safari_Developer_Guide/ResourcesandtheDOM/ResourcesandtheDOM.html#//apple_ref/doc/uid/TP40007874-CH3-SW1)
';
$string['viewtour_info'] = 'This is the \'{$a->tourname}\' tour. It applies to the path \'{$a->path}\'.';
$string['viewtour_edit'] = 'You can <a href="{$a->editlink}">edit the tour defaults</a> and <a href="{$a->resetlink}">force the tour to be displayed</a> to all users again.';
$string['tour_resetforall'] = 'The state of the tour has been reset. It will be displayed to all users again.';<|MERGE_RESOLUTION|>--- conflicted
+++ resolved
@@ -28,12 +28,8 @@
 $string['below'] = 'Below';
 $string['block'] = 'Block';
 $string['block_named'] = 'Block named \'{$a}\'';
-<<<<<<< HEAD
-$string['bottom'] = 'Bottom';
 $string['cachedef_stepdata'] = 'List of User Tour steps';
 $string['cachedef_tourdata'] = 'List of enabled User Tours information which are fetched on every page';
-=======
->>>>>>> c6698a4f
 $string['description'] = 'Description';
 $string['confirmstepremovalquestion'] = 'Are you sure that you wish to remove this step?';
 $string['confirmstepremovaltitle'] = 'Confirm step removal';
