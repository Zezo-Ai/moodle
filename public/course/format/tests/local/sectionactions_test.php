--- conflicted
+++ resolved
@@ -914,7 +914,6 @@
     }
 
     /**
-<<<<<<< HEAD
      * Test set_marker method.
      */
     public function test_set_marker(): void {
@@ -958,19 +957,12 @@
      */
     public function test_remove_all_markers(): void {
         global $COURSE;
-=======
-     * Test set_visibility method.
-     */
-    public function test_set_visibility(): void {
-        global $DB;
->>>>>>> 546bb59e
         $this->resetAfterTest();
 
         $course = $this->getDataGenerator()->create_course([
             'format' => 'topics',
             'numsections' => 1,
         ]);
-<<<<<<< HEAD
         $COURSE = get_course($course->id);
         $sectionactions = new sectionactions($course);
 
@@ -984,7 +976,19 @@
         $sectionactions->remove_all_markers();
         $this->assertFalse(course_get_format($course)->is_section_current(1));
         $this->assertEquals(0, $COURSE->marker);
-=======
+    }
+
+    /**
+     * Test set_visibility method.
+     */
+    public function test_set_visibility(): void {
+        global $DB;
+        $this->resetAfterTest();
+
+        $course = $this->getDataGenerator()->create_course([
+            'format' => 'topics',
+            'numsections' => 1,
+        ]);
         $this->getDataGenerator()->create_module('assign', [
             'course' => $course,
             'section' => 1,
@@ -1030,6 +1034,5 @@
         $this->assertEquals(1, $sectioninfo->visible);
         $this->assertEquals(1, $DB->count_records('course_modules', ['course' => $course->id, 'visible' => 1]));
         $this->assertEquals(1, $DB->count_records('course_modules', ['course' => $course->id, 'visible' => 0]));
->>>>>>> 546bb59e
     }
 }