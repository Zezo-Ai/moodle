<?php
// This file is part of Moodle - http://moodle.org/
//
// Moodle is free software: you can redistribute it and/or modify
// it under the terms of the GNU General Public License as published by
// the Free Software Foundation, either version 3 of the License, or
// (at your option) any later version.
//
// Moodle is distributed in the hope that it will be useful,
// but WITHOUT ANY WARRANTY; without even the implied warranty of
// MERCHANTABILITY or FITNESS FOR A PARTICULAR PURPOSE.  See the
// GNU General Public License for more details.
//
// You should have received a copy of the GNU General Public License
// along with Moodle.  If not, see <http://www.gnu.org/licenses/>.

/**
 * This file keeps track of upgrades to Moodle.
 *
 * Sometimes, changes between versions involve
 * alterations to database structures and other
 * major things that may break installations.
 *
 * The upgrade function in this file will attempt
 * to perform all the necessary actions to upgrade
 * your older installation to the current version.
 *
 * If there's something it cannot do itself, it
 * will tell you what you need to do.
 *
 * The commands in here will all be database-neutral,
 * using the methods of database_manager class
 *
 * Please do not forget to use upgrade_set_timeout()
 * before any action that may take longer time to finish.
 *
 * @package   core_install
 * @category  upgrade
 * @copyright 2006 onwards Martin Dougiamas  http://dougiamas.com
 * @license   http://www.gnu.org/copyleft/gpl.html GNU GPL v3 or later
 */

/**
 * Main upgrade tasks to be executed on Moodle version bump
 *
 * This function is automatically executed after one bump in the Moodle core
 * version is detected. It's in charge of performing the required tasks
 * to raise core from the previous version to the next one.
 *
 * It's a collection of ordered blocks of code, named "upgrade steps",
 * each one performing one isolated (from the rest of steps) task. Usually
 * tasks involve creating new DB objects or performing manipulation of the
 * information for cleanup/fixup purposes.
 *
 * Each upgrade step has a fixed structure, that can be summarised as follows:
 *
 * if ($oldversion < XXXXXXXXXX.XX) {
 *     // Explanation of the update step, linking to issue in the Tracker if necessary
 *     upgrade_set_timeout(XX); // Optional for big tasks
 *     // Code to execute goes here, usually the XMLDB Editor will
 *     // help you here. See {@link https://moodledev.io/general/development/tools/xmldb}.
 *     upgrade_main_savepoint(true, XXXXXXXXXX.XX);
 * }
 *
 * All plugins within Moodle (modules, blocks, reports...) support the existence of
 * their own upgrade.php file, using the "Frankenstyle" component name as
 * defined at {@link https://moodledev.io/general/development/policies/codingstyle/frankenstyle}, for example:
 *     - {@see xmldb_page_upgrade($oldversion)}. (modules don't require the plugintype ("mod_") to be used.
 *     - {@see xmldb_auth_manual_upgrade($oldversion)}.
 *     - {@see xmldb_workshopform_accumulative_upgrade($oldversion)}.
 *     - ....
 *
 * In order to keep the contents of this file reduced, it's allowed to create some helper
 * functions to be used here in the {@see upgradelib.php} file at the same directory. Note
 * that such a file must be manually included from upgrade.php, and there are some restrictions
 * about what can be used within it.
 *
 * For more information, take a look to the documentation available:
 *     - Data definition API: {@link https://moodledev.io/docs/apis/core/dml/ddl}
 *     - Upgrade API: {@link https://moodledev.io/docs/guides/upgrade}
 *
 * @param int $oldversion
 * @return bool always true
 */
function xmldb_main_upgrade($oldversion) {
    global $CFG, $DB;

    require_once($CFG->libdir . '/db/upgradelib.php'); // Core Upgrade-related functions.

    $dbman = $DB->get_manager(); // Loads ddl manager and xmldb classes.

    // Always keep this upgrade step with version being the minimum
    // allowed version to upgrade from (v4.1.2 right now).
    if ($oldversion < 2022112802) {
        // Just in case somebody hacks upgrade scripts or env, we really can not continue.
        echo("You need to upgrade to 4.1.2 or higher first!\n");
        exit(1);
        // Note this savepoint is 100% unreachable, but needed to pass the upgrade checks.
        upgrade_main_savepoint(true, 2022112802);
    }

    // Automatically generated Moodle v4.2.0 release upgrade line.
    // Put any upgrade step following this.

    if ($oldversion < 2023051500.00) {
        // Define communication table.
        $table = new xmldb_table('communication');

        // Adding fields to table communication.
        $table->add_field('id', XMLDB_TYPE_INTEGER, '10', null, XMLDB_NOTNULL, XMLDB_SEQUENCE);
        $table->add_field('instanceid', XMLDB_TYPE_INTEGER, '10', null, XMLDB_NOTNULL, null, null, 'id');
        $table->add_field('component', XMLDB_TYPE_CHAR, '100', null, XMLDB_NOTNULL, null, null, 'instanceid');
        $table->add_field('instancetype', XMLDB_TYPE_CHAR, '100', null, XMLDB_NOTNULL, null, null, 'component');
        $table->add_field('provider', XMLDB_TYPE_CHAR, '100', null, XMLDB_NOTNULL, null, null, 'instancerype');
        $table->add_field('roomname', XMLDB_TYPE_CHAR, '255', null, null, null, null, 'provider');
        $table->add_field('avatarfilename', XMLDB_TYPE_CHAR, '100', null, null, null, null, 'roomname');
        $table->add_field('active', XMLDB_TYPE_INTEGER, '1', null, XMLDB_NOTNULL, null, 1, 'avatarfilename');

        // Add key.
        $table->add_key('primary', XMLDB_KEY_PRIMARY, ['id']);

        // Conditionally launch create table for communication.
        if (!$dbman->table_exists($table)) {
            $dbman->create_table($table);
        }

        // Define communication user table.
        $table = new xmldb_table('communication_user');

        // Adding fields to table communication.
        $table->add_field('id', XMLDB_TYPE_INTEGER, '10', null, XMLDB_NOTNULL, XMLDB_SEQUENCE);
        $table->add_field('commid', XMLDB_TYPE_INTEGER, '10', null, XMLDB_NOTNULL, null, null, 'id');
        $table->add_field('userid', XMLDB_TYPE_INTEGER, '10', null, XMLDB_NOTNULL, null, null, 'commid');
        $table->add_field('synced', XMLDB_TYPE_INTEGER, '1', null, XMLDB_NOTNULL, null, 0, 'userid');
        $table->add_field('deleted', XMLDB_TYPE_INTEGER, '1', null, XMLDB_NOTNULL, null, 0, 'synced');

        // Add keys.
        $table->add_key('primary', XMLDB_KEY_PRIMARY, ['id']);
        $table->add_key('commid', XMLDB_KEY_FOREIGN, ['commid'], 'communication', ['id']);
        $table->add_key('userid', XMLDB_KEY_FOREIGN, ['userid'], 'user', ['id']);

        // Conditionally launch create table for communication.
        if (!$dbman->table_exists($table)) {
            $dbman->create_table($table);
        }

        // Main savepoint reached.
        upgrade_main_savepoint(true, 2023051500.00);
    }

    if ($oldversion < 2023062200.00) {
        // Remove device specific fields for themes from config table.
        unset_config('thememobile');
        unset_config('themelegacy');
        unset_config('themetablet');

        upgrade_main_savepoint(true, 2023062200.00);
    }

    if ($oldversion < 2023062700.01) {
        // Define field name to be added to external_tokens.
        $table = new xmldb_table('external_tokens');
        $field = new xmldb_field('name', XMLDB_TYPE_CHAR, '255', null, null, null, null, 'lastaccess');
        // Conditionally launch add field name.
        if (!$dbman->field_exists($table, $field)) {
            $dbman->add_field($table, $field);
        }
        // Update the old external tokens.
        $sql = 'UPDATE {external_tokens}
                   SET name = ' . $DB->sql_concat(
                       // We only need the prefix, so leave the third param with an empty string.
                        "'" . get_string('tokennameprefix', 'webservice', '') . "'",
                        "id"
                    );
        $DB->execute($sql);
        // Main savepoint reached.
        upgrade_main_savepoint(true, 2023062700.01);
    }

    if ($oldversion < 2023062900.01) {
        // Define field avatarsynced to be added to communication.
        $table = new xmldb_table('communication');
        $field = new xmldb_field('avatarsynced', XMLDB_TYPE_INTEGER, '1', null, XMLDB_NOTNULL, null, 0, 'active');

        // Conditionally launch add field avatarsynced.
        if (!$dbman->field_exists($table, $field)) {
            $dbman->add_field($table, $field);
        }

        // Main savepoint reached.
        upgrade_main_savepoint(true, 2023062900.01);
    }

    if ($oldversion < 2023080100.00) {
        // Upgrade yaml mime type for existing yaml and yml files.
        $filetypes = [
            '%.yaml' => 'application/yaml',
            '%.yml' => 'application/yaml,',
        ];

        $select = $DB->sql_like('filename', '?', false);
        foreach ($filetypes as $extension => $mimetype) {
            $DB->set_field_select(
                'files',
                'mimetype',
                $mimetype,
                $select,
                [$extension]
            );
        }

        // Main savepoint reached.
        upgrade_main_savepoint(true, 2023080100.00);
    }

    if ($oldversion < 2023081500.00) {
        upgrade_core_licenses();
        upgrade_main_savepoint(true, 2023081500.00);
    }

    if ($oldversion < 2023081800.01) {
        // Remove enabledevicedetection and devicedetectregex from config table.
        unset_config('enabledevicedetection');
        unset_config('devicedetectregex');
        // Main savepoint reached.
        upgrade_main_savepoint(true, 2023081800.01);
    }

    if ($oldversion < 2023082200.01) {
        // Some MIME icons have been removed and replaced with existing icons. They need to be upgraded for custom MIME types.
        $replacedicons = [
            'avi' => 'video',
            'base' => 'database',
            'bmp' => 'image',
            'html' => 'markup',
            'jpeg' => 'image',
            'mov' => 'video',
            'mp3' => 'audio',
            'mpeg' => 'video',
            'png' => 'image',
            'quicktime' => 'video',
            'tiff' => 'image',
            'wav' => 'audio',
            'wmv' => 'video',
        ];

        $custom = [];
        if (!empty($CFG->customfiletypes)) {
            if (array_key_exists('customfiletypes', $CFG->config_php_settings)) {
                // It's set in config.php, so the MIME icons can't be upgraded automatically.
                echo("\nYou need to manually check customfiletypes in config.php because some MIME icons have been removed!\n");
            } else {
                // It's a JSON string in the config table.
                $custom = json_decode($CFG->customfiletypes);
            }
        }

        $changed = false;
        foreach ($custom as $customentry) {
            if (!empty($customentry->icon) && array_key_exists($customentry->icon, $replacedicons)) {
                $customentry->icon = $replacedicons[$customentry->icon];
                $changed = true;
            }
        }

        if ($changed) {
            // Save the new customfiletypes.
            set_config('customfiletypes', json_encode($custom));
        }

        // Main savepoint reached.
        upgrade_main_savepoint(true, 2023082200.01);
    }

    if ($oldversion < 2023082200.02) {
        // Some MIME icons have been removed. They need to be replaced to 'unknown' for custom MIME types.
        $removedicons = array_flip([
            'clip-353',
            'edit',
            'env',
            'explore',
            'folder-open',
            'help',
            'move',
            'parent',
        ]);

        $custom = [];
        if (!empty($CFG->customfiletypes)) {
            if (array_key_exists('customfiletypes', $CFG->config_php_settings)) {
                // It's set in config.php, so the MIME icons can't be upgraded automatically.
                echo("\nYou need to manually check customfiletypes in config.php because some MIME icons have been removed!\n");
            } else {
                // It's a JSON string in the config table.
                $custom = json_decode($CFG->customfiletypes);
            }
        }

        $changed = false;
        foreach ($custom as $customentry) {
            if (!empty($customentry->icon) && array_key_exists($customentry->icon, $removedicons)) {
                // The icon has been removed, so set it to unknown.
                $customentry->icon = 'unknown';
                $changed = true;
            }
        }

        if ($changed) {
            // Save the new customfiletypes.
            set_config('customfiletypes', json_encode($custom));
        }

        // Main savepoint reached.
        upgrade_main_savepoint(true, 2023082200.02);
    }

    if ($oldversion < 2023082200.04) {
        // Remove any non-unique filters/conditions.
        $duplicates = $DB->get_records_sql("
            SELECT MIN(id) AS id, reportid, uniqueidentifier, iscondition
              FROM {reportbuilder_filter}
          GROUP BY reportid, uniqueidentifier, iscondition
            HAVING COUNT(*) > 1");

        foreach ($duplicates as $duplicate) {
            $DB->delete_records_select(
                'reportbuilder_filter',
                'id <> :id AND reportid = :reportid AND uniqueidentifier = :uniqueidentifier AND iscondition = :iscondition',
                (array) $duplicate
            );
        }

        // Define index report-filter (unique) to be added to reportbuilder_filter.
        $table = new xmldb_table('reportbuilder_filter');
        $index = new xmldb_index('report-filter', XMLDB_INDEX_UNIQUE, ['reportid', 'uniqueidentifier', 'iscondition']);

        // Conditionally launch add index report-filter.
        if (!$dbman->index_exists($table, $index)) {
            $dbman->add_index($table, $index);
        }

        // Main savepoint reached.
        upgrade_main_savepoint(true, 2023082200.04);
    }

    if ($oldversion < 2023082600.02) {
        // Get all the ids of users who still have md5 hashed passwords.
        if ($DB->sql_regex_supported()) {
            // If the database supports regex, we can add an exact check for md5.
            $condition = 'password ' . $DB->sql_regex() . ' :pattern';
            $params = ['pattern' => "^[a-fA-F0-9]{32}$"];
        } else {
            // Otherwise, we need to use a NOT LIKE condition and rule out bcrypt.
            $condition = $DB->sql_like('password', ':pattern', true, false, true);
            $params = ['pattern' => '$2y$%'];
        }

        // Regardless of database regex support we check the hash length which should be enough.
        // But extra regex or like matching makes sure.
        $sql = "SELECT id FROM {user} WHERE " . $DB->sql_length('password') . " = 32 AND $condition";
        $userids = $DB->get_fieldset_sql($sql, $params);

        // Update the password for each user with a new SHA-512 hash.
        // Users won't know this password, but they can reset it. This is a security measure,
        // in case the database is compromised or the hash has been leaked elsewhere.
        foreach ($userids as $userid) {
            $password = base64_encode(random_bytes(24)); // Generate a new password for the user.

            $user = new \stdClass();
            $user->id = $userid;
            $user->password = hash_internal_user_password($password);
            $DB->update_record('user', $user, true);
        }

        // Main savepoint reached.
        upgrade_main_savepoint(true, 2023082600.02);
    }

    if ($oldversion < 2023082600.03) {
        // The previous default configuration had a typo, check for its presence and correct if necessary.
        $sensiblesettings = get_config('adminpresets', 'sensiblesettings');
        if (strpos($sensiblesettings, 'smtppass@none') !== false) {
            $newsensiblesettings = str_replace('smtppass@none', 'smtppass@@none', $sensiblesettings);
            set_config('sensiblesettings', $newsensiblesettings, 'adminpresets');
        }

        // Main savepoint reached.
        upgrade_main_savepoint(true, 2023082600.03);
    }

    if ($oldversion < 2023082600.05) {
        unset_config('completiondefault');

        // Main savepoint reached.
        upgrade_main_savepoint(true, 2023082600.05);
    }

    if ($oldversion < 2023090100.00) {
        // Upgrade MIME type for existing PSD files.
        $DB->set_field_select(
            'files',
            'mimetype',
            'image/vnd.adobe.photoshop',
            $DB->sql_like('filename', '?', false),
            ['%.psd']
        );

        // Main savepoint reached.
        upgrade_main_savepoint(true, 2023090100.00);
    }

    if ($oldversion < 2023090200.01) {
        // Define table moodlenet_share_progress to be created.
        $table = new xmldb_table('moodlenet_share_progress');

        // Adding fields to table moodlenet_share_progress.
        $table->add_field('id', XMLDB_TYPE_INTEGER, '10', null, XMLDB_NOTNULL, XMLDB_SEQUENCE, null);
        $table->add_field('type', XMLDB_TYPE_INTEGER, '2', null, XMLDB_NOTNULL, null, null);
        $table->add_field('courseid', XMLDB_TYPE_INTEGER, '10', null, XMLDB_NOTNULL, null, null);
        $table->add_field('cmid', XMLDB_TYPE_INTEGER, '10', null, null, null, null);
        $table->add_field('userid', XMLDB_TYPE_INTEGER, '10', null, XMLDB_NOTNULL, null, null);
        $table->add_field('timecreated', XMLDB_TYPE_INTEGER, '10', null, XMLDB_NOTNULL, null, null);
        $table->add_field('resourceurl', XMLDB_TYPE_CHAR, '255', null, null, null, null);
        $table->add_field('status', XMLDB_TYPE_INTEGER, '2', null, null, null, null);

        // Adding keys to table moodlenet_share_progress.
        $table->add_key('primary', XMLDB_KEY_PRIMARY, ['id']);

        // Conditionally launch create table for moodlenet_share_progress.
        if (!$dbman->table_exists($table)) {
            $dbman->create_table($table);
        }

        // Main savepoint reached.
        upgrade_main_savepoint(true, 2023090200.01);
    }

    if ($oldversion < 2023091300.03) {
        // Delete all the searchanywhere prefs in user_preferences table.
        $DB->delete_records('user_preferences', ['name' => 'userselector_searchanywhere']);
        // Main savepoint reached.
        upgrade_main_savepoint(true, 2023091300.03);
    }

    if ($oldversion < 2023100400.01) {
        // Delete datakey with datavalue -1.
        $DB->delete_records('messageinbound_datakeys', ['datavalue' => '-1']);
        // Main savepoint reached.
        upgrade_main_savepoint(true, 2023100400.01);
    }

    if ($oldversion < 2023100400.03) {
        // Define field id to be added to communication.
        $table = new xmldb_table('communication');

        // Add the field and allow it to be nullable.
        // We need to backfill data before setting it to NOT NULL.
        $field = new xmldb_field(
            name: 'contextid',
            type: XMLDB_TYPE_INTEGER,
            precision: '10',
            notnull: null,
            previous: 'id',
        );

        // Conditionally launch add field id.
        if (!$dbman->field_exists($table, $field)) {
            $dbman->add_field($table, $field);
        }

        // Fill the existing data.
        $sql = <<<EOF
                    SELECT comm.id, c.id AS contextid
                      FROM {communication} comm
                INNER JOIN {context} c ON c.instanceid = comm.instanceid AND c.contextlevel = :contextcourse
                     WHERE comm.contextid IS NULL
                       AND comm.instancetype = :instancetype
        EOF;
        $rs = $DB->get_recordset_sql(
            sql: $sql,
            params: [
                'contextcourse' => CONTEXT_COURSE,
                'instancetype' => 'coursecommunication',
            ],
        );
        foreach ($rs as $comm) {
            $DB->set_field(
                table: 'communication',
                newfield: 'contextid',
                newvalue: $comm->contextid,
                conditions: [
                    'id' => $comm->id,
                ],
            );
        }
        $rs->close();

        $systemcontext = \core\context\system::instance();
        $DB->set_field_select(
            table: 'communication',
            newfield: 'contextid',
            newvalue: $systemcontext->id,
            select: 'contextid IS NULL',
        );

        // Now make it NOTNULL.
        $field = new xmldb_field(
            name: 'contextid',
            type: XMLDB_TYPE_INTEGER,
            precision: '10',
            notnull:  XMLDB_NOTNULL,
        );
        $dbman->change_field_notnull($table, $field);

        // Add the contextid constraint.
        $key = new xmldb_key('contextid', XMLDB_KEY_FOREIGN, ['contextid'], 'context', ['id']);
        $dbman->add_key($table, $key);

        // Main savepoint reached.
        upgrade_main_savepoint(true, 2023100400.03);
    }

    // Automatically generated Moodle v4.3.0 release upgrade line.
    // Put any upgrade step following this.

    if ($oldversion < 2023110900.00) {
        // Reorder the editors to make Tiny the default for all upgrades.
        $editors = [];
        array_push($editors, 'tiny');
        $list = explode(',', $CFG->texteditors);
        foreach ($list as $editor) {
            if ($editor != 'tiny') {
                array_push($editors, $editor);
            }
        }
        set_config('texteditors', implode(',', $editors));

        // Main savepoint reached.
        upgrade_main_savepoint(true, 2023110900.00);
    }

    if ($oldversion < 2023120100.01) {
        // The $CFG->linkcoursesections setting has been removed because it's not required anymore.
        // From now, sections will be always linked because a new page, section.php, has been created to display a single section.
        unset_config('linkcoursesections');

        upgrade_main_savepoint(true, 2023120100.01);
    }

    if ($oldversion < 2023121800.02) {
        // Define field attemptsavailable to be added to task_adhoc.
        $table = new xmldb_table('task_adhoc');
        $field = new xmldb_field(
            name: 'attemptsavailable',
            type: XMLDB_TYPE_INTEGER,
            precision: '2',
            unsigned: null,
            notnull: null,
            sequence: null,
            default: null,
            previous: 'pid',
        );

        // Conditionally launch add field attemptsavailable.
        if (!$dbman->field_exists($table, $field)) {
            $dbman->add_field($table, $field);
        }

        // Set attemptsavailable to 0 for the tasks that have not been run before.
        // Set attemptsavailable to 1 for the tasks that have been run and failed before.
        $DB->execute('
            UPDATE {task_adhoc}
               SET attemptsavailable = CASE
                                            WHEN faildelay = 0 THEN 1
                                            WHEN faildelay > 0 THEN 0
                                       END
        ');

        // Main savepoint reached.
        upgrade_main_savepoint(true, 2023121800.02);
    }

    if ($oldversion < 2023122100.01) {

        // Define field component to be added to course_sections.
        $table = new xmldb_table('course_sections');
        $field = new xmldb_field('component', XMLDB_TYPE_CHAR, '100', null, null, null, null, 'availability');

        // Conditionally launch add field component.
        if (!$dbman->field_exists($table, $field)) {
            $dbman->add_field($table, $field);
        }

        // Define field itemid to be added to course_sections.
        $field = new xmldb_field('itemid', XMLDB_TYPE_INTEGER, '10', null, null, null, null, 'component');

        // Conditionally launch add field itemid.
        if (!$dbman->field_exists($table, $field)) {
            $dbman->add_field($table, $field);
        }

        // Main savepoint reached.
        upgrade_main_savepoint(true, 2023122100.01);
    }

    if ($oldversion < 2023122100.02) {
        $sqllike = $DB->sql_like('filtercondition', '?');
        $params[] = '%includesubcategories%';

        $sql = "SELECT qsr.* FROM {question_set_references} qsr WHERE $sqllike";
        $results = $DB->get_recordset_sql($sql, $params);
        foreach ($results as $result) {
            $filtercondition = json_decode($result->filtercondition);
            if (isset($filtercondition->filter->category->includesubcategories)) {
                $filtercondition->filter->category->filteroptions =
                    ['includesubcategories' => $filtercondition->filter->category->includesubcategories];
                unset($filtercondition->filter->category->includesubcategories);
                $result->filtercondition = json_encode($filtercondition);
                $DB->update_record('question_set_references', $result);
            }
        }
        $results->close();

        upgrade_main_savepoint(true, 2023122100.02);
    }

    if ($oldversion < 2024010400.01) {

        // Define index timecreated (not unique) to be added to notifications.
        $table = new xmldb_table('notifications');
        $createdindex = new xmldb_index('timecreated', XMLDB_INDEX_NOTUNIQUE, ['timecreated']);

        // Conditionally launch add index timecreated.
        if (!$dbman->index_exists($table, $createdindex)) {
            $dbman->add_index($table, $createdindex);
        }

        // Define index timeread (not unique) to be added to notifications.
        $readindex = new xmldb_index('timeread', XMLDB_INDEX_NOTUNIQUE, ['timeread']);

        // Conditionally launch add index timeread.
        if (!$dbman->index_exists($table, $readindex)) {
            $dbman->add_index($table, $readindex);
        }

        // Main savepoint reached.
        upgrade_main_savepoint(true, 2024010400.01);
    }

    if ($oldversion < 2024012300.00) {

        // Define field valuetrust to be added to customfield_data.
        $table = new xmldb_table('customfield_data');
        $field = new xmldb_field('valuetrust', XMLDB_TYPE_INTEGER, '2', null, XMLDB_NOTNULL, null, '0', 'valueformat');

        // Conditionally launch add field valuetrust.
        if (!$dbman->field_exists($table, $field)) {
            $dbman->add_field($table, $field);
        }

        // Main savepoint reached.
        upgrade_main_savepoint(true, 2024012300.00);
    }

    if ($oldversion < 2024020200.01) {
        // If h5plib_v124 is no longer present, remove it.
        if (!file_exists($CFG->dirroot . '/h5p/h5plib/v124/version.php')) {
            // Clean config.
            uninstall_plugin('h5plib', 'v124');
        }

        // If h5plib_v126 is present, set it as the default one.
        if (file_exists($CFG->dirroot . '/h5p/h5plib/v126/version.php')) {
            set_config('h5plibraryhandler', 'h5plib_v126');
        }

        upgrade_main_savepoint(true, 2024020200.01);
    }

    if ($oldversion < 2024021500.01) {
        // Change default course formats order for sites never changed the default order.
        if (!get_config('core', 'format_plugins_sortorder')) {
            set_config('format_plugins_sortorder', 'topics,weeks,singleactivity,social');
        }

        // Main savepoint reached.
        upgrade_main_savepoint(true, 2024021500.01);
    }

    if ($oldversion < 2024021500.02) {
        // A [name => url] map of new OIDC endpoints to be updated/created.
        $endpointuris = [
            'authorization_endpoint' => 'https://clever.com/oauth/authorize',
            'token_endpoint' => 'https://clever.com/oauth/tokens',
            'userinfo_endpoint' => 'https://api.clever.com/userinfo',
            'jwks_uri' => 'https://clever.com/oauth/certs',
        ];

        // A [internalfield => externalfield] map of new OIDC-based user field mappings to be updated/created.
        $userfieldmappings = [
            'idnumber' => 'sub',
            'firstname' => 'given_name',
            'lastname' => 'family_name',
            'email' => 'email',
        ];

        $admin = get_admin();
        $adminid = $admin ? $admin->id : '0';

        $cleverservices = $DB->get_records('oauth2_issuer', ['servicetype' => 'clever']);
        foreach ($cleverservices as $cleverservice) {
            $time = time();

            // Insert/update the new endpoints.
            foreach ($endpointuris as $endpointname => $endpointuri) {
                $endpoint = ['issuerid' => $cleverservice->id, 'name' => $endpointname];
                $endpointid = $DB->get_field('oauth2_endpoint', 'id', $endpoint);

                if ($endpointid) {
                    $endpoint = array_merge($endpoint, [
                        'id' => $endpointid,
                        'url' => $endpointuri,
                        'timemodified' => $time,
                        'usermodified' => $adminid,
                    ]);
                    $DB->update_record('oauth2_endpoint', $endpoint);
                } else {
                    $endpoint = array_merge($endpoint, [
                        'url' => $endpointuri,
                        'timecreated' => $time,
                        'timemodified' => $time,
                        'usermodified' => $adminid,
                    ]);
                    $DB->insert_record('oauth2_endpoint', $endpoint);
                }
            }

            // Insert/update new user field mappings.
            foreach ($userfieldmappings as $internalfieldname => $externalfieldname) {
                $fieldmap = ['issuerid' => $cleverservice->id, 'internalfield' => $internalfieldname];
                $fieldmapid = $DB->get_field('oauth2_user_field_mapping', 'id', $fieldmap);

                if ($fieldmapid) {
                    $fieldmap = array_merge($fieldmap, [
                        'id' => $fieldmapid,
                        'externalfield' => $externalfieldname,
                        'timemodified' => $time,
                        'usermodified' => $adminid,
                    ]);
                    $DB->update_record('oauth2_user_field_mapping', $fieldmap);
                } else {
                    $fieldmap = array_merge($fieldmap, [
                        'externalfield' => $externalfieldname,
                        'timecreated' => $time,
                        'timemodified' => $time,
                        'usermodified' => $adminid,
                    ]);
                    $DB->insert_record('oauth2_user_field_mapping', $fieldmap);
                }
            }

            // Update the baseurl for the issuer.
            $cleverservice->baseurl = 'https://clever.com';
            $cleverservice->timemodified = $time;
            $cleverservice->usermodified = $adminid;
            $DB->update_record('oauth2_issuer', $cleverservice);
        }

        upgrade_main_savepoint(true, 2024021500.02);
    }

    if ($oldversion < 2024022300.02) {
        // Removed advanced grade item settings.
        unset_config('grade_item_advanced');

        upgrade_main_savepoint(true, 2024022300.02);
    }

    if ($oldversion < 2024030500.01) {

        // Define field firststartingtime to be added to task_adhoc.
        $table = new xmldb_table('task_adhoc');
        $field = new xmldb_field('firststartingtime', XMLDB_TYPE_INTEGER, '10', null, null, null, null, 'attemptsavailable');

        // Conditionally launch add field firststartingtime.
        if (!$dbman->field_exists($table, $field)) {
            $dbman->add_field($table, $field);
            // Main savepoint reached.
            upgrade_main_savepoint(true, 2024030500.01);
        }

    }

    if ($oldversion < 2024030500.02) {

        // Get all "select" custom field shortnames.
        $fieldshortnames = $DB->get_fieldset('customfield_field', 'shortname', ['type' => 'select']);

        // Ensure any used in custom reports columns are not using integer type aggregation.
        foreach ($fieldshortnames as $fieldshortname) {
            $DB->execute("
                UPDATE {reportbuilder_column}
                   SET aggregation = NULL
                 WHERE " . $DB->sql_like('uniqueidentifier', ':uniqueidentifier', false) . "
                   AND aggregation IN ('avg', 'max', 'min', 'sum')
            ", [
                'uniqueidentifier' => '%' . $DB->sql_like_escape(":customfield_{$fieldshortname}"),
            ]);
        }

        // Main savepoint reached.
        upgrade_main_savepoint(true, 2024030500.02);
    }

    if ($oldversion < 2024032600.01) {

        // Changing precision of field attemptsavailable on table task_adhoc to (2).
        $table = new xmldb_table('task_adhoc');
        $field = new xmldb_field('attemptsavailable', XMLDB_TYPE_INTEGER, '2', null, null, null, null, 'pid');

        // Launch change of precision for field.
        if (!$dbman->field_exists($table, $field)) {
            $dbman->change_field_precision($table, $field);
        }

        // Main savepoint reached.
        upgrade_main_savepoint(true, 2024032600.01);
    }

    if ($oldversion < 2024041200.00) {
        // Define field blocking to be dropped from task_adhoc.
        $table = new xmldb_table('task_adhoc');
        $field = new xmldb_field('blocking');

        // Conditionally launch drop field blocking.
        if ($dbman->field_exists($table, $field)) {
            $dbman->drop_field($table, $field);
        }

        // Define field blocking to be dropped from task_scheduled.
        $table = new xmldb_table('task_scheduled');
        $field = new xmldb_field('blocking');

        // Conditionally launch drop field blocking.
        if ($dbman->field_exists($table, $field)) {
            $dbman->drop_field($table, $field);
        }

        // Main savepoint reached.
        upgrade_main_savepoint(true, 2024041200.00);
    }

    // Automatically generated Moodle v4.4.0 release upgrade line.
    // Put any upgrade step following this.

    if ($oldversion < 2024070500.01) {
        // Remove the site_contactable config of the hub plugin from config plugin table.
        unset_config('site_contactable', 'hub');

        // Main savepoint reached.
        upgrade_main_savepoint(true, 2024070500.01);
    }

    if ($oldversion < 2024071900.01) {
        // Define table stored_progress to be created.
        $table = new xmldb_table('stored_progress');

        // Adding fields to table stored_progress.
        $table->add_field('id', XMLDB_TYPE_INTEGER, '10', null, XMLDB_NOTNULL, XMLDB_SEQUENCE, null);
        $table->add_field('idnumber', XMLDB_TYPE_CHAR, '255', null, XMLDB_NOTNULL, null, null);
        $table->add_field('timestart', XMLDB_TYPE_INTEGER, '20', null, null, null, null);
        $table->add_field('lastupdate', XMLDB_TYPE_INTEGER, '20', null, null, null, null);
        $table->add_field('percentcompleted', XMLDB_TYPE_NUMBER, '5, 2', null, null, null, '0');
        $table->add_field('message', XMLDB_TYPE_CHAR, '255', null, null, null, null);
        $table->add_field('haserrored', XMLDB_TYPE_INTEGER, '1', null, XMLDB_NOTNULL, null, '0');

        // Adding keys to table stored_progress.
        $table->add_key('primary', XMLDB_KEY_PRIMARY, ['id']);

        // Adding indexes to table stored_progress.
        $table->add_index('uid_index', XMLDB_INDEX_NOTUNIQUE, ['idnumber']);

        // Conditionally launch create table for stored_progress.
        if (!$dbman->table_exists($table)) {
            $dbman->create_table($table);
        }

        // Main savepoint reached.
        upgrade_main_savepoint(true, 2024071900.01);
    }

    if ($oldversion < 2024072600.01) {
        // If tool_innodb is no longer present, remove it.
        if (!file_exists($CFG->dirroot . '/admin/tool/innodb/version.php')) {
            // Delete tool_innodb.
            uninstall_plugin('tool', 'innodb');
        }

        // Main savepoint reached.
        upgrade_main_savepoint(true, 2024072600.01);
    }

    if ($oldversion < 2024080500.00) {

        // Fix missing default admin presets "sensible settings" (those that should be treated as sensitive).
        $newsensiblesettings = [
            'bigbluebuttonbn_shared_secret@@none',
            'apikey@@tiny_premium',
            'matrixaccesstoken@@communication_matrix',
            'api_secret@@factor_sms',
        ];

        $sensiblesettings = get_config('adminpresets', 'sensiblesettings');
        foreach ($newsensiblesettings as $newsensiblesetting) {
            if (strpos($sensiblesettings, $newsensiblesetting) === false) {
                $sensiblesettings .= ", {$newsensiblesetting}";
            }
        }

        set_config('sensiblesettings', $sensiblesettings, 'adminpresets');

        // Main savepoint reached.
        upgrade_main_savepoint(true, 2024080500.00);
    }

    if ($oldversion < 2024082900.01) {
        // If filter_tidy is no longer present, remove it.
        if (!file_exists($CFG->dirroot . '/filter/tidy/version.php')) {
            // Clean config.
            uninstall_plugin('filter', 'tidy');
        }

        upgrade_main_savepoint(true, 2024082900.01);
    }

    if ($oldversion < 2024091000.01) {
        // Define table ai_policy_register to be created.
        $table = new xmldb_table('ai_policy_register');

        // Adding fields to table ai_policy_register.
        $table->add_field('id', XMLDB_TYPE_INTEGER, '10', null, XMLDB_NOTNULL, XMLDB_SEQUENCE, null);
        $table->add_field('userid', XMLDB_TYPE_INTEGER, '10', null, XMLDB_NOTNULL, null, null);
        $table->add_field('contextid', XMLDB_TYPE_INTEGER, '10', null, XMLDB_NOTNULL, null, null);
        $table->add_field('timeaccepted', XMLDB_TYPE_INTEGER, '10', null, XMLDB_NOTNULL, null, null);

        // Adding keys to table ai_policy_register.
        $table->add_key('primary', XMLDB_KEY_PRIMARY, ['id']);
        $table->add_key('userid', XMLDB_KEY_FOREIGN_UNIQUE, ['userid'], 'user', ['id']);

        // Conditionally launch create table for ai_policy_register.
        if (!$dbman->table_exists($table)) {
            $dbman->create_table($table);
        }

        // Define table ai_action_generate_image to be created.
        $table = new xmldb_table('ai_action_generate_image');

        // Adding fields to table ai_action_generate_image.
        $table->add_field('id', XMLDB_TYPE_INTEGER, '10', null, XMLDB_NOTNULL, XMLDB_SEQUENCE, null);
        $table->add_field('prompt', XMLDB_TYPE_TEXT, null, null, null, null, null);
        $table->add_field('numberimages', XMLDB_TYPE_INTEGER, '10', null, XMLDB_NOTNULL, null, null);
        $table->add_field('quality', XMLDB_TYPE_CHAR, '21', null, XMLDB_NOTNULL, null, null);
        $table->add_field('aspectratio', XMLDB_TYPE_CHAR, '20', null, null, null, null);
        $table->add_field('style', XMLDB_TYPE_CHAR, '20', null, null, null, null);
        $table->add_field('sourceurl', XMLDB_TYPE_TEXT, null, null, null, null, null);
        $table->add_field('revisedprompt', XMLDB_TYPE_TEXT, null, null, null, null, null);

        // Adding keys to table ai_action_generate_image.
        $table->add_key('primary', XMLDB_KEY_PRIMARY, ['id']);

        // Conditionally launch create table for ai_action_generate_image.
        if (!$dbman->table_exists($table)) {
            $dbman->create_table($table);
        }

        // Define table ai_action_register to be created.
        $table = new xmldb_table('ai_action_register');

        // Adding fields to table ai_action_register.
        $table->add_field('id', XMLDB_TYPE_INTEGER, '10', null, XMLDB_NOTNULL, XMLDB_SEQUENCE, null);
        $table->add_field('actionname', XMLDB_TYPE_CHAR, '100', null, XMLDB_NOTNULL, null, null);
        $table->add_field('actionid', XMLDB_TYPE_INTEGER, '10', null, XMLDB_NOTNULL, null, null);
        $table->add_field('success', XMLDB_TYPE_INTEGER, '1', null, XMLDB_NOTNULL, null, '0');
        $table->add_field('userid', XMLDB_TYPE_INTEGER, '10', null, XMLDB_NOTNULL, null, null);
        $table->add_field('contextid', XMLDB_TYPE_INTEGER, '10', null, XMLDB_NOTNULL, null, null);
        $table->add_field('provider', XMLDB_TYPE_CHAR, '100', null, XMLDB_NOTNULL, null, null);
        $table->add_field('errorcode', XMLDB_TYPE_INTEGER, '4', null, null, null, null);
        $table->add_field('errormessage', XMLDB_TYPE_TEXT, null, null, null, null, null);
        $table->add_field('timecreated', XMLDB_TYPE_INTEGER, '10', null, XMLDB_NOTNULL, null, null);
        $table->add_field('timecompleted', XMLDB_TYPE_INTEGER, '10', null, null, null, null);

        // Adding keys to table ai_action_register.
        $table->add_key('primary', XMLDB_KEY_PRIMARY, ['id']);
        $table->add_key('userid', XMLDB_KEY_FOREIGN, ['userid'], 'user', ['id']);

        // Adding indexes to table ai_action_register.
        $table->add_index('action', XMLDB_INDEX_UNIQUE, ['actionname', 'actionid']);
        $table->add_index('provider', XMLDB_INDEX_NOTUNIQUE, ['actionname', 'provider']);

        // Conditionally launch create table for ai_action_register.
        if (!$dbman->table_exists($table)) {
            $dbman->create_table($table);
        }

        // Define table ai_action_generate_text to be created.
        $table = new xmldb_table('ai_action_generate_text');

        // Adding fields to table ai_action_generate_text.
        $table->add_field('id', XMLDB_TYPE_INTEGER, '10', null, XMLDB_NOTNULL, XMLDB_SEQUENCE, null);
        $table->add_field('prompt', XMLDB_TYPE_TEXT, null, null, null, null, null);
        $table->add_field('responseid', XMLDB_TYPE_CHAR, '128', null, null, null, null);
        $table->add_field('fingerprint', XMLDB_TYPE_CHAR, '128', null, null, null, null);
        $table->add_field('generatedcontent', XMLDB_TYPE_TEXT, null, null, null, null, null);
        $table->add_field('finishreason', XMLDB_TYPE_CHAR, '128', null, null, null, null);
        $table->add_field('prompttokens', XMLDB_TYPE_INTEGER, '10', null, null, null, null);
        $table->add_field('completiontoken', XMLDB_TYPE_INTEGER, '10', null, null, null, null);

        // Adding keys to table ai_action_generate_text.
        $table->add_key('primary', XMLDB_KEY_PRIMARY, ['id']);

        // Conditionally launch create table for ai_action_generate_text.
        if (!$dbman->table_exists($table)) {
            $dbman->create_table($table);
        }

        // Define table ai_action_summarise_text to be created.
        $table = new xmldb_table('ai_action_summarise_text');

        // Adding fields to table ai_action_summarise_text.
        $table->add_field('id', XMLDB_TYPE_INTEGER, '10', null, XMLDB_NOTNULL, XMLDB_SEQUENCE, null);
        $table->add_field('prompt', XMLDB_TYPE_TEXT, null, null, null, null, null);
        $table->add_field('responseid', XMLDB_TYPE_CHAR, '128', null, null, null, null);
        $table->add_field('fingerprint', XMLDB_TYPE_CHAR, '128', null, null, null, null);
        $table->add_field('generatedcontent', XMLDB_TYPE_TEXT, null, null, null, null, null);
        $table->add_field('finishreason', XMLDB_TYPE_CHAR, '128', null, null, null, null);
        $table->add_field('prompttokens', XMLDB_TYPE_INTEGER, '10', null, null, null, null);
        $table->add_field('completiontoken', XMLDB_TYPE_INTEGER, '10', null, null, null, null);

        // Adding keys to table ai_action_summarise_text.
        $table->add_key('primary', XMLDB_KEY_PRIMARY, ['id']);

        // Conditionally launch create table for ai_action_summarise_text.
        if (!$dbman->table_exists($table)) {
            $dbman->create_table($table);
        }

        // Main savepoint reached.
        upgrade_main_savepoint(true, 2024091000.01);
    }

    if ($oldversion < 2024091700.01) {
        // Convert the ai_action_register.success column to an integer, if necessary.
        upgrade_change_binary_column_to_int('ai_action_register', 'success', XMLDB_NOTNULL, 'actionid');

        // Main savepoint reached.
        upgrade_main_savepoint(true, 2024091700.01);
    }

    if ($oldversion < 2024092000.01) {

        // Define table sms_messages to be created.
        $table = new xmldb_table('sms_messages');

        // Adding fields to table sms_messages.
        $table->add_field('id', XMLDB_TYPE_INTEGER, '10', null, XMLDB_NOTNULL, XMLDB_SEQUENCE, null);
        $table->add_field('recipientnumber', XMLDB_TYPE_CHAR, '30', null, XMLDB_NOTNULL, null, null);
        $table->add_field('content', XMLDB_TYPE_TEXT, null, null, null, null, null);
        $table->add_field('component', XMLDB_TYPE_CHAR, '100', null, XMLDB_NOTNULL, null, null);
        $table->add_field('messagetype', XMLDB_TYPE_CHAR, '100', null, XMLDB_NOTNULL, null, null);
        $table->add_field('recipientuserid', XMLDB_TYPE_INTEGER, '10', null, null, null, null);
        $table->add_field('issensitive', XMLDB_TYPE_INTEGER, '2', null, XMLDB_NOTNULL, null, '0');
        $table->add_field('gatewayid', XMLDB_TYPE_INTEGER, '10', null, null, null, null);
        $table->add_field('status', XMLDB_TYPE_CHAR, '100', null, null, null, null);
        $table->add_field('timecreated', XMLDB_TYPE_INTEGER, '10', null, XMLDB_NOTNULL, null, null);

        // Adding keys to table sms_messages.
        $table->add_key('primary', XMLDB_KEY_PRIMARY, ['id']);
        $table->add_key('gateway', XMLDB_KEY_FOREIGN, ['gatewayid'], 'sms_gateways', ['id']);

        // Conditionally launch create table for sms_messages.
        if (!$dbman->table_exists($table)) {
            $dbman->create_table($table);
        }

        // Define table sms_gateways to be created.
        $table = new xmldb_table('sms_gateways');

        // Adding fields to table sms_gateways.
        $table->add_field('id', XMLDB_TYPE_INTEGER, '10', null, XMLDB_NOTNULL, XMLDB_SEQUENCE, null);
        $table->add_field('name', XMLDB_TYPE_CHAR, '255', null, XMLDB_NOTNULL, null, null);
        $table->add_field('gateway', XMLDB_TYPE_CHAR, '255', null, XMLDB_NOTNULL, null, null);
        $table->add_field('enabled', XMLDB_TYPE_INTEGER, '2', null, XMLDB_NOTNULL, null, '1');
        $table->add_field('config', XMLDB_TYPE_TEXT, null, null, XMLDB_NOTNULL, null, null);

        // Adding keys to table sms_gateways.
        $table->add_key('primary', XMLDB_KEY_PRIMARY, ['id']);

        // Conditionally launch create table for sms_gateways.
        if (!$dbman->table_exists($table)) {
            $dbman->create_table($table);
        }

        // Main savepoint reached.
        upgrade_main_savepoint(true, 2024092000.01);
    }

    if ($oldversion < 2024092600.00) {
        // If h5plib_v126 is no longer present, remove it.
        if (!file_exists($CFG->dirroot . '/h5p/h5plib/v126/version.php')) {
            // Clean config.
            uninstall_plugin('h5plib', 'v126');
        }

        // If h5plib_v127 is present, set it as the default one.
        if (file_exists($CFG->dirroot . '/h5p/h5plib/v127/version.php')) {
            set_config('h5plibraryhandler', 'h5plib_v127');
        }
        // Main savepoint reached.
        upgrade_main_savepoint(true, 2024092600.00);
    }

    if ($oldversion < 2024100100.02) {
        upgrade_store_relative_url_sitehomepage();

        // Main savepoint reached.
        upgrade_main_savepoint(true, 2024100100.02);
    }

    // Automatically generated Moodle v4.5.0 release upgrade line.
    // Put any upgrade step following this.

    if ($oldversion < 2024110400.00) {

        // Define field model to be added to ai_action_register.
        $table = new xmldb_table('ai_action_register');
        $field = new xmldb_field('model', XMLDB_TYPE_CHAR, '50', null, null, null, null, null);

        // Conditionally launch add field model.
        if (!$dbman->field_exists($table, $field)) {
            $dbman->add_field($table, $field);
        }

        // Main savepoint reached.
        upgrade_main_savepoint(true, 2024110400.00);
    }
    if ($oldversion < 2024110800.00) {
        // Delete settings that were removed from code.
        $settings = ['backup_general_questionbank', 'backup_import_questionbank', 'backup_auto_questionbank'];
        array_walk($settings, static fn($setting) => unset_config($setting, 'backup'));

        // Main savepoint reached.
        upgrade_main_savepoint(true, 2024110800.00);
    }

    if ($oldversion < 2024110800.02) {
        // Changing type of field value on table user_preferences to text.
        $table = new xmldb_table('user_preferences');
        $field = new xmldb_field('value', XMLDB_TYPE_TEXT, null, null, XMLDB_NOTNULL, null, null, 'name');

        // Launch change of type for field value.
        $dbman->change_field_type($table, $field);

        // Main savepoint reached.
        upgrade_main_savepoint(true, 2024110800.02);
    }

    if ($oldversion < 2024111500.00) {

        // Changing precision of field fullname on table course to (1333).
        $table = new xmldb_table('course');
        $field = new xmldb_field('fullname', XMLDB_TYPE_CHAR, '1333', null, XMLDB_NOTNULL, null, null, 'sortorder');

        // Launch change of precision for field fullname.
        $dbman->change_field_precision($table, $field);

        // Main savepoint reached.
        upgrade_main_savepoint(true, 2024111500.00);
    }

    if ($oldversion < 2024111500.01) {

        // Changing precision of field fullname on table course_request to (1333).
        $table = new xmldb_table('course_request');
        $field = new xmldb_field('fullname', XMLDB_TYPE_CHAR, '1333', null, XMLDB_NOTNULL, null, null, 'id');

        // Launch change of precision for field fullname.
        $dbman->change_field_precision($table, $field);

        // Main savepoint reached.
        upgrade_main_savepoint(true, 2024111500.01);
    }

    // Now we want to change the precision of course_request.shortname.
    // To do this, we need to first drop the index, then re-create it.
    if ($oldversion < 2024111500.02) {

        // Define index shortname (not unique) to be dropped form course_request.
        $table = new xmldb_table('course_request');
        $index = new xmldb_index('shortname', XMLDB_INDEX_NOTUNIQUE, ['shortname']);

        // Conditionally launch drop index shortname.
        if ($dbman->index_exists($table, $index)) {
            $dbman->drop_index($table, $index);
        }

        // Main savepoint reached.
        upgrade_main_savepoint(true, 2024111500.02);
    }

    if ($oldversion < 2024111500.03) {

        // Changing precision of field shortname on table course_request to (255).
        $table = new xmldb_table('course_request');
        $field = new xmldb_field('shortname', XMLDB_TYPE_CHAR, '255', null, XMLDB_NOTNULL, null, null, 'fullname');

        // Launch change of precision for field shortname.
        $dbman->change_field_precision($table, $field);

        // Main savepoint reached.
        upgrade_main_savepoint(true, 2024111500.03);
    }

    if ($oldversion < 2024111500.04) {

        // Define index shortname (not unique) to be added to course_request.
        $table = new xmldb_table('course_request');
        $index = new xmldb_index('shortname', XMLDB_INDEX_NOTUNIQUE, ['shortname']);

        // Conditionally launch add index shortname.
        if (!$dbman->index_exists($table, $index)) {
            $dbman->add_index($table, $index);
        }

        // Main savepoint reached.
        upgrade_main_savepoint(true, 2024111500.04);
    }

    if ($oldversion < 2024112900.01) {

        // Define table reportbuilder_user_filter to be created.
        $table = new xmldb_table('reportbuilder_user_filter');

        // Adding fields to table reportbuilder_user_filter.
        $table->add_field('id', XMLDB_TYPE_INTEGER, '10', null, XMLDB_NOTNULL, XMLDB_SEQUENCE, null);
        $table->add_field('reportid', XMLDB_TYPE_INTEGER, '10', null, XMLDB_NOTNULL, null, '0');
        $table->add_field('filterdata', XMLDB_TYPE_TEXT, null, null, XMLDB_NOTNULL, null, null);
        $table->add_field('usercreated', XMLDB_TYPE_INTEGER, '10', null, XMLDB_NOTNULL, null, '0');
        $table->add_field('usermodified', XMLDB_TYPE_INTEGER, '10', null, XMLDB_NOTNULL, null, '0');
        $table->add_field('timecreated', XMLDB_TYPE_INTEGER, '10', null, XMLDB_NOTNULL, null, '0');
        $table->add_field('timemodified', XMLDB_TYPE_INTEGER, '10', null, XMLDB_NOTNULL, null, '0');

        // Adding keys to table reportbuilder_user_filter.
        $table->add_key('primary', XMLDB_KEY_PRIMARY, ['id']);
        $table->add_key('reportid', XMLDB_KEY_FOREIGN, ['reportid'], 'reportbuilder_report', ['id']);
        $table->add_key('usercreated', XMLDB_KEY_FOREIGN, ['usercreated'], 'user', ['id']);
        $table->add_key('usermodified', XMLDB_KEY_FOREIGN, ['usermodified'], 'user', ['id']);

        // Adding indexes to table reportbuilder_user_filter.
        $table->add_index('report-user', XMLDB_INDEX_UNIQUE, ['reportid', 'usercreated']);

        // Conditionally launch create table for reportbuilder_user_filter.
        if (!$dbman->table_exists($table)) {
            $dbman->create_table($table);
        }

        // Main savepoint reached.
        upgrade_main_savepoint(true, 2024112900.01);
    }

    if ($oldversion < 2024112900.02) {

        // Structure to collect current user filter preferences.
        $userfilterdata = [];

        $select = $DB->sql_like('name', '?');
        $params = [$DB->sql_like_escape('reportbuilder-report-') . '%'];

        $preferences = $DB->get_records_select('user_preferences', $select, $params, 'userid, name');
        foreach ($preferences as $preference) {
            preg_match('/^reportbuilder-report-(?<reportid>\d+)-/', $preference->name, $matches);
            $userfilterdata[$preference->userid][$matches['reportid']][] = $preference->value;
        }

        // Migrate user filter preferences to new schema (combining previously chunked values due to size limitation).
        foreach ($userfilterdata as $userid => $reportfilterdata) {
            foreach ($reportfilterdata as $reportid => $filterdata) {
                $DB->insert_record('reportbuilder_user_filter', (object) [
                    'reportid' => $reportid,
                    'filterdata' => implode('', $filterdata),
                    'usercreated' => $userid,
                    'usermodified' => $userid,
                    'timecreated' => time(),
                    'timemodified' => time(),
                ]);
            }
        }

        // Clean up old user filter preferences.
        $DB->delete_records_select('user_preferences', $select, $params);

        // Main savepoint reached.
        upgrade_main_savepoint(true, 2024112900.02);
    }

    // Moodle 5.0 Upgrade.
    if ($oldversion < 2024121800.00) {
        $smsgateways = $DB->get_records('sms_gateways');
        foreach ($smsgateways as $gateway) {
            $newconfig = json_decode($gateway->config);
            // Continue only if either the `returnurl` OR the `saveandreturn` property exists.
            if (property_exists($newconfig, "returnurl") || property_exists($newconfig, "saveandreturn")) {
                // Remove unnecessary data in the config.
                unset($newconfig->returnurl, $newconfig->saveandreturn);

                // Update the record with the new config.
                $gateway->config = json_encode($newconfig);
                $DB->update_record('sms_gateways', $gateway);
            }
        }

        // Main savepoint reached.
        upgrade_main_savepoint(true, 2024121800.00);
    }

    if ($oldversion < 2024121900.01) {
        // Enable mod_subsection unless 'keepsubsectiondisabled' is set.
        if ((empty($CFG->keepsubsectiondisabled) || !$CFG->keepsubsectiondisabled)
                && $DB->get_record('modules', ['name' => 'subsection'])) {
            $manager = \core_plugin_manager::resolve_plugininfo_class('mod');
            $manager::enable_plugin('subsection', 1);
        }

        // Main savepoint reached.
        upgrade_main_savepoint(true, 2024121900.01);
    }

    if ($oldversion < 2025011700.02) {
        // Define table ai_providers to be created.
        $table = new xmldb_table('ai_providers');

        // Adding fields to table ai_providers.
        $table->add_field('id', XMLDB_TYPE_INTEGER, '10', null, XMLDB_NOTNULL, XMLDB_SEQUENCE, null);
        $table->add_field('name', XMLDB_TYPE_CHAR, '255', null, XMLDB_NOTNULL, null, null);
        $table->add_field('provider', XMLDB_TYPE_CHAR, '255', null, XMLDB_NOTNULL, null, null);
        $table->add_field('enabled', XMLDB_TYPE_INTEGER, '1', null, XMLDB_NOTNULL, null, '1');
        $table->add_field('config', XMLDB_TYPE_TEXT, null, null, XMLDB_NOTNULL, null, null);
        $table->add_field('actionconfig', XMLDB_TYPE_TEXT, null, null, null, null, null);

        // Adding keys to table ai_provider.
        $table->add_key('primary', XMLDB_KEY_PRIMARY, ['id']);

        // Adding indexes to table ai_provider.
        $table->add_index('provider', XMLDB_INDEX_NOTUNIQUE, ['provider']);

        // Conditionally launch create table for ai_provider.
        if (!$dbman->table_exists($table)) {
            $dbman->create_table($table);
        }

        // Now the instance table exists, migrate the existing providers.
        upgrade_convert_ai_providers_to_instances();

        // Main savepoint reached.
        upgrade_main_savepoint(true, 2025011700.02);
    }

    if ($oldversion < 2025012400.01) {
        // Remove the default value for the apiversion field.
        $table = new xmldb_table('badge_external_backpack');
        $apiversionfield = new xmldb_field('apiversion', XMLDB_TYPE_CHAR, '12', null, XMLDB_NOTNULL, null, null);
        $dbman->change_field_default($table, $apiversionfield);

        // Main savepoint reached.
        upgrade_main_savepoint(true, 2025012400.01);
    }

    if ($oldversion < 2025013100.01) {
        // Remove imageauthorname, imageauthoremail and imageauthorurl fields for badges.
        $table = new xmldb_table('badge');
        $fields = [
            'imageauthorname',
            'imageauthoremail',
            'imageauthorurl',
        ];

        foreach ($fields as $field) {
            $field = new xmldb_field($field);
            if ($dbman->field_exists($table, $field)) {
                $dbman->drop_field($table, $field);
            }
        }

        // Main savepoint reached.
        upgrade_main_savepoint(true, 2025013100.01);
    }

    if ($oldversion < 2025022100.01) {
        // Define table ai_action_explain_text to be created.
        $table = new xmldb_table('ai_action_explain_text');

        // Adding fields to table ai_action_explain_text.
        $table->add_field('id', XMLDB_TYPE_INTEGER, '10', null, XMLDB_NOTNULL, XMLDB_SEQUENCE, null);
        $table->add_field('prompt', XMLDB_TYPE_TEXT, null, null, null, null, null);
        $table->add_field('responseid', XMLDB_TYPE_CHAR, '128', null, null, null, null);
        $table->add_field('fingerprint', XMLDB_TYPE_CHAR, '128', null, null, null, null);
        $table->add_field('generatedcontent', XMLDB_TYPE_TEXT, null, null, null, null, null);
        $table->add_field('finishreason', XMLDB_TYPE_CHAR, '128', null, null, null, null);
        $table->add_field('prompttokens', XMLDB_TYPE_INTEGER, '10', null, null, null, null);
        $table->add_field('completiontoken', XMLDB_TYPE_INTEGER, '10', null, null, null, null);

        // Adding keys to table ai_action_explain_text.
        $table->add_key('primary', XMLDB_KEY_PRIMARY, ['id']);

        // Conditionally launch create table for ai_action_explain_text.
        if (!$dbman->table_exists($table)) {
            $dbman->create_table($table);
        }

        // Add explain action config to the AI providers.
        upgrade_add_explain_action_to_ai_providers();

        // Main savepoint reached.
        upgrade_main_savepoint(true, 2025022100.01);
    }

    if ($oldversion < 2025022100.02) {
        // Due to a code restriction on the upgrade, invoking any core functions is not permitted.
        // Thus, to acquire the list of provider plugins,
        // we should extract them from the `config_plugins` database table.
        $condition = $DB->sql_like('plugin', ':pattern');
        $params = ['pattern' => 'aiprovider_%', 'name' => 'version'];
        $sql = "SELECT plugin FROM {config_plugins} WHERE {$condition} AND name = :name";
        $providers = $DB->get_fieldset_sql($sql, $params);
        foreach ($providers as $provider) {
            // Replace the provider's language string with the provider component's name.
            if (get_string_manager()->string_exists('pluginname', $provider)) {
                $providername = get_string('pluginname', $provider);
                $sql = 'UPDATE {ai_action_register}
                        SET provider = :provider
                        WHERE LOWER(provider) = :providername';
                $DB->execute($sql, ['provider' => $provider, 'providername' => strtolower($providername)]);
            }
        }

        // Main savepoint reached.
        upgrade_main_savepoint(true, 2025022100.02);
    }

    // Uninstall auth_cas and remove dependencies.
    if ($oldversion < 2025030500.00) {
        if (!file_exists($CFG->dirroot . "/auth/cas/version.php")) {
            uninstall_plugin('auth', 'cas');

            // Remove the sensiblesettings config for auth_cas.
            $sensiblesettingsraw = explode(',', get_config('adminpresets', 'sensiblesettings'));
            $sensiblesettings = array_map('trim', $sensiblesettingsraw);

            if (($key = array_search('bind_pw@@auth_cas', $sensiblesettings)) !== false) {
                unset($sensiblesettings[$key]);
            }
            $sensiblesettings = implode(', ', $sensiblesettings);
            set_config('sensiblesettings', $sensiblesettings, 'adminpresets');
        }

        // Main savepoint reached.
        upgrade_main_savepoint(true, 2025030500.00);
    }

    if ($oldversion < 2025030500.01) {
        // If atto is no longer present, remove it.
        if (!file_exists("{$CFG->dirroot}/lib/editor/atto/version.php")) {
            // Remove each of the subplugins first. These are no longer on disk so the standard `uninstall_plugin` approach
            // on atto itself will not remove them.
            $plugins = array_keys(core_plugin_manager::instance()->get_plugins_of_type('atto'));

            // Now remove each.
            foreach ($plugins as $pluginname) {
                uninstall_plugin('atto', $pluginname);
            }

            // Finally uninstall the actual plugin.
            uninstall_plugin('editor', 'atto');
        }

        upgrade_main_savepoint(true, 2025030500.01);
    }

    // Remove portfolio_mahara.
    if ($oldversion < 2025030600.02) {
        if (!file_exists($CFG->dirroot . "/portfolio/mahara/version.php")) {
            uninstall_plugin('portfolio', 'mahara');
        }
        // Main savepoint reached.
        upgrade_main_savepoint(true, 2025030600.02);
    }

    // Remove enrol_mnet.
    if ($oldversion < 2025030600.03) {
        if (!file_exists($CFG->dirroot . "/enrol/mnet/version.php")) {
            uninstall_plugin('enrol', 'mnet');
        }
        // Main savepoint reached.
        upgrade_main_savepoint(true, 2025030600.03);
    }

    // Remove block_mnet_hosts.
    if ($oldversion < 2025030600.04) {
        if (!file_exists($CFG->dirroot . "/blocks/mnet_hosts/version.php")) {
            uninstall_plugin('block', 'mnet_hosts');

            // Delete all the admin preset plugin states concerning mnet_hosts in adminpresets_plug table.
            $DB->delete_records('adminpresets_plug', ['name' => 'mnet_hosts']);
        }

        // Main savepoint reached.
        upgrade_main_savepoint(true, 2025030600.04);
    }

    // Remove auth_mnet.
    if ($oldversion < 2025030600.05) {
        if (!file_exists($CFG->dirroot . "/auth/mnet/version.php")) {
            uninstall_plugin('auth', 'mnet');
        }
        // Main savepoint reached.
        upgrade_main_savepoint(true, 2025030600.05);
    }

    if ($oldversion < 2025030600.06) {
        // If mlbackend_php is no longer present, remove it.
        if (!file_exists($CFG->dirroot . '/lib/mlbackend/php/version.php')) {
            // Clean config.
            uninstall_plugin('mlbackend', 'php');

            // Change the processor if mlbackend_php is set.
            if (get_config('analytics', 'predictionsprocessor') === '\mlbackend_php\processor') {
                set_config('predictionsprocessor', '\mlbackend_python\processor', 'analytics');
                // We can't be sure mlbackend_python is set up correctly, so we disable analytics.
                set_config('enableanalytics', false);
            }

            // Cleanup any references to mlbackend_php.
            $select = $DB->sql_like('predictionsprocessor', ':predictionsprocessor', false);
            $params = ['predictionsprocessor' => '%' . $DB->sql_like_escape('mlbackend_php') . '%'];
            $DB->set_field_select(
                table: 'analytics_models',
                newfield: 'predictionsprocessor',
                newvalue: null,
                select: $select,
                params: $params,
            );
        }

        // Main savepoint reached.
        upgrade_main_savepoint(true, 2025030600.06);
    }

    if ($oldversion < 2025030600.07) {
        $providers = $DB->get_records('ai_providers', ['enabled' => 1]);
        // Formatting the value.
        $value = ','. implode(',', array_column($providers, 'id'));
        // Create the order config setting.
        set_config('provider_order', $value, 'core_ai');

        // Main savepoint reached.
        upgrade_main_savepoint(true, 2025030600.07);
    }

    // Remove mnetservice_enrol.
    if ($oldversion < 2025030600.08) {
        if (!file_exists($CFG->dirroot . "/mnet/service/enrol/version.php")) {
            uninstall_plugin('mnetservice', 'enrol');
        }
        // Main savepoint reached.
        upgrade_main_savepoint(true, 2025030600.08);
    }

    if ($oldversion < 2025031800.00) {
        // Add index for querying delegated sections.
        $table = new xmldb_table('course_sections');
        $index = new xmldb_index('component_itemid', XMLDB_INDEX_NOTUNIQUE, ['component', 'itemid']);

        if (!$dbman->index_exists($table, $index)) {
            $dbman->add_index($table, $index);
        }
        // Main savepoint reached.
        upgrade_main_savepoint(true, 2025031800.00);
    }

    if ($oldversion < 2025031800.03) {

        // Define field penalty to be added to grade_grades.
        $table = new xmldb_table('grade_grades');
        $field = new xmldb_field('deductedmark', XMLDB_TYPE_NUMBER, '10, 5', null,
            XMLDB_NOTNULL, null, '0', 'aggregationweight');

        // Conditionally launch add field penalty.
        if (!$dbman->field_exists($table, $field)) {
            $dbman->add_field($table, $field);
        }

        // Main savepoint reached.
        upgrade_main_savepoint(true, 2025031800.03);
    }

    if ($oldversion < 2025031800.04) {

        // Define field overriddenmark to be added to grade_grades.
        $table = new xmldb_table('grade_grades');
        $field = new xmldb_field('overriddenmark', XMLDB_TYPE_NUMBER, '10, 5', null,
            XMLDB_NOTNULL, null, '0', 'deductedmark');

        // Conditionally launch add field penalty.
        if (!$dbman->field_exists($table, $field)) {
            $dbman->add_field($table, $field);
        }

        // Main savepoint reached.
        upgrade_main_savepoint(true, 2025031800.04);
    }

    if ($oldversion < 2025032800.01) {
        // Upgrade webp mime type for existing webp files.
        upgrade_create_async_mimetype_upgrade_task('image/webp', ['webp']);

        // Main savepoint reached.
        upgrade_main_savepoint(true, 2025032800.01);
    }

    // Remove chat and survey and respective analytics indicators.
    if ($oldversion < 2025040100.01) {
        $indicatorstoremove = [];
        $sqllikes = [];
        $sqlparams = [];

        if (!file_exists($CFG->dirroot . "/mod/survey/version.php")) {
            uninstall_plugin('mod', 'survey');
            $DB->delete_records('adminpresets_plug', ['plugin' => 'mod', 'name' => 'survey']);
            $indicatorstoremove['survey'] = [
                '\mod_survey\analytics\indicator\cognitive_depth',
                '\mod_survey\analytics\indicator\social_breadth',
            ];
            $sqlparams['surveypluginname'] = '%' . $DB->sql_like_escape('mod_survey') . '%';
            $sqllikes['survey'] = $DB->sql_like('indicators', ':surveypluginname');
        }
        if (!file_exists($CFG->dirroot . "/mod/chat/version.php")) {
            uninstall_plugin('mod', 'chat');
            $DB->delete_records('adminpresets_plug', ['plugin' => 'mod', 'name' => 'chat']);
            $indicatorstoremove['chat'] = [
                '\mod_chat\analytics\indicator\cognitive_depth',
                '\mod_chat\analytics\indicator\social_breadth',
            ];
            $sqlparams['chatpluginname'] = '%' . $DB->sql_like_escape('mod_chat') . '%';
            $sqllikes['chat'] = $DB->sql_like('indicators', ':chatpluginname');
        }

        foreach ($indicatorstoremove as $module => $indicators) {
            $models = $DB->get_recordset_select('analytics_models', $sqllikes[$module], $sqlparams);
            foreach ($models as $model) {
                $currentindicators = json_decode($model->indicators, true);
                if (!empty($indicators) && !empty($currentindicators)) {
                    $newindicators = array_values(array_diff($currentindicators, $indicators));
                    $model->indicators = json_encode($newindicators);
                    $DB->update_record('analytics_models', $model);
                }
            }
            $models->close();
        }
        // Main savepoint reached.
        upgrade_main_savepoint(true, 2025040100.01);
    }

    // Remove overriddenmark field from grade_grades.
    if ($oldversion < 2025040700.00) {
        $table = new xmldb_table('grade_grades');
        $field = new xmldb_field('overriddenmark');
        if ($dbman->field_exists($table, $field)) {
            $dbman->drop_field($table, $field);
        }

        // Main savepoint reached.
        upgrade_main_savepoint(true, 2025040700.00);
    }

    // Automatically generated Moodle v5.0.0 release upgrade line.
    // Put any upgrade step following this.

    if ($oldversion < 2025051600.02) {

        // Changing precision of field name on table badge to (1333).

        $table = new xmldb_table('badge');
        $field = new xmldb_field('name', XMLDB_TYPE_CHAR, '1333', null, XMLDB_NOTNULL, null, null, 'id');

        // Launch change of precision for field name.
        $dbman->change_field_precision($table, $field);

        // Changing precision of field issuername on table badge to (1333).

        $table = new xmldb_table('badge');
        $field = new xmldb_field('issuername', XMLDB_TYPE_CHAR, '1333', null, XMLDB_NOTNULL, null, null, 'usermodified');

        // Launch change of precision for field issuername.
        $dbman->change_field_precision($table, $field);

        // Changing precision of field name on table course_sections to (1333).

        $table = new xmldb_table('course_sections');
        $field = new xmldb_field('name', XMLDB_TYPE_CHAR, '1333', null, null, null, null, 'section');

        // Launch change of precision for field name.
        $dbman->change_field_precision($table, $field);

        // Changing precision of field itemname on table grade_items to (1333).

        $table = new xmldb_table('grade_items');
        $field = new xmldb_field('itemname', XMLDB_TYPE_CHAR, '1333', null, null, null, null, 'categoryid');

        // Launch change of precision for field itemname.
        $dbman->change_field_precision($table, $field);

        // Changing precision of field itemname on table grade_items_history to (1333).
        $table = new xmldb_table('grade_items_history');
        $field = new xmldb_field('itemname', XMLDB_TYPE_CHAR, '1333', null, null, null, null, 'categoryid');

        // Launch change of precision for field itemname.
        $dbman->change_field_precision($table, $field);

        // Main savepoint reached.
        upgrade_main_savepoint(true, 2025051600.02);
    }

    if ($oldversion < 2025053000.02) {

        // Define field systememail to be added to oauth2_issuer.
        $table = new xmldb_table('oauth2_issuer');
        $field = new xmldb_field('systememail', XMLDB_TYPE_CHAR, '100', null, null, null, null, 'loginpagename');

        // Conditionally launch add field systememail.
        if (!$dbman->field_exists($table, $field)) {
            $dbman->add_field($table, $field);
        }

        // Main savepoint reached.
        upgrade_main_savepoint(true, 2025053000.02);
    }

    if ($oldversion < 2025062900.01) {
        // The activity chooser tab mode setting is no longer used.
        unset_config('activitychoosertabmode');

        // Main savepoint reached.
        upgrade_main_savepoint(true, 2025062900.01);
    }

    if ($oldversion < 2025070600.01) {

        // Get all AI providers that potentially have model settings.
        $sql = "SELECT * FROM {ai_providers} WHERE provider IN (?, ?)";

        $params = [
            'aiprovider_openai\provider',
            'aiprovider_ollama\provider',
        ];
        $records = $DB->get_records_sql($sql, $params);

        $affectedkeys = [
            'gpt-4o' => [
                'top_p',
                'max_tokens',
                'frequency_penalty',
                'presence_penalty',
            ],
            'o1' => [
                'top_p',
                'max_tokens',
                'frequency_penalty',
                'presence_penalty',
            ],
            'llama3.3' => [
                'mirostat',
                'temperature',
                'seed',
                'top_k',
                'top_p',
            ],
        ];

        // Get covert model settings to new format.
        foreach ($records as $record) {
            $actionconfig = json_decode($record->actionconfig, true, 512);
            foreach($actionconfig as $actionkey => $action) {
                $model = $action['settings']['model'];
                $modelsettings = [];
                // Handle custom params.
                if (isset($action['settings']['modelextraparams'])) {
                    $modelsettings['custom']['modelextraparams'] = $action['settings']['modelextraparams'] ?? '';
                // Handle known models and their keys.
                } else if (isset($affectedkeys[$model])) {
                    foreach ($affectedkeys[$model] as $key) {
                        $modelsettings[$model][$key] = $action['settings'][$key] ?? '';
                    }
                }
                if (!empty($modelsettings)) {
                    $actionconfig[$actionkey]['modelsettings'] = $modelsettings;
                }
            };
            // Update the record with modified actionconfig.
            if (isset($actionconfig[$actionkey]['modelsettings'])) {
                $updatedrecord = new stdClass();
                $updatedrecord->id = $record->id;
                $updatedrecord->actionconfig = json_encode($actionconfig);
                $DB->update_record('ai_providers', $updatedrecord);
            }
        }

        // Main savepoint reached.
        upgrade_main_savepoint(true, 2025070600.01);
    }

    if ($oldversion < 2025072500.01) {
        // Get all OpenAI providers.
        $records = $DB->get_records('ai_providers', ['provider' => 'aiprovider_openai\provider']);

        foreach ($records as $record) {
            $actionconfig = json_decode($record->actionconfig, true, 512);
            $originalactionconfig = $actionconfig;

            foreach ($actionconfig as $actionkey => $action) {
                $model = $action['settings']['model'];
                if ($model === 'gpt-4o' || $model === 'o1') {
                    // Rename setting max_tokens to max_completion_tokens.
                    if (isset($action['settings']['max_tokens'])) {
                        $actionconfig[$actionkey]['settings']['max_completion_tokens'] = intval($action['settings']['max_tokens']);
                        unset($actionconfig[$actionkey]['settings']['max_tokens']);
                    }
                    // Rename max_tokens in model settings too (casting not necessary).
                    if (isset($action['modelsettings'][$model]['max_tokens'])) {
                        $actionconfig[$actionkey]['modelsettings'][$model]['max_completion_tokens'] =
                            $action['modelsettings'][$model]['max_tokens'];
                        unset($actionconfig[$actionkey]['modelsettings'][$model]['max_tokens']);
                    }
                }
                // Cast settings for 'gpt-4o' model.
                if ($model === 'gpt-4o') {
                    if (isset($action['settings']['top_p'])) {
                        $actionconfig[$actionkey]['settings']['top_p'] = floatval($action['settings']['top_p']);
                    }
                    if (isset($action['settings']['presence_penalty'])) {
                        $actionconfig[$actionkey]['settings']['presence_penalty'] =
                            floatval($action['settings']['presence_penalty']);
                    }
                    if (isset($action['settings']['frequency_penalty'])) {
                        $actionconfig[$actionkey]['settings']['frequency_penalty'] =
                            floatval($action['settings']['frequency_penalty']);
                    }
                }
                // Remove settings from 'o1' model.
                if ($model === 'o1') {
                    if (isset($action['settings']['top_p'])) {
                        unset($actionconfig[$actionkey]['settings']['top_p']);
                    }
                    if (isset($action['settings']['presence_penalty'])) {
                        unset($actionconfig[$actionkey]['settings']['presence_penalty']);
                    }
                    if (isset($action['settings']['frequency_penalty'])) {
                        unset($actionconfig[$actionkey]['settings']['frequency_penalty']);
                    }
                    // Remove from model settings too.
                    if (isset($action['modelsettings'][$model]['top_p'])) {
                        unset($actionconfig[$actionkey]['modelsettings'][$model]['top_p']);
                    }
                    if (isset($action['modelsettings'][$model]['presence_penalty'])) {
                        unset($actionconfig[$actionkey]['modelsettings'][$model]['presence_penalty']);
                    }
                    if (isset($action['modelsettings'][$model]['frequency_penalty'])) {
                        unset($actionconfig[$actionkey]['modelsettings'][$model]['frequency_penalty']);
                    }
                }
            }

            if ($originalactionconfig !== $actionconfig) {
                $updatedrecord = new stdClass();
                $updatedrecord->id = $record->id;
                $updatedrecord->actionconfig = json_encode($actionconfig);
                $DB->update_record('ai_providers', $updatedrecord);
            }
        }

        // Main savepoint reached.
        upgrade_main_savepoint(true, 2025072500.01);
    }

    if ($oldversion < 2025073100.01) {
        // A [name => url] map of new OIDC endpoints to be updated/created.
        $endpointuris = [
            'discovery_endpoint' => 'https://login.microsoftonline.com/common/v2.0/.well-known/openid-configuration',
            'token_endpoint' => 'https://login.microsoftonline.com/common/oauth2/v2.0/token',
            'userinfo_endpoint' => 'https://graph.microsoft.com/oidc/userinfo',
            'authorization_endpoint' => 'https://login.microsoftonline.com/common/oauth2/v2.0/authorize',
            'device_authorization_endpoint' => 'https://login.microsoftonline.com/common/oauth2/v2.0/devicecode',
            'end_session_endpoint' => 'https://login.microsoftonline.com/common/oauth2/v2.0/logout',
            'kerberos_endpoint' => 'https://login.microsoftonline.com/common/kerberos',
        ];
        // A [name] map of endpoints to be deleted.
        $deletedendpointuris = [
            'userpicture_endpoint',
        ];
        // A [internalfield => externalfield] map of new OIDC-based user field mappings to be updated/created.
        $userfieldmappings = [
            'idnumber' => 'sub',
            'firstname' => 'givenname',
            'lastname' => 'familyname',
            'email' => 'email',
            'lang' => 'locale',
        ];
        $admin = get_admin();
        $adminid = $admin ? $admin->id : '0';
        $microsoftservices = $DB->get_records('oauth2_issuer', ['servicetype' => 'microsoft']);
        foreach ($microsoftservices as $microsoftservice) {
            $time = time();
            if (strpos($microsoftservice->baseurl, 'common') !== false) {
                // Multi-tenant endpoint, proceed with upgrade.
                // Insert/update the new endpoints.
                foreach ($endpointuris as $endpointname => $endpointuri) {
                    $endpoint = ['issuerid' => $microsoftservice->id, 'name' => $endpointname];
                    $endpointid = $DB->get_field('oauth2_endpoint', 'id', $endpoint);
                    if ($endpointid) {
                        $endpoint = array_merge($endpoint, [
                            'id' => $endpointid,
                            'url' => $endpointuri,
                            'timemodified' => $time,
                            'usermodified' => $adminid,
                        ]);
                        $DB->update_record('oauth2_endpoint', $endpoint);
                    } else {
                        $endpoint = array_merge($endpoint, [
                            'url' => $endpointuri,
                            'timecreated' => $time,
                            'timemodified' => $time,
                            'usermodified' => $adminid,
                        ]);
                        $DB->insert_record('oauth2_endpoint', $endpoint);
                    }
                }
                // Delete the old endpoints.
                foreach ($deletedendpointuris as $endpointname) {
                    $endpoint = ['issuerid' => $microsoftservice->id, 'name' => $endpointname];
                    $DB->delete_records('oauth2_endpoint', $endpoint);
                }
                // Insert/update new user field mappings.
                foreach ($userfieldmappings as $internalfieldname => $externalfieldname) {
                    $fieldmap = ['issuerid' => $microsoftservice->id, 'internalfield' => $internalfieldname];
                    $fieldmapid = $DB->get_field('oauth2_user_field_mapping', 'id', $fieldmap);
                    if ($fieldmapid) {
                        $fieldmap = array_merge($fieldmap, [
                            'id' => $fieldmapid,
                            'externalfield' => $externalfieldname,
                            'timemodified' => $time,
                            'usermodified' => $adminid,
                        ]);
                        $DB->update_record('oauth2_user_field_mapping', $fieldmap);
                    } else {
                        $fieldmap = array_merge($fieldmap, [
                            'externalfield' => $externalfieldname,
                            'timecreated' => $time,
                            'timemodified' => $time,
                            'usermodified' => $adminid,
                        ]);
                        $DB->insert_record('oauth2_user_field_mapping', $fieldmap);
                    }
                }
                // Update the baseurl for the issuer.
                $microsoftservice->baseurl = 'https://login.microsoftonline.com/common/v2.0';
                $microsoftservice->timemodified = $time;
                $microsoftservice->usermodified = $adminid;
                $DB->update_record('oauth2_issuer', $microsoftservice);
            } else {
                // Single-tenant endpoint, add discovery_endpoint if it doesn't exist.
                $url = $microsoftservice->baseurl;
                $url .= (substr($url, -1) === '/') ? '' : '/';
                $url .= '.well-known/openid-configuration';
                $endpoint = ['issuerid' => $microsoftservice->id, 'name' => 'discovery_endpoint'];
                $endpointid = $DB->get_field('oauth2_endpoint', 'id', $endpoint);
                if (!$endpointid) {
                    $endpoint = array_merge($endpoint, [
                        'url' => $url,
                        'timecreated' => $time,
                        'timemodified' => $time,
                        'usermodified' => $adminid,
                    ]);
                    $DB->insert_record('oauth2_endpoint', $endpoint);
                }
            }
        }
        // Main savepoint reached.
        upgrade_main_savepoint(true, 2025073100.01);
    }

<<<<<<< HEAD
    if ($oldversion < 2025081900.02) {
        // Remove activity_modules block.

        if (!file_exists($CFG->dirroot . "/blocks/activity_modules/version.php")) {
            uninstall_plugin('block', 'activity_modules');
            // Delete all the admin preset plugin references to activity_modules.
            $DB->delete_records('adminpresets_plug', ['plugin' => 'block', 'name' => 'activity_modules']);
        }

        // Main savepoint reached.
        upgrade_main_savepoint(true, 2025081900.02);
    }

    if ($oldversion < 2025081900.03) {
        // Remove section_links block.

        if (!file_exists($CFG->dirroot . "/blocks/section_links/version.php")) {
            uninstall_plugin('block', 'section_links');
            // Delete all the admin preset plugin references to section_links.
            $DB->delete_records('adminpresets_plug', ['plugin' => 'block', 'name' => 'section_links']);
            // Remove the section_links block from the unaddableblocks setting.
            $settings = $DB->get_records('config_plugins', ['name' => 'unaddableblocks'], '', 'plugin, value');
            foreach ($settings as $setting) {
                // Split the value into an array of items and remove 'section_links'.
                // Using PREG_SPLIT_NO_EMPTY will remove any empty strings resulting from multiple commas.
                $items = preg_split('/,/', $setting->value, -1, PREG_SPLIT_NO_EMPTY);
                $newvalue = array_filter($items, function($item) {
                    return trim($item) !== 'section_links';
                });
                set_config(
                    'unaddableblocks',
                    implode(',', $newvalue),
                    $setting->plugin,
                );
            }
        }

        // Main savepoint reached.
        upgrade_main_savepoint(true, 2025081900.03);
=======
    if ($oldversion < 2025081900.01) {

        // Define table shortlink to be created.
        $table = new xmldb_table('shortlink');

        // Adding fields to table shortlink.
        $table->add_field('id', XMLDB_TYPE_INTEGER, '10', null, XMLDB_NOTNULL, XMLDB_SEQUENCE, null);
        $table->add_field('shortcode', XMLDB_TYPE_CHAR, '12', null, XMLDB_NOTNULL, null, null);
        $table->add_field('userid', XMLDB_TYPE_INTEGER, '10', null, XMLDB_NOTNULL, null, 0);
        $table->add_field('component', XMLDB_TYPE_CHAR, '100', null, XMLDB_NOTNULL, null, null);
        $table->add_field('linktype', XMLDB_TYPE_CHAR, '100', null, XMLDB_NOTNULL, null, null);
        $table->add_field('identifier', XMLDB_TYPE_CHAR, '1333', null, XMLDB_NOTNULL, null, null);

        // Adding keys to table shortlink.
        $table->add_key('primary', XMLDB_KEY_PRIMARY, ['id']);
        $table->add_key('userid', XMLDB_KEY_FOREIGN, ['userid'], 'user', ['id']);

        // Adding indexes to table shortlink.
        $table->add_index('shortcode_userid', XMLDB_INDEX_UNIQUE, ['userid', 'shortcode']);
        $table->add_index('shortcode', XMLDB_INDEX_NOTUNIQUE, ['shortcode']);

        // Conditionally launch create table for shortlink.
        if (!$dbman->table_exists($table)) {
            $dbman->create_table($table);
        }

        // Main savepoint reached.
        upgrade_main_savepoint(true, 2025081900.01);
>>>>>>> 5a25d876
    }

    return true;
}<|MERGE_RESOLUTION|>--- conflicted
+++ resolved
@@ -1996,7 +1996,6 @@
         upgrade_main_savepoint(true, 2025073100.01);
     }
 
-<<<<<<< HEAD
     if ($oldversion < 2025081900.02) {
         // Remove activity_modules block.
 
@@ -2036,8 +2035,9 @@
 
         // Main savepoint reached.
         upgrade_main_savepoint(true, 2025081900.03);
-=======
-    if ($oldversion < 2025081900.01) {
+    }
+
+    if ($oldversion < 2025081900.04) {
 
         // Define table shortlink to be created.
         $table = new xmldb_table('shortlink');
@@ -2064,8 +2064,7 @@
         }
 
         // Main savepoint reached.
-        upgrade_main_savepoint(true, 2025081900.01);
->>>>>>> 5a25d876
+        upgrade_main_savepoint(true, 2025081900.04);
     }
 
     return true;
