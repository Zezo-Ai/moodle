--- conflicted
+++ resolved
@@ -2,11 +2,7 @@
 
 Dependencies
 ------------
-<<<<<<< HEAD
-- The lib/lti1p3 library currently depends on version 6.2.0 of php-jwt.
-=======
 - The lib/lti1p3 library currently depends on version 6.11.1 of php-jwt.
->>>>>>> 35569b37
 - There are usages of this library in mod/lti too. Please check these.
 
 Instructions
