<?php

// This file is part of Moodle - http://moodle.org/
//
// Moodle is free software: you can redistribute it and/or modify
// it under the terms of the GNU General Public License as published by
// the Free Software Foundation, either version 3 of the License, or
// (at your option) any later version.
//
// Moodle is distributed in the hope that it will be useful,
// but WITHOUT ANY WARRANTY; without even the implied warranty of
// MERCHANTABILITY or FITNESS FOR A PARTICULAR PURPOSE.  See the
// GNU General Public License for more details.
//
// You should have received a copy of the GNU General Public License
// along with Moodle.  If not, see <http://www.gnu.org/licenses/>.

/**
 * MOODLE VERSION INFORMATION.
 *
 * This file defines the current version of the core Moodle code being used.
 * This is compared against the values stored in the database to determine
 * whether upgrades should be performed (see lib/db/*.php)
 *
 * @package    core
 * @copyright  1999 onwards Martin Dougiamas (http://dougiamas.com)
 * @license    http://www.gnu.org/copyleft/gpl.html GNU GPL v3 or later
 */

defined('MOODLE_INTERNAL') || die();

<<<<<<< HEAD
$version  = 2025091900.01;              // YYYYMMDD      = weekly release date of this DEV branch.
=======
$version  = 2025092200.00;              // YYYYMMDD      = weekly release date of this DEV branch.
>>>>>>> 627bfa5d
                                        //         RR    = release increments - 00 in DEV branches.
                                        //           .XX = incremental changes.
$release  = '5.1dev+ (Build: 20250919)';    // Human-friendly version name
$branch   = '501';                      // This version's branch.
$maturity = MATURITY_ALPHA;             // This version's maturity level.<|MERGE_RESOLUTION|>--- conflicted
+++ resolved
@@ -29,11 +29,7 @@
 
 defined('MOODLE_INTERNAL') || die();
 
-<<<<<<< HEAD
-$version  = 2025091900.01;              // YYYYMMDD      = weekly release date of this DEV branch.
-=======
 $version  = 2025092200.00;              // YYYYMMDD      = weekly release date of this DEV branch.
->>>>>>> 627bfa5d
                                         //         RR    = release increments - 00 in DEV branches.
                                         //           .XX = incremental changes.
 $release  = '5.1dev+ (Build: 20250919)';    // Human-friendly version name
