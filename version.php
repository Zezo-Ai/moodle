--- conflicted
+++ resolved
@@ -29,11 +29,7 @@
 
 defined('MOODLE_INTERNAL') || die();
 
-<<<<<<< HEAD
-$version  = 2021052500.82;              // YYYYMMDD      = weekly release date of this DEV branch.
-=======
-$version  = 2021052500.80;              // YYYYMMDD      = weekly release date of this DEV branch.
->>>>>>> 57a444d3
+$version  = 2021052500.83;              // YYYYMMDD      = weekly release date of this DEV branch.
                                         //         RR    = release increments - 00 in DEV branches.
                                         //           .XX = incremental changes.
 $release  = '4.0dev (Build: 20210420)'; // Human-friendly version name
