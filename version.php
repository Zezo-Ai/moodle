<?php

// This file is part of Moodle - http://moodle.org/
//
// Moodle is free software: you can redistribute it and/or modify
// it under the terms of the GNU General Public License as published by
// the Free Software Foundation, either version 3 of the License, or
// (at your option) any later version.
//
// Moodle is distributed in the hope that it will be useful,
// but WITHOUT ANY WARRANTY; without even the implied warranty of
// MERCHANTABILITY or FITNESS FOR A PARTICULAR PURPOSE.  See the
// GNU General Public License for more details.
//
// You should have received a copy of the GNU General Public License
// along with Moodle.  If not, see <http://www.gnu.org/licenses/>.

/**
 * MOODLE VERSION INFORMATION
 *
 * This file defines the current version of the core Moodle code being used.
 * This is compared against the values stored in the database to determine
 * whether upgrades should be performed (see lib/db/*.php)
 *
 * @package    core
 * @copyright  1999 onwards Martin Dougiamas (http://dougiamas.com)
 * @license    http://www.gnu.org/copyleft/gpl.html GNU GPL v3 or later
 */

defined('MOODLE_INTERNAL') || die();



<<<<<<< HEAD
$version  = 2011090700.01;              // YYYYMMDD      = weekly release date of this DEV branch
=======
$version  = 2011091200.00;              // YYYYMMDD      = weekly release date of this DEV branch
>>>>>>> bb3546f3
                                        //         RR    = release increments - 00 in DEV branches
                                        //           .XX = incremental changes

$release  = '2.2dev (Build: 20110907)'; // Human-friendly version name

$maturity = MATURITY_ALPHA;             // this version's maturity level<|MERGE_RESOLUTION|>--- conflicted
+++ resolved
@@ -31,11 +31,7 @@
 
 
 
-<<<<<<< HEAD
-$version  = 2011090700.01;              // YYYYMMDD      = weekly release date of this DEV branch
-=======
 $version  = 2011091200.00;              // YYYYMMDD      = weekly release date of this DEV branch
->>>>>>> bb3546f3
                                         //         RR    = release increments - 00 in DEV branches
                                         //           .XX = incremental changes
 
