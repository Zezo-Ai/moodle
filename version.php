<?php

// This file is part of Moodle - http://moodle.org/
//
// Moodle is free software: you can redistribute it and/or modify
// it under the terms of the GNU General Public License as published by
// the Free Software Foundation, either version 3 of the License, or
// (at your option) any later version.
//
// Moodle is distributed in the hope that it will be useful,
// but WITHOUT ANY WARRANTY; without even the implied warranty of
// MERCHANTABILITY or FITNESS FOR A PARTICULAR PURPOSE.  See the
// GNU General Public License for more details.
//
// You should have received a copy of the GNU General Public License
// along with Moodle.  If not, see <http://www.gnu.org/licenses/>.

/**
 * MOODLE VERSION INFORMATION
 *
 * This file defines the current version of the core Moodle code being used.
 * This is compared against the values stored in the database to determine
 * whether upgrades should be performed (see lib/db/*.php)
 *
 * @package    core
 * @copyright  1999 onwards Martin Dougiamas (http://dougiamas.com)
 * @license    http://www.gnu.org/copyleft/gpl.html GNU GPL v3 or later
 */

defined('MOODLE_INTERNAL') || die();


<<<<<<< HEAD
$version  = 2012092100.00;              // YYYYMMDD      = weekly release date of this DEV branch
=======
$version  = 2012092000.01;              // YYYYMMDD      = weekly release date of this DEV branch
>>>>>>> 0f764c02
                                        //         RR    = release increments - 00 in DEV branches
                                        //           .XX = incremental changes

$release  = '2.4dev (Build: 20120921)'; // Human-friendly version name

$branch   = '24';                       // this version's branch
$maturity = MATURITY_ALPHA;             // this version's maturity level<|MERGE_RESOLUTION|>--- conflicted
+++ resolved
@@ -30,11 +30,7 @@
 defined('MOODLE_INTERNAL') || die();
 
 
-<<<<<<< HEAD
-$version  = 2012092100.00;              // YYYYMMDD      = weekly release date of this DEV branch
-=======
-$version  = 2012092000.01;              // YYYYMMDD      = weekly release date of this DEV branch
->>>>>>> 0f764c02
+$version  = 2012092100.01;              // YYYYMMDD      = weekly release date of this DEV branch
                                         //         RR    = release increments - 00 in DEV branches
                                         //           .XX = incremental changes
 
