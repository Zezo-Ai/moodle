<?php

// This file is part of Moodle - http://moodle.org/
//
// Moodle is free software: you can redistribute it and/or modify
// it under the terms of the GNU General Public License as published by
// the Free Software Foundation, either version 3 of the License, or
// (at your option) any later version.
//
// Moodle is distributed in the hope that it will be useful,
// but WITHOUT ANY WARRANTY; without even the implied warranty of
// MERCHANTABILITY or FITNESS FOR A PARTICULAR PURPOSE.  See the
// GNU General Public License for more details.
//
// You should have received a copy of the GNU General Public License
// along with Moodle.  If not, see <http://www.gnu.org/licenses/>.

/**
 * MOODLE VERSION INFORMATION
 *
 * This file defines the current version of the core Moodle code being used.
 * This is compared against the values stored in the database to determine
 * whether upgrades should be performed (see lib/db/*.php)
 *
 * @package    core
 * @copyright  1999 onwards Martin Dougiamas (http://dougiamas.com)
 * @license    http://www.gnu.org/copyleft/gpl.html GNU GPL v3 or later
 */

defined('MOODLE_INTERNAL') || die();

<<<<<<< HEAD
$version  = 2013041200.00;              // YYYYMMDD      = weekly release date of this DEV branch
=======
$version  = 2013041600.00;              // YYYYMMDD      = weekly release date of this DEV branch
>>>>>>> 0fd26350
                                        //         RR    = release increments - 00 in DEV branches
                                        //           .XX = incremental changes

$release  = '2.5beta+ (Build: 20130411)';// Human-friendly version name

$branch   = '25';                       // this version's branch
$maturity = MATURITY_BETA;              // this version's maturity level<|MERGE_RESOLUTION|>--- conflicted
+++ resolved
@@ -29,11 +29,7 @@
 
 defined('MOODLE_INTERNAL') || die();
 
-<<<<<<< HEAD
-$version  = 2013041200.00;              // YYYYMMDD      = weekly release date of this DEV branch
-=======
 $version  = 2013041600.00;              // YYYYMMDD      = weekly release date of this DEV branch
->>>>>>> 0fd26350
                                         //         RR    = release increments - 00 in DEV branches
                                         //           .XX = incremental changes
 
