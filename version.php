<?php

// This file is part of Moodle - http://moodle.org/
//
// Moodle is free software: you can redistribute it and/or modify
// it under the terms of the GNU General Public License as published by
// the Free Software Foundation, either version 3 of the License, or
// (at your option) any later version.
//
// Moodle is distributed in the hope that it will be useful,
// but WITHOUT ANY WARRANTY; without even the implied warranty of
// MERCHANTABILITY or FITNESS FOR A PARTICULAR PURPOSE.  See the
// GNU General Public License for more details.
//
// You should have received a copy of the GNU General Public License
// along with Moodle.  If not, see <http://www.gnu.org/licenses/>.

/**
 * MOODLE VERSION INFORMATION
 *
 * This file defines the current version of the core Moodle code being used.
 * This is compared against the values stored in the database to determine
 * whether upgrades should be performed (see lib/db/*.php)
 *
 * @package    core
 * @copyright  1999 onwards Martin Dougiamas (http://dougiamas.com)
 * @license    http://www.gnu.org/copyleft/gpl.html GNU GPL v3 or later
 */

defined('MOODLE_INTERNAL') || die();

<<<<<<< HEAD
$version  = 2015020600.00;              // YYYYMMDD      = weekly release date of this DEV branch.
=======
$version  = 2015020500.01;              // YYYYMMDD      = weekly release date of this DEV branch.
>>>>>>> 126470f3
                                        //         RR    = release increments - 00 in DEV branches.
                                        //           .XX = incremental changes.

$release  = '2.9dev (Build: 20150205)'; // Human-friendly version name

$branch   = '29';                       // This version's branch.
$maturity = MATURITY_ALPHA;             // This version's maturity level.<|MERGE_RESOLUTION|>--- conflicted
+++ resolved
@@ -29,11 +29,7 @@
 
 defined('MOODLE_INTERNAL') || die();
 
-<<<<<<< HEAD
-$version  = 2015020600.00;              // YYYYMMDD      = weekly release date of this DEV branch.
-=======
-$version  = 2015020500.01;              // YYYYMMDD      = weekly release date of this DEV branch.
->>>>>>> 126470f3
+$version  = 2015021000.00;              // YYYYMMDD      = weekly release date of this DEV branch.
                                         //         RR    = release increments - 00 in DEV branches.
                                         //           .XX = incremental changes.
 
