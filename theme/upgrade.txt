--- conflicted
+++ resolved
@@ -3,15 +3,12 @@
 
 === 3.4 ===
 
-<<<<<<< HEAD
 * There was a mustache template login.mustache in /lib/templates/ rendering the login form
   and a template with the same name in /theme/boost/templates/ rendering the pagelayout "login".
   To prevent misunderstanding when overriding one of these templates in a Boost child theme,
   the first one was renamed to loginform.mustache - see MDL-58970.
-=======
 * The Boost flat navigation nodes now have several data-attributes which let plugin developers
   access properties from the underlying navigation nodes in the browser - see MDL-59425.
->>>>>>> d7d2a72f
 
 === 3.3 ===
 
