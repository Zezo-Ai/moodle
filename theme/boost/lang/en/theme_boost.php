<?php
// This file is part of Moodle - http://moodle.org/
//
// Moodle is free software: you can redistribute it and/or modify
// it under the terms of the GNU General Public License as published by
// the Free Software Foundation, either version 3 of the License, or
// (at your option) any later version.
//
// Moodle is distributed in the hope that it will be useful,
// but WITHOUT ANY WARRANTY; without even the implied warranty of
// MERCHANTABILITY or FITNESS FOR A PARTICULAR PURPOSE.  See the
// GNU General Public License for more details.
//
// You should have received a copy of the GNU General Public License
// along with Moodle.  If not, see <http://www.gnu.org/licenses/>.

/**
 * Language file.
 *
 * @package   theme_boost
 * @copyright 2016 Frédéric Massart
 * @license   http://www.gnu.org/copyleft/gpl.html GNU GPL v3 or later
 */

defined('MOODLE_INTERNAL') || die();

$string['advancedsettings'] = 'Advanced settings';
$string['backgroundimage'] = 'Background image';
$string['backgroundimage_desc'] = 'The image to display as a background of the site. The background image you upload here will override the background image in your theme preset files.';
$string['brandcolor'] = 'Brand colour';
$string['brandcolor_desc'] = 'The accent colour.';
$string['bootswatch'] = 'Bootswatch';
$string['bootswatch_desc'] = 'A bootswatch is a set of Bootstrap variables and css to style Bootstrap';
$string['choosereadme'] = 'Boost is a modern highly-customisable theme. This theme is intended to be used directly, or as a parent theme when creating new themes utilising Bootstrap 4.';
$string['currentinparentheses'] = '(current)';
$string['configtitle'] = 'Boost';
$string['generalsettings'] = 'General settings';
$string['loginbackgroundimage'] = 'Background image for the login page';
$string['loginbackgroundimage_desc'] = 'The image to display as a background for the login page.';
$string['nobootswatch'] = 'None';
$string['pluginname'] = 'Boost';
$string['presetfiles'] = 'Additional theme preset files';
$string['presetfiles_desc'] = 'Preset files can be used to dramatically alter the appearance of the theme. See <a href="https://docs.moodle.org/dev/Boost_Presets">Boost presets</a> for information on creating and sharing your own preset files, and see the <a href="https://archive.moodle.net/boost">Presets repository</a> for presets that others have shared.';
$string['preset'] = 'Theme preset';
$string['preset_desc'] = 'Pick a preset to broadly change the look of the theme.';
$string['privacy:metadata'] = 'The Boost theme does not store any personal data about any user.';
$string['rawscss'] = 'Raw SCSS';
$string['rawscss_desc'] = 'Use this field to provide SCSS or CSS code which will be injected at the end of the style sheet.';
$string['rawscsspre'] = 'Raw initial SCSS';
$string['rawscsspre_desc'] = 'In this field you can provide initialising SCSS code, it will be injected before everything else. Most of the time you will use this setting to define variables.';
$string['region-side-pre'] = 'Right';
$string['showfooter'] = 'Show footer';
<<<<<<< HEAD
$string['privacy:metadata:preference:draweropenblock'] = 'The user\'s preference for hiding or showing the drawer with blocks.';
$string['privacy:metadata:preference:draweropenindex'] = 'The user\'s preference for hiding or showing the drawer with course index.';
=======
$string['unaddableblocks'] = 'Unaddable blocks';
$string['unaddableblocks_desc'] = 'The blocks defined in this field will not be displayed in the "Add a block" list.';
>>>>>>> 53fe23d8
$string['privacy:metadata:preference:draweropennav'] = 'The user\'s preference for hiding or showing the drawer menu navigation.';
$string['privacy:drawerindexclosed'] = 'The current preference for the index drawer is closed.';
$string['privacy:drawerindexopen'] = 'The current preference for the index drawer is open.';
$string['privacy:drawerblockclosed'] = 'The current preference for the blocks drawer is closed.';
$string['privacy:drawerblockopen'] = 'The current preference for the blocks drawer is open.';
$string['privacy:drawernavclosed'] = 'The current preference for the navigation drawer is closed.';
$string['privacy:drawernavopen'] = 'The current preference for the navigation drawer is open.';

// Deprecated since Moodle 4.0.
$string['totop'] = 'Go to top';<|MERGE_RESOLUTION|>--- conflicted
+++ resolved
@@ -50,13 +50,10 @@
 $string['rawscsspre_desc'] = 'In this field you can provide initialising SCSS code, it will be injected before everything else. Most of the time you will use this setting to define variables.';
 $string['region-side-pre'] = 'Right';
 $string['showfooter'] = 'Show footer';
-<<<<<<< HEAD
+$string['unaddableblocks'] = 'Unaddable blocks';
+$string['unaddableblocks_desc'] = 'The blocks defined in this field will not be displayed in the "Add a block" list.';
 $string['privacy:metadata:preference:draweropenblock'] = 'The user\'s preference for hiding or showing the drawer with blocks.';
 $string['privacy:metadata:preference:draweropenindex'] = 'The user\'s preference for hiding or showing the drawer with course index.';
-=======
-$string['unaddableblocks'] = 'Unaddable blocks';
-$string['unaddableblocks_desc'] = 'The blocks defined in this field will not be displayed in the "Add a block" list.';
->>>>>>> 53fe23d8
 $string['privacy:metadata:preference:draweropennav'] = 'The user\'s preference for hiding or showing the drawer menu navigation.';
 $string['privacy:drawerindexclosed'] = 'The current preference for the index drawer is closed.';
 $string['privacy:drawerindexopen'] = 'The current preference for the index drawer is open.';
