/* modules.less */

// The home for small tweaks to modules that don't require
// changes drastic enough to pull in the full module css
// and replace it completely
// Plus some misc. odds and ends

select {
    width: auto;
}

// Forum

.path-mod-forum .forumsearch {
    input,
    .helptooltip {
        margin: 0 3px;
    }
}

.path-mod-forum .forumheaderlist,
.path-mod-forum .forumheaderlist td {
    border: none;
}

.path-mod-forum {
    .forumheaderlist {
        thead .header,
        tbody .discussion td {
            white-space: normal;
            vertical-align: top;
            padding-left: 0.5em;
            padding-right: 0.5em;
        }

        thead .header {
            white-space: normal;
            vertical-align: top;
        }

        thead .header.replies {
            text-align: center;
        }
        thead .header.lastpost {
            text-align: right;
        }
        thead .header th,
        tbody .discussion td{
            &.discussionsubscription {
                width: 16px;
                padding-left: 0.5em;
                padding-right: 0.5em;
            }
        }
        .discussion {
            .author, .replies, .lastpost {
                white-space: normal;
            }
            .discussionsubscription,
            .replies {
                text-align: center;
            }
            .topic,
            .discussionsubscription,
            .topic.starter,
            .picture,
            .author,
            .replies,
            .lastpost {
                vertical-align: top;
            }
        }
    }
    .discussiontoggle {
        display: inline-block;
        width: 12px;
    }
}

.path-mod-feedback .generalbox div table tbody img {
    height: 5px; // we should remove the bar height specification in core
}

.forumpost {
    .well;
    padding: 6px;
    .header {
        margin-bottom: 3px;
    }
    .picture img {
        margin: 3px;
        &.userpicture {
            margin-left: 3px;
            margin-right: 10px;
        }
    }
    .content {
        .posting.fullpost {
            margin-top: 8px;
        }
    }
    .row {
        .topic,
        .content-mask,
        .options {
            margin-left: 48px;
        }
        &.side {
            clear: both;
        }
    }
}

.dir-rtl .forumpost {
    .picture img {
        &.userpicture {
            margin-left: 10px;
            margin-right: 3px;
        }
    }
    .row {
        .topic,
        .content-mask,
        .options {
            margin-left: 0;
            margin-right: 48px;
        }
    }
}

.forumpost .row .left {
    width: 48px;
}

.forumpost .options .commands {
    margin-left: 0;
}

.forumpost .subject {
    font-weight: bold;
}

// Override hardcoded forum modules styling
.forumsearch input[type=text] {
     margin-bottom: 0 !important;
}

#page-mod-forum-discuss .discussioncontrols {
    width: auto;
    margin: 0;
}

#page-footer {
    margin-top: 1em;
    padding: 1em 0;
    border-top: 2px solid @tableBorder;
}

.maincalendar .calendarmonth td,.maincalendar .calendarmonth th {
    border: 1px dotted @tableBorder;
}

.path-grade-report-grader h1 {
    text-align: inherit;
}

#page-mod-chat-gui_basic input#message {
    max-width: 100%;
}

#page-mod-data-view #singleimage {
    width: auto;
}

.path-mod-data form {
    margin-top: 10px;
}

.template_heading {
    margin-top: 10px;
}

.breadcrumb-button {
    float: right;
    margin-top: 4px;
}

.breadcrumb-button .singlebutton {
    float: left;
    margin-left: 4px;
}

.dir-rtl {
    .nav-tabs > li,
    .nav-pills > li {
        float: right;
    }
}
.dir-rtl .navbar .brand {
    float: right;
}

.navbar-inverse .logininfo a {
    color: @navbarInverseLinkColor;
}
.navbar-inverse .logininfo a:hover {
    background-color: @navbarInverseLinkBackgroundHover; // "transparent" is default to differentiate :hover/:focus from .active
    color: @navbarInverseLinkColorHover;
}

.navbar-fixed-top,
.navbar-fixed-bottom {
    z-index: 4030;
}

.dir-rtl .breadcrumb-button,
.dir-rtl .navbar .btn-navbar {
    float: left;
}

.dir-rtl .breadcrumb-button .singlebutton {
    float: right;
    margin-right: 4px;
}

.ie .row-fluid .desktop-first-column {
    margin-left: 0;
}
.langmenu form {
    margin: 0;
}
.container-fluid {
    max-width: 1680px;
    margin: 0 auto;
}
// contributed by Paul Hibbitts, see http://msdn.microsoft.com/en-us/library/ie/jj583807(v=vs.85).aspx
canvas {
    -ms-touch-action: auto;
}

div#dock {
    display: none;
}

.path-mod-choice {
    .horizontal  .choices {
        margin: 0;
        .option {
            display: inline-block;
            padding: 10px;
        }
    }
    .results .data {
        white-space: normal;
    }
}

.path-mod-lesson .firstpageoptions {
    margin: auto;
    min-width: 280px;
    width: 60%;
}

.path-mod-lesson .centerpadded {
    padding: 5px;
    text-align: center;
}

.path-mod-wiki .wiki_headingtitle,
.path-mod-wiki .midpad,
.path-mod-wiki .wiki_headingtime {
    text-align: inherit;
}

.path-mod-wiki .wiki_contentbox {
    width: 100%;
}

// Dropdown styling.
.dropdown-menu {
    > li > a {
        padding: 3px 20px 3px 8px;
    }
}
.dir-rtl .dropdown-menu {
    > li > a {
        padding: 3px 8px 3px 20px;
    }
}
.dir-rtl .dropdown-submenu > .dropdown-menu {
  .border-radius(6px 0px 6px 6px);
}


// Survey module

.path-mod-survey {
    .surveytable {
      > tbody > tr:nth-of-type(odd) {background-color: @tableBackground;}
      > tbody > tr:nth-of-type(even) {background-color: @tableBackgroundAccent;}
        .rblock label {text-align: center;}
    }
    .resultgraph, .reportsummary, .studentreport, .reportbuttons, .centerpara {
        text-align:center;
    }
}
// rtl overrides
.dir-rtl {
    &.path-mod-forum .forumheaderlist {
        thead .header.lastpost {
            text-align: left;
        }
        .discussion {
            .lastpost {
                text-align: left;
            }
        }
    }
}

<<<<<<< HEAD
.nav .caret {
    margin-left: 4px;
}
.dir-rtl .nav .caret {
    margin-right: 4px;
=======
// Dividers
.nav {
    .divider {
        overflow: hidden;
        width: 0;
        height: 40px;
        border-left: 1px solid #e5e5e5;
        border-right: 1px solid #fff;
    }
}

.dropdown-menu {
    .divider {
        width: auto;
        height: 1px;
        border-left: 0px none;
        border-right: 0px none;
    }
>>>>>>> 328ef3df
}<|MERGE_RESOLUTION|>--- conflicted
+++ resolved
@@ -318,13 +318,13 @@
     }
 }
 
-<<<<<<< HEAD
 .nav .caret {
     margin-left: 4px;
 }
 .dir-rtl .nav .caret {
     margin-right: 4px;
-=======
+}
+
 // Dividers
 .nav {
     .divider {
@@ -343,5 +343,4 @@
         border-left: 0px none;
         border-right: 0px none;
     }
->>>>>>> 328ef3df
 }