--- conflicted
+++ resolved
@@ -1,10 +1,6 @@
 This files describes API changes in /course/*,
 information provided here is intended especially for developers.
 
-<<<<<<< HEAD
-=== 3.11 ===
-* A new callback xxx_coursemodule_definition_after_data that allows plugins to extend activity forms after the data is set.
-=======
 === 4.0 ===
 
 * The format_base is now deprecated. Use core_course\course_format instead.
@@ -48,7 +44,8 @@
   - end_section_list (integrated in output\course_format)
   - page_title (moved to output\course_format)
 
->>>>>>> 8e7dc424
+=== 3.11 ===
+* A new callback xxx_coursemodule_definition_after_data that allows plugins to extend activity forms after the data is set.
 
 === 3.10 ===
 
