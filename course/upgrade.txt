This files describes API changes in /course/*,
information provided here is intended especially for developers.

=== 4.4 ===
* The following behat steps are now deprecated and replaced by new ones with no Javascript dependencies:
  - I add a ":activityname" to section ":sectionnum"
  - I add a ":activityname" to section ":sectionnum and I fill the form with:"
  The new steps are:
  - I add a :activityname to section :sectionnum using the activity chooser
  - I add a :activitypluginname activity to course :coursefullname section :sectionnum
  - I add a :activitypluginname activity to course :coursefullname section :sectionnum and I fill the form with:
* set_coursemodule_visible() has a new $rebuildcache parameter. If this is being called multiple times in the same request,
  consider passing `false` for this parameter and rebuilding the cache once after all the course modules have been updated.
  See course_update_section() for an example.
* The external function core_course::get_courses_by_field now returns the communication tool configuration for the course.
  - communicationroomname: the room name
  - communicationroomurl: the tool url
* The following previously deprecated methods have been removed and can no longer be used:
  - `course_purge_section_cache`
  - `course_purge_module_cache`
  - `get_array_of_activities`
* New format actions classes. Those classes will eventually replace all course/lib.php content editing functions.
  All new methods are distributed in three classes formats can extend. Method can be accessed using static
  methods (see doc block of core_courseformat\formatactions for more information).
<<<<<<< HEAD
* The monologo activity icons have been improved and .png files have been removed (although the API still supports them).
The background for these icons has been removed and the color is used now for outlining their shapes.
About the categories supported by the FEATURE_MOD_PURPOSE:
  * A new category has been added: MOD_PURPOSE_INTERACTIVECONTENT.
  * The MOD_PURPOSE_INTERFACE category has been deprecated. The styles associated with this category have been removed.
The colors for all these purposes and the filters applied to outline them are defined in theme/boost/scss/moodle/variables.scss
=======
* New hooks for extending course form:
 - core_course\hook\after_form_definition
 - core_course\hook\after_form_definition_after_data
 - core_course\hook\after_form_validation
 - core_course\hook\after_form_submission
>>>>>>> 95eea308

=== 4.3 ===
* The `core_course_renderer::course_section_cm_completion` method has been removed, and can no longer be used
* External function core_course_external::get_course_contents() now returns a new field activitybadge with the data to display
  the activity badge when the module implements it.
* prepare_new_moduleinfo_data() now accepts a parameter "suffix" that will be added to the name of the completion rules.
* The method core_course_bulk_activity_completion_renderer:: edit_default_completion() has been deprecated and will be removed.
* The `core_course\output\activity_information` output class has been deprecated. Use `core_course\output\activity_completion`
  and `core_course\output\activity_dates` instead.
  Alongside with that, the following methods have been deprecated too:
  - `core_course_renderer::render_activity_information()`
  - `renderer_base::activity_information()`

=== 4.2 ===
* course/mod.php now accepts parameter beforemod for adding course modules. It contains the course module id
  of an existing course module. The new module is inserted before this module.
* The function duplicate_module() now has two new optional parameters:
  - $sectionid to specify section the duplicated course module is placed in
  - $changename to disable changing the name of the course module using the 'duplicatedmodule' lang string
* The method `make_categories_options`, deprecated since 3.10, has been removed
* External function core_course_external::get_courses_by_field and core_course_external::search_courses now return a field
called "courseimage" containing a URL pointing to the course image.
* External function core_course_external::get_course_contents() does not throw exceptions for invalid course formats anymore.

=== 4.1 ===
* The function course_modchooser() has been finally deprecated and can not be used anymore. Please use
  course_activitychooser() instead.
* A critical accessibility issue is been found (MDL-74800) at the output class
  core_courseformat\output\local\content\cm\cmname. To solve the problem this output element is not
  rendered anymore using inplace_editable but using a regular named_templatable interface.
  Some format plugins that override the deprecated renderer method course_section_cm_name can be affected.
  Check the current course_section_cm_name code to see how to render it properly.

=== 4.0 ===
* All activity icons have been replaced with black monochrome icons. The background
colour for these icons is defined using a new 'FEATURE_MOD_PURPOSE' support variable in the module lib.php file
Available purpose types are:
  - MOD_PURPOSE_COMMUNICATION
  - MOD_PURPOSE_ASSESSMENT
  - MOD_PURPOSE_COLLABORATION
  - MOD_PURPOSE_CONTENT
  - MOD_PURPOSE_ADMINISTRATION
  - MOD_PURPOSE_INTERFACE
  - MOD_PURPOSE_OTHER
The colours for these types are defined in theme/boost/scss/moodle/variables.scss
* The format_base is now deprecated. Use core_courseformat\base instead.
* The new course output components deprecate many renderer methods from course
renderer and course format renderer:
  - core_courseformat\output\local\content: to render the general course structure
  - core_courseformat\output\local\content\section: to render a section
  - core_courseformat\output\local\content\cm: to render an activity card inside a section
  - core_courseformat\output\local\content\cm\*: to render parts of the course structure
  - core_courseformat\output\local\content\section\*: to render parts of the course section
* The previous format renderer page_title method has been moved to course_format::page_title
* New format renderer methods to interact with the new output components:
  - render: override the default templatable mustache location for the new course components.
  - course_section_updated_cm_item: used when the course editor needs to update a cm item HTML.
  - render_content: contrib formats should override this method to change the default template.
* The following methods are adapted to use outputs but with a deprecation warning and should not be used anymore:
  - print_single_section_page (replaced by core_courseformat\output\local\content)
  - print_multiple_section_page (replaced by core_courseformat\output\local\content)
  - course_activity_clipboard (integrated in replaced by core_courseformat\output\local\content)
  - format_summary_text (replaced by core_courseformat\output\local\content\section\summay)
  - change_number_sections (replaced by core_courseformat\output\local\content\addsection)
  - course_section_cm_list_item (replaced by core_courseformat\output\local\content\section\cmitem)
  - course_section_cm (replaced by core_courseformat\output\local\content\cm)
  - course_section_cm_list (replaced by core_courseformat\output\local\content\section\cmlist)
  - section_edit_control_menu (replaced by core_courseformat\output\local\content\section\controlmenu)
  - section_right_content (integrated in core_courseformat\output\local\content\section)
  - section_left_content (integrated in core_courseformat\output\local\content\section)
  - section_header (replaced by core_courseformat\output\local\content\section\header)
  - section_footer (integrated in core_courseformat\output\local\content\section)
  - section_edit_control_items (replaced by core_courseformat\output\local\content\section\controlmenu)
  - section_summary (replaced by core_courseformat\output\local\content\section\summary)
  - section_activity_summary (replaced by core_courseformat\output\local\content\section\cmsummary)
  - section_availability_message (integrated in core_courseformat\output\local\content\section\availability)
  - section_availability (replaced by core_courseformat\output\local\content\section\availability)
  - get_nav_links (replaced by core_courseformat\output\local\content\sectionnavigation)
  - stealth_section_header (replaced by core_courseformat\output\local\content\section\header)
  - stealth_section_footer (integrated in by core_courseformat\output\local\content\section)
  - section_nav_selection (replaced by core_courseformat\output\local\content\sectionselector)
  - course_section_cm_edit_actions (replaced by core_courseformat\output\local\content\cm\controlmenu)
  - is_cm_conditionally_hidden (incorporated in core_availability\info_module::is_available_for_all)
  - course_section_cm_name (replaced by core_courseformat\output\local\content\cm\cmname)
  - course_section_cm_classes (integrated in core_courseformat\output\local\content\cm)
  - course_section_cm_name_title (replaced by core_courseformat\output\local\cm\title)
  - course_section_cm_text (integrated in core_courseformat\output\local\content\cm)
  - course_section_cm_availability (replaced by core_courseformat\output\local\content\cm\availability))
  - start_section_list (integrated in core_courseformat\output\local\content)
  - end_section_list (integrated in core_courseformat\output\local\content)
* The following abstract methods are deleted:
  - page_title (moved to core_courseformat\output\local\content)
* Course formats should have a renderer (until now it was only highly recommended but not mandatory). For backwards
compatibility (to not break third-party plugins without it), legacy_format_renderer has been created and will be used when
course formats don't have their own renderer.
* New external core_courseformat\external\get_state returns current state information for a given course.
* New external core_courseformat\external\update_course runs given action to edit course and gets the affectated state objects.
* New external core_course\external\get_state returns current state information for a given course.
* New external function core_course_update_course runs given action to edit course status.
* The `\core\event\course_category_deleted` event is now created with a snapshot of the category record being deleted,
  available inside event observers via `$event->get_record_snapshot`
* New include_course_editor() function to include and configure course editor modules.
* New core_course_drawer() function to render the message drawer in the top of the body of each page.
* New course_get_enrolled_courses_for_logged_in_user_from_search which hooks in with external\get_enrolled_courses_by_timeline_classification
  given COURSE_TIMELINE_SEARCH is set then get_enrolled_courses_by_timeline_classification will deviate to use a string search of enrolled courses.
* Class core_course\output\course_module_name is deprecated. Now core_courseformat\output\local\content\cm\cmname controls inline edit.
* Calendar menu entry is now moved to User menu items, so the following methods will not return the calendar item anymore:
  - course_get_user_navigation_options
  - core_course_externalcore_course_external::get_user_navigation_options
* New external \core_course\external\get_enrolled_courses_with_action_events_by_timeline_classification:
  - Returns courses the user is enrolled in which contain at least one action event in the supplied time/text filtering parameters.
  - Provides a similar response to get_enrolled_courses_by_timeline_classification, but omits courses which have no matching
    action events.
* The following functions have been deprecated in favour the tertiary navigation constructs:
  - management_heading
  - course_search_form
  - print_course_request_buttons
* New page_setup() method in the core_course_category class. This method can be used for a general page setup in the course
  category pages.
* New core_course_category::get_nearest_editable_subcategory():
  - Return the core_course_category object for the first subcategory that the current user has the permission on it.
* The method navigation() in the core_course_bulk_activity_completion_renderer class has been deprecated as the tabs navigation
  structure in the course competency pages has been replaced with tertiary navigation. To render the navigation, please
  render_course_completion_action_bar() instead.
* The following functions have been deprecated in favour partial course cache rebuild:
  - course_purge_section_cache (replaced by course_modinfo::purge_course_section_cache_by_id() and course_modinfo::purge_course_section_cache_by_number())
  - course_purge_module_cache (replaced by course_modinfo::purge_course_module_cache())
  - get_array_of_activities (replaced by course_modinfo::get_array_of_activities() for better performance)
* New course_modinfo::purge_course_cache function was created to purge the cache of a given course.

=== 3.11 ===
* A new callback xxx_coursemodule_definition_after_data that allows plugins to extend activity forms after the data is set.
* \core_course_renderer::course_section_cm_completion() has been deprecated. It is not being used anymore and is being replaced by
  \core_renderer::activity_information().
* New Behat steps for checking activity date information in the \behat_course class:
  - activity_date_in_activity_should_contain_text()
    - Given the activity date in "<ActivityName>" should contain "<Text>"
  - activity_dates_information_in_activity_should_exist()
    - Given the activity date information in "<ActivityName>" should exist
  - activity_dates_information_in_activity_should_not_exist()
    - Given the activity date information in "<ActivityName>" should not exist
* A user preference usemodchooser has been removed and the activities/resources (non-ajax) activity chooser has been deprecated and will be removed in the future.

=== 3.10 ===

* The function make_categories_options() has now been deprecated. Please use \core_course_category::make_categories_list() instead.
* External function core_course_external::get_course_contents now returns a new field contextid with the module context id.
* The core_course_external class methods get_courses(), get_courses_by_field() and search_courses() now return a "valueraw" property
  for each custom course field, which contains the original/unformatted version of the custom field value.

=== 3.9 ===

* The function get_module_metadata is now deprecated. Please use \core_course\local\service\content_item_service instead.
* Activity module names are now PARAM_ALPHANUM instead of PARAM_ALPHA so integers can be used in activity module names
* The following functions have been added to core_course_renderer class to have more granularity. They can be overriden in
  extending classes:
  - course_name
  - course_enrolment_icons
  - course_summary
  - course_contacts
  - course_overview_files
  - course_category_name
  - course_custom_fields

=== 3.8 ===

* The following functions have been finally deprecated and can not be used any more:
  - core_course_external::get_activities_overview
* External function core_course_external::get_enrolled_courses_by_timeline_classification now also supports the classification
  'allincludinghidden' which delivers all courses including hidden courses. The classification 'all' still returns all courses
  without hidden courses.

=== 3.7 ===

 * The course pattern function in course_summary_exporter::get_course_pattern has been moved to $OUTPUT->get_generated_image_for_id.
 * The course color function in course_summary_exporter::coursecolor has been moved to $OUTPUT->get_generated_color_for_id.
 * External function core_course_external::get_course_contents new returns the following additional completiondata field:
   - valueused (indicates whether the completion state affects the availability of other content)
 * External function core_course_external::get_course_contents now returns a new contentsinfo field with summary files information.
 * External function core_course_external::get_course_contents now returns an additional field "tags" returning the content tags.

=== 3.6 ===

 * External function core_course_external::get_course_public_information now returns the roles and the primary role of course
   contacts.
 * External function core_course_external::get_course_contents now return the following additional file fields:
   - onclick (onclick javascript action code)
   - afterlink (after link info to be displayed)
   - customdata (module custom data (JSON encoded))
   - completion (to indicate if completion is enabled or not)
   - completiondata (completion status for the current user in the module)
 * External function core_group_external::get_course_user_groups now can return all user courses group information.

=== 3.5 ===

 * There is a new capability 'moodle/course:setforcedlanguage' to control which users can force the course
   language; create_course and update_course functions delegate access control to the caller code; if you
   are calling those functions you may be interested in checking if the logged in user has 'moodle/course:setforcedlanguage' capability.

=== 3.3 ===

 * External function core_course_external::get_courses_by_field now returns the course filters list and status.
 * External function core_course_external::get_courses_by_field now returns the end date of the course.
 * External function core_course_external::get_course_contents now return the following additional file fields:
   - mimetype (the file mime type)
   - isexternalfile (if is a file reference to a external repository)
   - repositorytype (the repository name in case is a external file)
   Those fields are VALUE_OPTIONAL for backwards compatibility.
 * External function core_course_external::get_course_contents now return the following fields for section and modules:
   - uservisible (whether the section or module is visible by the user)
   - availabilityinfo (availability information if the course or module has any access restriction set

=== 3.2 ===

 * External function core_course_external::get_course_contents now returns the section's number in the course (new section field).
 * External function core_course_external::get_course_contents now returns if a section is hidden in the course format.
 * External functions that were returning file information now return the following file fields:
   filename, filepath, mimetype, filesize, timemodified and fileurl.
   Those fields are now marked as VALUE_OPTIONAL for backwards compatibility.
 * The modchooser now uses a renderable and a template, thus its associated renderer
   methods have been deprecated. Note that the call to core_course_render::course_modchooser,
   is still required. Deprecated methods:
   - core_course_renderer::course_modchooser_module_types
   - core_course_renderer::course_modchooser_module
   - core_course_renderer::course_modchooser_title
 * You can now specify a course end date when calling core_course_external::create_courses and core_course_external::update_courses
   external functions. core_course_external::get_courses external function is now returning courses end date values.<|MERGE_RESOLUTION|>--- conflicted
+++ resolved
@@ -22,20 +22,17 @@
 * New format actions classes. Those classes will eventually replace all course/lib.php content editing functions.
   All new methods are distributed in three classes formats can extend. Method can be accessed using static
   methods (see doc block of core_courseformat\formatactions for more information).
-<<<<<<< HEAD
 * The monologo activity icons have been improved and .png files have been removed (although the API still supports them).
 The background for these icons has been removed and the color is used now for outlining their shapes.
 About the categories supported by the FEATURE_MOD_PURPOSE:
   * A new category has been added: MOD_PURPOSE_INTERACTIVECONTENT.
   * The MOD_PURPOSE_INTERFACE category has been deprecated. The styles associated with this category have been removed.
 The colors for all these purposes and the filters applied to outline them are defined in theme/boost/scss/moodle/variables.scss
-=======
 * New hooks for extending course form:
  - core_course\hook\after_form_definition
  - core_course\hook\after_form_definition_after_data
  - core_course\hook\after_form_validation
  - core_course\hook\after_form_submission
->>>>>>> 95eea308
 
 === 4.3 ===
 * The `core_course_renderer::course_section_cm_completion` method has been removed, and can no longer be used
