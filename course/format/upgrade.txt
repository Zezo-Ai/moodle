--- conflicted
+++ resolved
@@ -4,14 +4,11 @@
 
 === 2.6 ===
 
-<<<<<<< HEAD
 * core_course_renderer::course_section_cm_edit_actions has two new optional arguments and now uses and action_menu component.
 * core_course_renderer::course_section_cm has been altered to call core_course_renderer::course_section_cm_edit_actions with the two new arguments
-=======
 * An additional course renderer function has been created which allows you to
   specify the wrapper for a course module within a section (e.g. the <li>).  This can be
   found in core_course_renderer::course_section_cm_list_item().
->>>>>>> 9ce4fa2f
 
 === 2.5 ===
 
