This files describes API changes in the lesson code.

=== 2.9 ===
* The  grade_item_delete function in mod/lesson/lib.php was removed because it was not doing anything and was never called.
* A third optional boolean parameter $endreached was added to lesson::update_timer to indicate that end of lesson was reached. This is used by 'completionendreached' custom completion rule.
* lesson_page_type_endofbranch::update in mod/lesson/pagetypes/endofbranch.php
  and lesson_page_type_endofcluster::update in mod/lesson/pagetypes/endofcluster.php
  have been removed, this is now handled by the base class: lesson_page::update in
  locallib.php and the exact same code is executed (it is also executed by the
  lesson_page_type_cluster class that previously had no update function).
<<<<<<< HEAD
* A fourth parameter (format) has been added to the add_answer() function
  located as part of the lesson_add_page_form_base class. If specified with a value of 'LESSON_ANSWER_HTML'
  then a rich html editor is generated. Otherwise an editor is created with Moodle Auto Format
=======
* removedoublecr() and importmodifiedaikenstyle() are now deprecated.
>>>>>>> 39fb9681

=== Earlier changes ===

* Were not documented in this way. Sorry.<|MERGE_RESOLUTION|>--- conflicted
+++ resolved
@@ -8,13 +8,10 @@
   have been removed, this is now handled by the base class: lesson_page::update in
   locallib.php and the exact same code is executed (it is also executed by the
   lesson_page_type_cluster class that previously had no update function).
-<<<<<<< HEAD
 * A fourth parameter (format) has been added to the add_answer() function
   located as part of the lesson_add_page_form_base class. If specified with a value of 'LESSON_ANSWER_HTML'
   then a rich html editor is generated. Otherwise an editor is created with Moodle Auto Format
-=======
 * removedoublecr() and importmodifiedaikenstyle() are now deprecated.
->>>>>>> 39fb9681
 
 === Earlier changes ===
 
