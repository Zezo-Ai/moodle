<?php

// This file is part of Moodle - http://moodle.org/
//
// Moodle is free software: you can redistribute it and/or modify
// it under the terms of the GNU General Public License as published by
// the Free Software Foundation, either version 3 of the License, or
// (at your option) any later version.
//
// Moodle is distributed in the hope that it will be useful,
// but WITHOUT ANY WARRANTY; without even the implied warranty of
// MERCHANTABILITY or FITNESS FOR A PARTICULAR PURPOSE. See the
// GNU General Public License for more details.
//
// You should have received a copy of the GNU General Public License
// along with Moodle. If not, see <http://www.gnu.org/licenses/>.

/**
 * This file defines de main wiki configuration form
 *
 * @package mod-wiki-2.0
 * @copyrigth 2009 Marc Alier, Jordi Piguillem marc.alier@upc.edu
 * @copyrigth 2009 Universitat Politecnica de Catalunya http://www.upc.edu
 *
 * @author Jordi Piguillem
 * @author Marc Alier
 * @author David Jimenez
 * @author Josep Arus
 * @author Kenneth Riba
 *
 * @license http://www.gnu.org/copyleft/gpl.html GNU GPL v3 or later
 */

if (!defined('MOODLE_INTERNAL')) {
    die('Direct access to this script is forbidden.');    ///  It must be included from a Moodle page
}

require_once('moodleform_mod.php');
require_once($CFG->dirroot . '/mod/wiki/locallib.php');
require_once($CFG->dirroot . '/lib/datalib.php');

class mod_wiki_mod_form extends moodleform_mod {

    protected function definition() {
        $mform = $this->_form;
        $required = get_string('required');

        //-------------------------------------------------------------------------------
        // Adding the "general" fieldset, where all the common settings are shown.
        $mform->addElement('header', 'general', get_string('general', 'form'));

        // Adding the standard "name" field.
        $mform->addElement('text', 'name', get_string('wikiname', 'wiki'), array('size' => '64'));
        $mform->setType('name', PARAM_TEXT);
        $mform->addRule('name', $required, 'required', null, 'client');
<<<<<<< HEAD
        // Adding the optional "intro" and "introformat" pair of fields.
=======
        $mform->addRule('name', get_string('maximumchars', '', 255), 'maxlength', 255, 'client');
        // Adding the optional "intro" and "introformat" pair of fields
>>>>>>> a74cd331
        $this->add_intro_editor(true, get_string('wikiintro', 'wiki'));

        $wikimodeoptions = array ('collaborative' => get_string('wikimodecollaborative', 'wiki'), 'individual' => get_string('wikimodeindividual', 'wiki'));
        // Don't allow changes to the wiki type once it is set.
        $wikitype_attr = array();
        if (!empty($this->_instance)) {
            $wikitype_attr['disabled'] = 'disabled';
        }
        $mform->addElement('select', 'wikimode', get_string('wikimode', 'wiki'), $wikimodeoptions, $wikitype_attr);
        $mform->addHelpButton('wikimode', 'wikimode', 'wiki');

        $attr = array('size' => '20');
        if (!empty($this->_instance)) {
            $attr['disabled'] = 'disabled';
        }
        $mform->addElement('text', 'firstpagetitle', get_string('firstpagetitle', 'wiki'), $attr);
        $mform->addHelpButton('firstpagetitle', 'firstpagetitle', 'wiki');
        $mform->setType('firstpagetitle', PARAM_TEXT);
        if (empty($this->_instance)) {
            $mform->addRule('firstpagetitle', $required, 'required', null, 'client');
        }

        // Format.
        $mform->addElement('header', 'wikifieldset', get_string('format'));

        $formats = wiki_get_formats();
        $editoroptions = array();
        foreach ($formats as $format) {
            $editoroptions[$format] = get_string($format, 'wiki');
        }
        $mform->addElement('select', 'defaultformat', get_string('defaultformat', 'wiki'), $editoroptions);
        $mform->addHelpButton('defaultformat', 'defaultformat', 'wiki');

        $mform->addElement('checkbox', 'forceformat', get_string('forceformat', 'wiki'));
        $mform->addHelpButton('forceformat', 'forceformat', 'wiki');

        //-------------------------------------------------------------------------------
        // Add standard elements, common to all modules.
        $this->standard_coursemodule_elements();
        //-------------------------------------------------------------------------------
        // Add standard buttons, common to all modules.
        $this->add_action_buttons();

    }
}<|MERGE_RESOLUTION|>--- conflicted
+++ resolved
@@ -53,12 +53,8 @@
         $mform->addElement('text', 'name', get_string('wikiname', 'wiki'), array('size' => '64'));
         $mform->setType('name', PARAM_TEXT);
         $mform->addRule('name', $required, 'required', null, 'client');
-<<<<<<< HEAD
-        // Adding the optional "intro" and "introformat" pair of fields.
-=======
         $mform->addRule('name', get_string('maximumchars', '', 255), 'maxlength', 255, 'client');
         // Adding the optional "intro" and "introformat" pair of fields
->>>>>>> a74cd331
         $this->add_intro_editor(true, get_string('wikiintro', 'wiki'));
 
         $wikimodeoptions = array ('collaborative' => get_string('wikimodecollaborative', 'wiki'), 'individual' => get_string('wikimodeindividual', 'wiki'));
