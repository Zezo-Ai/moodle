--- conflicted
+++ resolved
@@ -24,10 +24,6 @@
 
 defined('MOODLE_INTERNAL') || die();
 
-<<<<<<< HEAD
-$plugin->version   = 2023042403;
-=======
-$plugin->version   = 2023042402;
->>>>>>> a92e5c57
+$plugin->version   = 2023042404;
 $plugin->requires  = 2023041800;
 $plugin->component = 'quiz_statistics';