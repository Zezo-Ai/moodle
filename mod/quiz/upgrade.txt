This files describes API changes in the quiz code.

=== 4.4 ===
* A quiz_structure_modified callback has been added for quiz_ plugins, called from
  grade_calculator::recompute_quiz_sumgrades(). Plugins can implement this by creating a `quiz_structure_modified`
  class in their namespace with a static `callback` method, see quiz_statistics as an example.
<<<<<<< HEAD
* External functions returning question information, currently get_attempt_summary(), get_attempt_data() and get_attemp_review()
  now return a new field called "stateclass". A machine-readable class name for the state that this question attempt is in,
  as returned by question_usage_by_activity::get_question_state_class().
* External function mod_quiz_external::get_attempt_summary() now returns a new field "totalunanswered", with the total number of
  unanswered questions.
=======
* quiz_settings::no_review_message now takes a new argument $attemptsubmittime for the time when the quiz attempt was
  submitted. It is strongly recommended that you always pass that.
>>>>>>> 435ee33a

=== 4.3 ===

* The method get_questions() has a new parameter 'requirequestionfullyloaded' which can be used to instruct whether the
  questions should be fully loaded or not.
* the quiz_settings and quiz_attempt classes now always store the ->cm property as a cm_info class.
  In the distant past it was always a stdClass, then at one point there was an undocumented change making
  it sometimes a stdClass and sometimes a cm_info. Now it is consistently a cm_info. Type hints have been
  updated to reflect this.
* The parameter filtercondition in the web service mod_quiz_add_random_questions is now optional. This parameter is
  only used when adding random questions from an existing category. It is not required when adding random questions from
  a new category since it is not used in this case.

=== 4.2 ===

* For the three quiz web services: mod_quiz_get_attempt_data, mod_quiz_get_attempt_summary and
  mod_quiz_get_attempt_review, the ->number property of each question is now deprecated
  (It had the wrong time and was documented wrongly.) In the future, please use the new property
  ->questionnumber. Note, this question 'number' can include any string (e.g. 'Qs 1 & 2') so it is
  important to applying htmlspecialchars, or equivalent, to the value if you are outputting to HTML.

* The methods in the quiz_settings class which return a URL now all return a moodle_url. Previously
  some returns a moodle_url and others aa string.

* 'firstslotid' value is not used in section_shuffle_updated event anymore.

* The quiz has a lot of old classes in lib.php files. These have now been moved into the classes folder,
  and so are now in namespaces. Because of Moodle's class renaming support, your code should continue
  working, but output deprecated warnings, so you probably want to update. This should mostly be
  doable by adding use statements, and a search/replace.
  - mod_quiz_display_options => mod_quiz\question\display_options
  - qubaids_for_quiz => mod_quiz\question\qubaids_for_quiz
  - qubaids_for_quiz_user => mod_quiz\question\qubaids_for_quiz_user - which is deprecated, because
          it is almost the same as mod_quiz\question\qubaids_for_users_attempts.
  - mod_quiz_admin_setting_browsersecurity => mod_quiz\admin\browser_security_setting
  - mod_quiz_admin_setting_grademethod => mod_quiz\admin\grade_method_setting
  - mod_quiz_admin_setting_overduehandling => mod_quiz\admin\overdue_handling_setting
  - mod_quiz_admin_review_setting => mod_quiz\admin\review_setting
  - mod_quiz_admin_setting_user_image => mod_quiz\admin\user_image_setting
  - mod_quiz_admin_setting_browsersecurity => mod_quiz\admin\browser_security_setting
  - mod_quiz_admin_setting_grademethod => mod_quiz\admin\grade_method_setting
  - mod_quiz_admin_setting_overduehandling => mod_quiz\admin\overdue_handling_setting
  - mod_quiz_admin_review_setting => mod_quiz\admin\review_setting
  - mod_quiz_admin_setting_user_image => mod_quiz\admin\user_image_setting
  - mod_quiz\adminpresets\adminpresets_mod_quiz_admin_setting_browsersecurity =>
            mod_quiz\adminpresets\adminpresets_browser_security_setting
  - mod_quiz\adminpresets/adminpresets_mod_quiz_admin_setting_grademethod =>
            mod_quiz\adminpresets\adminpresets_grade_method_setting
  - mod_quiz\adminpresets\adminpresets_mod_quiz_admin_setting_overduehandling =>
            mod_quiz\adminpresets\adminpresets_overdue_handling_setting
  - mod_quiz\adminpresets\adminpresets_mod_quiz_admin_review_setting =>
            mod_quiz\adminpresets\adminpresets_review_setting
  - mod_quiz\adminpresets\adminpresets_mod_quiz_admin_setting_user_image =>
            mod_quiz\adminpresets\adminpresets_user_image_setting
  - quiz_default_report => mod_quiz\local\reports\report_base
  - quiz_attempts_report => mod_quiz\local\reports\attempts_report
  - mod_quiz_attempts_report_form => mod_quiz\local\reports\attempts_report_options_form
  - mod_quiz_attempts_report_options => mod_quiz\local\reports\attempts_report_options
  - quiz_attempts_report_table => mod_quiz\local\reports\attempts_report_table
  - quiz_access_manager => mod_quiz\access_manager
  - mod_quiz_preflight_check_form => mod_quiz\form\preflight_check_form
  - quiz_override_form => mod_quiz\form\edit_override_form
  - quiz_access_rule_base => mod_quiz\local\access_rule_base
  - quiz_add_random_form => mod_quiz\form\add_random_form
  - mod_quiz_links_to_other_attempts => mod_quiz\output\links_to_other_attempts
  - mod_quiz_view_object => mod_quiz\output\view_page
  - mod_quiz_renderer => mod_quiz\output\renderer
  - quiz_nav_question_button => mod_quiz\output\navigation_question_button
  - quiz_nav_section_heading => mod_quiz\output\navigation_section_heading
  - quiz_nav_panel_base => mod_quiz\output\navigation_panel_base
  - quiz_attempt_nav_panel => mod_quiz\output\navigation_panel_attempt
  - quiz_review_nav_panel => mod_quiz\output\navigation_panel_review
  - quiz_attempt => mod_quiz\quiz_attempt
  - quiz => mod_quiz\quiz_settings
  - quizaccess_seb\quiz_settings => quizaccess_seb\seb_quiz_settings
  - quizaccess_seb\access_manager => quizaccess_seb\seb_access_manager

* The following classes have been deprecated:
  - mod_quiz_overdue_attempt_updater - merged into mod_quiz\task\update_overdue_attempts
  - moodle_quiz_exception - just use normal moodle_exception

* As part of the clean-up, the following files are no longer required, and if you try to
  include them, you will get a debugging notices telling you not to:
  - mod/quiz/report/attemptsreport.php
  - mod/quiz/report/attemptsreport_form.php
  - mod/quiz/report/attemptsreport_options.php
  - mod/quiz/report/attemptsreport_table.php
  - mod/quiz/report/default.php
  - mod/quiz/accessmanager.php
  - mod/quiz/accessmanager_form.php
  - mod/quiz/cronlib.php
  - mod/quiz/override_form.php
  - mod/quiz/accessrule/accessrulebase.php
  - mod/quiz/renderer.php - actually, no debugging ouput for this one because of how renderer factories work.
  - mod/quiz/attemptlib.php

* Various functions related to calculating grades have moved into a new class mod_quiz\grade_calculator.
  You get that using $quizobj->get_grade_calculator(), then the following old functions have become these new methods.
  - quiz_update_sumgrades -> recompute_quiz_sumgrades
  - quiz_update_all_attempt_sumgrades -> recompute_all_attempt_sumgrades
  - quiz_update_all_final_grades -> recompute_all_final_grades
  - quiz_set_grade -> update_quiz_maximum_grade
  - quiz_save_best_grade -> recompute_final_grade
  - quiz_calculate_best_grade -> [no public direct replacement]
  - quiz_calculate_best_attempt - [no replacement. It was not used.]

* Final deprecation (complete removal) of the following functions which were deprecated long ago:
  - quiz_groups_member_added_handler - deprecated since 2.6
  - quiz_groups_member_removed_handler - deprecated since 2.6
  - quiz_groups_group_deleted_handler - deprecated since 2.6
  - quiz_groups_members_removed_handler - deprecated since 2.6
  - The method quiz_settings::confirm_start_attempt_message - deprecated in Moodle 3.1
  - The field view_page::$startattemptwarning - deprecated in Moodle 3.1
  - attempts_report::load_relevant_students - deprecated since 3.2
  - quiz_statistics_graph_get_new_colour - deprecated since 3.2
  - The file mod/quiz/report/overview/overviewgraph.php - deprecated since 3.2
  - The file mod/quiz/report/statistics/statistics_graph.php - deprecated since 3.2
  - quiz_print_overview - deprecated since 3.3

* For properties that were previously only declared dynamically, a few classes now include property declarations to support PHP 8.2.
  The affected classes are:
   - restore_quiz_activity_structure_step
   - attempts_report_table
   - attempts_report
   - quiz_overview_report (Removing $hasgroupstudents, because the parent attempts_report class has the same variable.)

=== 4.1 ===

* quiz_has_question_use is now deprecated. Use mod_quiz\structure::has_use_capability istead.


=== 4.0.3, 4.1 ===

* If a quiz is sequential the external functions mod_quiz_external::get_attempt_data, mod_quiz_external::get_attempt_summary will not return any data
related to out of sequence question except while reviewing the quiz (MDL-75210).

=== 4.0.2, 4.1 ===

* No external code should be calling quiz_overview_report::regrade_attempt because it is an
  internal method of the quiz_overview plugin. But if you are incorrectly using it, be aware
  that the API changed slightly. It now returns an array listing any questions which could
  not be regraded.
* New method called get_number_of_unanswered_questions() has been added to mod/quiz/attemptlib.php
  to get the total number of unanswered questions in the current attempt.

=== 4.0 ===

* The following API methods have a new parameter, $studentisonline, to define whether the student is currently interacting:
  - process_finish() in mod/quiz/attemptlib.php
  - quiz_send_confirmation() in mod/quiz/locallib.php
  - quiz_send_notification_messages() in mod/quiz/locallib.php
* The completionpass criteria has been moved to core as 'completionpassgrade'. Refer to completion/upgrade.txt for
  further information.
* New argument quizhasquestions has been added to public methods: view_information in mod/quiz/renderer.php.
* The function no_questions_message() in class mod_quiz_renderer is deprecated. There is no replacement.
* Related to the Moodle 4.0 question bank changes, the quiz_slots database table.
  The fields removed are now manage by new core_question tables:
  - question_references -> Records where a specific question is used.
  - question_set_references -> Records where groups of questions are used (e.g. random questions).
* The quiz_slots_tags database table has been removed entirely, as has the get_slot_tags_for_slot_id() method
  from mod/quiz/classes/structure.php and the the locallib.php functions quiz_retrieve_slot_tags and
  quiz_retrieve_slot_tag_ids. This information is now stored in question_set_references
  and can be accessed in the results of qbank_helper::get_question_structure.


=== 3.11 ===

* External function mod_quiz_external::get_user_best_grade now returns and additional optional field:
  - gradetopass: The grade to pass the quiz (if set)


=== 3.10.1 ===

* External functions mod_quiz_external::get_attempt_data, mod_quiz_external::get_attempt_summary
  and mod_quiz_external::get_attempt_review now return a new additional optional field:
   - settings: Containing the question definition settings for displaying the question in an external system.

=== 3.10 ===

* External functions mod_quiz_external::get_attempt_data, mod_quiz_external::get_attempt_summary
  and mod_quiz_external::get_attempt_review now return a new additional optional field:
   - responsefileareas: Containing the user responses to questions file area names including files.

=== 3.7 ===

* Quiz_cron() has been removed. Sub-plugins should implemented scheduled tasks, however legacy cron in subplugins are
  supported.

=== 3.6 ===

* The following renamed classes have been completely removed:
  - quiz_question_bank_view (now: mod_quiz\question\bank\custom_view)
  - question_bank_add_to_quiz_action_column (now: mod_quiz\question\bank\add_action_column)
  - question_bank_question_name_text_column (now: mod_quiz\question\bank\question_name_text_column)

=== 3.5 ===
* Removed questionbank.ajax.php. Please use the quiz_question_bank fragment instead.
* Adding "random" questions to a quiz via quiz_add_quiz_question() has been deprecated. Please use quiz_add_random_questions().

=== 3.3.2 ===

* quiz_refresh_events() Now takes two additional parameters to refine the update to a specific instance. This function
  now optionally takes the module instance object or ID, and the course module object or ID. Please try to send the full
  objects instead of the ids to save DB calls.

=== 3.2 ===

* External functions mod_quiz_external::get_attempt_data, mod_quiz_external::get_attempt_summary
  and mod_quiz_external::get_attempt_review now return additional optional fields:
   - blockedbyprevious: Whether a question is blocked by the previous question.

=== 3.1 ===

* quiz_attempt::question_print_comment_fields() has been removed. It was broken
  since at least Moodle 2.0.

* quiz::confirm_start_attempt_message and mod_quiz_view_object::$startattemptwarning
  have been deprecated. This functionality is now entirely handled within the
  quiz access rule plugins.

* The third argument to mod_quiz_renderer::start_attempt_button has been changed
  from a warning string to a mod_quiz_preflight_check_form.

* mod_quiz_renderer::review_next_navigation has a new optional argument. If you
  have overridden that method, consider updating your code to match.

* mod_quiz\output\edit_renderer::start_section_list now takes $structure as an
  argument. If you have overridden this method (it's hard to believe anyone ever
  would) you will need to update your renderer.

* Several methods relating to preview links/buttons/urls have a new optional
  argument to make the preview be of a particular variant.


=== 2.9 ===

* There have been changes in classes/output/edit_renderer.php for MDL-40990.
  + Some methods use to take $structure & $question as the first two arguments.
    They now take $structure & $slot number. If you need $question, you can get
    it using $question = $structure->get_question_in_slot($slot);
  + Some methods used to take $quiz & $question. They now take $structure & $slot
    number. You can get $question as above. $quiz is $structure->get_quiz().
  + initialise_editing_javascript has had some redundant arguments removed.
  Hopefully, with these changes, we will have less need to make other changes in future.

* Due to MDL-40992, you should be aware that extra slots can get added to an attempt.
  You may get slot numbers beyone the end of the original quiz layout, and you
  may want to call $attemptobj->get_original_slot to find where the question
  originally came from.

* You now need to pass an instance of the mod_quiz_renderer if you call
  $attemptobj->render_question or $attemptobj->render_question_at_step.

* The array values in mod_quiz_links_to_other_attempts may now be either a moodle_url,
  or renderable (or null). Previously they could only be a moodle_url or null.

* The contents of the navigation block is now not just quiz_nav_question_button-s.
  It can also contain quiz_nav_section_heading-s. If you have overridden
  mod_quiz_renderer::navigation_panel, then you may need to account for this.
  This change also has implications for the Edit quiz page.


=== 2.8 ===

* Classes that were defined in various lib files have been moved to the classes
  folder to take advantage of auto-loading. This has involved renaming them.
  see the list in mod/quiz/db/renamedclasses.php.

* The quiz no longer handles its own \mod_quiz\event\attempt_becameoverdue event,
  and so the event handler function quiz_attempt_overdue_handler has been deleted.
  Also, the internal function quiz_send_overdue_message has add the arguments
  changed. It now takes the $attemptobj object, not separate stdClass objects.

* Major changes to the Edit quiz page.

  The goal of this work was to increase usability, and also clean up the page
  enough that it will be possible to add new features in future.

  Display of mod/quiz/edit.php is now entirely generated by
  mod_quiz\output\edit_renderer. This uses a helper class mod_quiz\structure
  to provide details of the structure of the quiz, and mod_quiz\repaginate to
  alter that structure. (Actually, there are still some modification methods on
  mod_quiz\structure. Expect that to be cleaned up in future.)

  The new code uses much more ajax, and there are new scripts mod/quiz/edit_rest.php
  and mod/quiz/repaginate.php to handle this. (Again, don't be surprised if those
  two scripts get merged in future.) Also questionbank.ajax.php (which may, in
  future, be made more generic, and moved into the core question bank code.)

  As a result of this, mod/quiz/editlib.php has gone. (A few remaining functions
  were moved to locallib.php.)

  Here is a list of all the old functions or classes that have changed.
  If you used any of these in custom code, you will need to update your code.
  (Note that many of these functions should have been considered private internals
  of the quiz module, and you should not have been using them!)

  From editlib.php:
      quiz_remove_slot
      quiz_delete_empty_page
      quiz_add_page_break_after_slot    - Use methods of structure or repaginate
      quiz_update_slot_maxmark          - classes instead.
      _quiz_move_question
      quiz_move_question_up
      quiz_move_question_down

      quiz_print_question_list
      quiz_print_pagecontrols
      quiz_print_singlequestion         - Use methods of edit_renderer instead.
      quiz_print_randomquestion
      quiz_print_singlequestion_reordertool
      quiz_print_randomquestion_reordertool
      print_random_option_icon
      quiz_print_grading_form
      quiz_print_status_bar

  Moved from editlib.php to locallib.php:
      quiz_question_tostring - now always returns a string (the only option used).
                               The $return argument has gone.

  Old editing JavaScript (e.g. mod/quiz/edit.js) is gone. Replaced with YUI modules.


=== 2.7.1 ===

* The function quiz_fire_attempt_started_event has been removed. This function
  should not have been used outside the quiz, but if you were using it, you should
  trigger the event outside this function. Note that the appropriate start event is
  fired automatically by the quiz_attempt_save_started function.


=== 2.7 ===

* The old quiz.questions database column (comma-separated list of question ids)
  is gone, and instead the quiz_question_instances table has been renamed to
  to quiz_slots. Some of the columns of that table have been renamed to match
  the coding guidelines. Specifically:
      quiz     -> quizid
      question -> questionid
      grade    -> maxmark
  also there are two new columns:
      slot     -  numbers the questions in the quiz in order, as on the edit quiz page.
      page     -  new way to determine which question is on which page.
  naturally, other parts of the code and APIs have been updated to reflect that
  change.

* The following functions, which were part of the internal workings of the quiz,
  have been removed.
      quiz_get_slot_for_question
      quiz_number_of_questions_in_quiz
      quiz_repaginate               (there is now a quiz_repaginate_questions with a different API).
      quiz_add_page_break_at        (see quiz_add_page_break_after_slot)
      quiz_add_page_break_after     (see quiz_add_page_break_after_slot)
      quiz_number_of_pages
      quiz_remove_question          (see quiz_remove_slot)
      quiz_update_question_instance (see quiz_update_slot_maxmark)

* The following internal functions have had their API changed.
      quiz_delete_empty_page: has had its arguments changed to $quiz and $pagenumber.
      quiz_has_question_use: now takes $quiz and $slot, not $questionid.


=== 2.6 ===

* As part of improving the page usability and accessibility, we updated the
  heading levels for quiz module so it has a proper nesting. (MDL-41615)

* mod_quiz_renderer::view_best_score has been removed. (It did not do what the
  name suggested anyway.)


=== 2.4 ===

* mod_quiz_renderer::finish_review_link now requires $attemptobj to be passed in
  instead of a moodle_url.


=== Earlier changes ===

* Were not documented in this way. Sorry.<|MERGE_RESOLUTION|>--- conflicted
+++ resolved
@@ -1,19 +1,16 @@
-This files describes API changes in the quiz code.
+This file describes API changes in the quiz code.
 
 === 4.4 ===
 * A quiz_structure_modified callback has been added for quiz_ plugins, called from
   grade_calculator::recompute_quiz_sumgrades(). Plugins can implement this by creating a `quiz_structure_modified`
   class in their namespace with a static `callback` method, see quiz_statistics as an example.
-<<<<<<< HEAD
 * External functions returning question information, currently get_attempt_summary(), get_attempt_data() and get_attemp_review()
   now return a new field called "stateclass". A machine-readable class name for the state that this question attempt is in,
   as returned by question_usage_by_activity::get_question_state_class().
 * External function mod_quiz_external::get_attempt_summary() now returns a new field "totalunanswered", with the total number of
   unanswered questions.
-=======
 * quiz_settings::no_review_message now takes a new argument $attemptsubmittime for the time when the quiz attempt was
   submitted. It is strongly recommended that you always pass that.
->>>>>>> 435ee33a
 
 === 4.3 ===
 
