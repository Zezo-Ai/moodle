--- conflicted
+++ resolved
@@ -5,7 +5,15 @@
 * The following previously deprecated methods have been removed and can no longer be used:
   - `calendar_process_subscription_row`
   - `calendar_import_icalendar_events`
-<<<<<<< HEAD
+  - `fake_block_threemonths`
+  - `i_click_day_of_this_month_in_calendar`
+  - `i_hover_over_today_in_the_calendar`
+* The following previously deprecated files have been removed and can no longer be used:
+  - `calendar_threemonth.js`
+  - `calendar_threemonth.mustache`
+  - `threemonth_month.mustache`
+* The following have been deprecated:
+  - Behat step definition `i_hover_over_today_in_the_calendar`
 * The event_exporter_base class now returns a field called "branded" indicating whether the module is branded or not.
   All the external functions using the exporter will now return the new field:
   - core_calendar_get_action_events_by_course
@@ -17,19 +25,6 @@
   - core_calendar_get_calendar_upcoming_view
   - core_calendar_submit_create_update_form
   - core_calendar_update_event_start_day
-=======
-  - `fake_block_threemonths`
-  - `i_click_day_of_this_month_in_calendar`
-  - `i_hover_over_today_in_the_calendar`
-
-* The following previously deprecated files have been removed and can no longer be used:
-  - `calendar_threemonth.js`
-  - `calendar_threemonth.mustache`
-  - `threemonth_month.mustache`
-
-* The following have been deprecated:
-  - Behat step definition `i_hover_over_today_in_the_calendar`
->>>>>>> 3d301abc
 
 === 4.3 ===
 * The `navigation` property has been removed from `\core_calendar\external\day_exporter` as it is not being used by any of the
