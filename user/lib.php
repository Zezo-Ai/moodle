--- conflicted
+++ resolved
@@ -319,13 +319,8 @@
                     $coursecontext = get_context_instance(CONTEXT_COURSE, $mycourse->id);
                     $enrolledcourse = array();
                     $enrolledcourse['id'] = $mycourse->id;
-<<<<<<< HEAD
-                    $enrolledcourse['fullname'] = $mycourse->fullname;
+                    $enrolledcourse['fullname'] = format_string($mycourse->fullname, true, array('context' => get_context_instance(CONTEXT_COURSE, $mycourse->id)));
                     $enrolledcourse['shortname'] = format_string($mycourse->shortname, true, array('context' => $coursecontext));
-=======
-                    $enrolledcourse['fullname'] = format_string($mycourse->fullname, true, array('context' => get_context_instance(CONTEXT_COURSE, $mycourse->id)));
-                    $enrolledcourse['shortname'] = $mycourse->shortname;
->>>>>>> 91d284c1
                     $enrolledcourses[] = $enrolledcourse;
                 }
             }
