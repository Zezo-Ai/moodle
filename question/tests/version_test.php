--- conflicted
+++ resolved
@@ -296,7 +296,6 @@
     }
 
     /**
-<<<<<<< HEAD
      * Test that all the versions of questions are available from the method.
      *
      * @covers ::get_all_versions_of_questions
@@ -326,7 +325,9 @@
         $questionbankentryids = array_keys($questionversionsofquestions)[0];
         $this->assertEquals($questionbankentryid->questionbankentryid, $questionbankentryids);
         $this->assertEquals($questionversions, $questionversionsofquestions[$questionbankentryids]);
-=======
+    }
+
+    /**
      * Test population of latestversion field in question_definition objects
      *
      * When an instance of question_definition is created, it is added to an array of pending definitions which
@@ -368,6 +369,5 @@
         $this->assertEquals($questiondef1->version, $questiondef1->latestversion);
         $this->assertNotEquals($questiondef2->version, $questiondef2->latestversion);
         $this->assertEquals($questiondef3->version, $questiondef3->latestversion);
->>>>>>> cc1ae8d5
     }
 }