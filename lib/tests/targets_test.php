--- conflicted
+++ resolved
@@ -427,14 +427,7 @@
         list($sampleids, $samplesdata) = $method->invoke($analyser, $analysable);
         $target->add_sample_data($samplesdata);
 
-<<<<<<< HEAD
-        $class = new ReflectionClass('\core\analytics\target\course_gradetopass');
-=======
-        // Users in array $sampleids are sorted by user id, so student1 is the first sample.
-        $sampleid = reset($sampleids);
-
         $class = new ReflectionClass('\core_course\analytics\target\course_gradetopass');
->>>>>>> 7063b665
         $method = $class->getMethod('calculate_sample');
         $method->setAccessible(true);
 
