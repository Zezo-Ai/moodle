--- conflicted
+++ resolved
@@ -233,13 +233,10 @@
   $strength passed to it.
 * A new method get_page() has been added to the settings_navigation class. This method can be used to obtain the
   moodle_page object associated to the settings navigation.
-<<<<<<< HEAD
 * A new interface, `core\output\named_templatable` has been created to allow renderable classes to define a
   `get_template_name(\renderer_base): string` function which will inform the default render() function with a template
   name.
-=======
 * The parameter $modinfo of the get_data method in completion_info class has been deprecated and is not used anymore.
->>>>>>> 047a9478
 
 === 3.11.4 ===
 * A new option dontforcesvgdownload has been added to the $options parameter of the send_file() function.
