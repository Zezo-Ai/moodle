This files describes API changes in core libraries and APIs,
information provided here is intended especially for developers.

=== 3.6 ===

* Custom AJAX handlers for the form autocomplete fields can now optionally return string in their processResults()
  callback. If a string is returned, it is displayed instead of the list of suggested items. This can be used, for
  example, to inform the user that there are too many items matching the current search criteria.
* The form element 'htmleditor' has been deprecated. Please use the 'editor' element instead.
* The print_textarea() function has been deprecated. Please use $OUTPUT->print_textarea() instead.
* The following functions have been finally deprecated and can not be used any more:
    - external_function_info()
    - core_renderer::update_module_button()
    - events_trigger()
    - events_cron()
    - events_dispatch()
    - events_is_registered()
    - events_load_def()
    - events_pending_count()
    - events_process_queued_handler()
    - events_queue_handler()
    - events_trigger_legacy()
    - events_update_definition()
    - get_file_url()
    - course_get_cm_rename_action()
    - course_scale_used()
    - site_scale_used()
    - clam_message_admins()
    - get_clam_error_code()
    - get_records_csv()
    - put_records_csv()
    - print_log()
    - print_mnet_log()
    - print_log_csv()
    - print_log_xls()
    - print_log_ods()
    - build_logs_array()
    - get_logs_usercourse()
    - get_logs_userday()
    - get_logs()
    - prevent_form_autofill_password()
    - prefixed_tablenode_transformations()
    - core_media_renderer
    - core_media
* Following api's have been removed in behat_config_manager, please use behat_config_util instead.
    - get_features_with_tags()
    - get_components_steps_definitions()
    - get_config_file_contents()
    - merge_behat_config()
    - get_behat_profile()
    - profile_guided_allocate()
    - merge_config()
    - clean_path()
    - get_behat_tests_path()
* Following behat steps have been removed from core:
    - I set the field "<field_string>" to multiline
    - I follow "<link_string>"" in the open menu
* Removed the lib/password_compat/lib/password.php file.
* The eventslib.php file has been deleted and its functions have been moved to deprecatedlib.php. The affected functions are:
  - events_get_cached()
  - events_uninstall()
  - events_cleanup()
  - events_dequeue()
  - events_get_handlers()
* coursecat::get() now has optional $user parameter.
* coursecat::is_uservisible() now has optional $user parameter.
* Removed the lib/form/submitlink.php element which was deprecated in 3.2.
* The user_selector classes do not support custom list of extra identity fields any more. They obey the configured user
  policy and respect the privacy setting made by site administrators. The list of user identifiers should never be
  hard-coded. Instead, the setting $CFG->showuseridentity should be always respected, which has always been the default
  behaviour (MDL-59847).
<<<<<<< HEAD
* The function message_send() in messagelib.php will now only take the object \core\message\message as a parameter.
* The method message_sent::create_from_ids() parameter courseid is now required. A debugging
  message was previously displayed, and the SITEID was used, when not provided.
* The method \core\message\manager::send_message() now only takes the object \core\message\message as the first parameter.
* Following functions have been deprecated, please use get_roles_used_in_context.
    - get_roles_on_exact_context()
    - get_roles_with_assignment_on_context()
=======
* New functions to support the merging of user draft areas from the interface; see MDL-45170 for details:
  - file_copy_file_to_file_area()
  - file_merge_draft_areas()
  - file_replace_file_area_in_text()
  - extract_draft_file_urls_from_text()
>>>>>>> c353ad20

=== 3.5 ===

* There is a new privacy API that every subsystem and plugin has to implement so that the site can become GDPR
  compliant. Plugins use this API to report what information they store or process regarding users, and provide ability
  to export and delete personal data. See https://docs.moodle.org/dev/Privacy_API for guidelines on how to implement the
  privacy API in your plugin.
* The cron runner now sets up a fresh PAGE and OUTPUT between each task.
* The core_renderer methods notify_problem(), notify_success(), notify_message() and notify_redirect() that were
  deprecated in Moodle 3.1 have been removed. Use \core\notification::add(), or \core\output\notification as required.
* The maximum supported precision (the total number of digits) for XMLDB_TYPE_NUMBER ("number") fields raised from 20 to
  38 digits. Additionally, the whole number part (precision minus scale) must not be longer than the maximum length of
  integer fields (20 digits). Note that PHP floats commonly support precision of roughly 15 digits only (MDL-32113).
* Event triggering and event handlers:
    - The following events, deprecated since moodle 2.6, have been finally removed: groups_members_removed,
      groups_groupings_groups_removed, groups_groups_deleted, groups_groupings_deleted.
* The following functions have been finally deprecated and can not be used any more:
  - notify()
* XMLDB now validates the PATH attribute on every install.xml file. Both the XMLDB editor and installation will fail
  when a problem is detected with it. Please ensure your plugins contain correct directory relative paths.
* Add recaptchalib_v2.php for support of reCAPTCHA v2.
* Plugins can define class 'PLUGINNAME\privacy\local\sitepolicy\handler' if they implement an alternative mechanisms for
  site policies managements and agreements. Administrators can define which component is to be used for handling site
  policies and agreements. See https://docs.moodle.org/dev/Site_policy_handler
* Scripts can define a constant NO_SITEPOLICY_CHECK and set it to true before requiring the main config.php file. It
  will make the require_login() skipping the test for the user's policyagreed status. This is useful for plugins that
  act as a site policy handler.
* There is a new is_fulltext_search_supported() DML function. The default implementation returns false. This function
  is used by 'Simple search' global search engine to determine if the database full-text search capabilities can be used.
* The following have been removed from the list of core subsystems:
   - core_register
   - core_publish
  Following this change, \core_register_renderer and \core_publish_renderer have been removed and their methods have been
  moved to \core_admin_renderer and \core_course_renderer respectively.

=== 3.4 ===

* oauth2_client::request method has an extra parameter to specify the accept header for the response (MDL-60733)
* The following functions, previously used (exclusively) by upgrade steps are not available
  anymore because of the upgrade cleanup performed for this version. See MDL-57432 for more info:
    - upgrade_mimetypes()
    - upgrade_fix_missing_root_folders_draft()
    - upgrade_minmaxgrade()
    - upgrade_course_tags()

* Added new moodleform element 'filetypes' and new admin setting widget 'admin_setting_filetypes'. These new widgets
  allow users to define a list of file types; either by typing them manually or selecting them from a list. The widgets
  directly support the syntax used to feed the 'accepted_types' option of the filemanager and filepicker elements. File
  types can be specified as extensions (.jpg or just jpg), mime types (text/plain) or groups (image).
* Removed accesslib private functions: load_course_context(), load_role_access_by_context(), dedupe_user_access() (MDL-49398).
* Internal "accessdata" structure format has changed to improve ability to perform role definition caching (MDL-49398).
* Role definitions are no longer cached in user session (MDL-49398).
* External function core_group_external::get_activity_allowed_groups now returns an additional field: canaccessallgroups.
  It indicates whether the user will be able to access all the activity groups.
* file_get_draft_area_info does not sum the root folder anymore when calculating the foldercount.
* The moodleform element classes can now optionally provide a public function validateSubmitValue(). This method can be
  used to perform implicit validation of submitted values - without the need to explicitly add the validation rules to
  every form. The method should accept a single parameter with the submitted value. It should return a string with the
  eventual validation error, or an empty value if the validation passes.
* New user_picture attribute $includefullname to determine whether to include the user's full name with the user's picture.
* Enrol plugins which provide enrolment actions can now declare the following "data-action" attributes in their implementation of
  enrol_plugin::get_user_enrolment_actions() whenever applicable:
  * "editenrolment" - For editing a user'e enrolment details. Defined by constant ENROL_ACTION_EDIT.
  * "unenrol" - For unenrolling a student. Defined by constant ENROL_ACTION_UNENROL.
  These attributes enable enrol actions to be rendered via modals. If not added, clicking on the enrolment action buttons will still
  redirect the user to the appropriate enrolment action page. Though optional, it is recommended to add these attributes for a
  better user experience when performing enrol actions.
* The enrol_plugin::get_user_enrolment_actions() implementations for core enrol plugins have been removed and moved to
  the parent method itself. New enrol plugins don't have to implement get_user_enrolment_actions(), but just need to
  make sure that they override:
  - enrol_plugin::allow_manage(), and/or
  - enrol_plugin::allow_unenrol_user() or enrol_plugin::allow_unenrol()
  Existing enrol plugins that override enrol_plugin::get_user_enrolment_actions() don't have to do anything, but can
  also opt to remove their own implementation of the method if they basically have the same logic as the parent method.
* New optional parameter $enrolid for the following functions:
  - get_enrolled_join()
  - get_enrolled_sql()
  - get_enrolled_with_capabilities_join()
  Setting this parameter to a non-zero value will add a condition to the query such that only users that were enrolled
  with this enrolment method will be returned.
* New optional parameter 'closeSuggestionsOnSelect' for the enhance() function for form-autocomplete. Setting this to true will
  close the suggestions popup immediately after an option has been selected. If not specified, it defaults to true for single-select
  elements and false for multiple-select elements.
* user_can_view_profile() now also checks the moodle/user:viewalldetails capability.
* The core/modal_confirm dialogue has been deprecated. Please use the core/modal_save_cancel dialogue instead. Please ensure you
  update to use the ModalEvents.save and ModalEvents.cancel events instead of their yes/no counterparts.
* Instead of checking the 'moodle/course:viewparticipants' and 'moodle/site:viewparticipants' capabilities use the
  new functions course_can_view_participants() and course_require_view_participants().
* $stored_file->add_to_curl_request() now adds the filename to the curl request.
* The option for Login HTTPS (authentication-only SSL) has been removed
* $CFG->loginhttps is now deprecated, do not use it.
* $PAGE->https_required and $PAGE->verify_https_required() are now deprecated. They are no longer used and will throw a coding_exception.
* $CFG->httpswwwroot is now deprecated and will always result in the same value as wwwroot.
* Added function core_role_set_view_allowed() to check if a user should be able to see a given role.
  This should be checked whenever displaying a list of roles to a user, however, core_role_set_assign_allowed may need to override it
  in some cases.
* Deprecated allow_override, allow_assign and allow_switch and replaced with core_role_set_*_allowed to avoid function names conflicting.

=== 3.3.1 ===

* ldap_get_entries_moodle() now always returns lower-cased attribute names in the returned entries.
  It was suppposed to do so before, but it actually didn't.

=== 3.3 ===

* Behat compatibility changes are now being documented at
  https://docs.moodle.org/dev/Acceptance_testing/Compatibility_changes
* PHPUnit's bootstrap has been changed to use HTTPS wwwroot (https://www.example.com/moodle) from previous HTTP version. Any
  existing test expecting the old HTTP URLs will need to be switched to the new HTTPS value (reference: MDL-54901).
* The information returned by the idp list has changed. This is usually only rendered by the login page and login block.
  The icon attribute is removed and an iconurl attribute has been added.
* Support added for a new type of external file: FILE_CONTROLLED_LINK. This is an external file that Moodle can control
  the permissions. Moodle makes files read-only but can grant temporary write access.
    When accessing a URL, the info from file_browser::get_file_info will be checked to determine if the user has write access,
    if they do - the remote file will have access controls set to allow editing.
* The method moodleform::after_definition() has been added and can now be used to add some logic
  to be performed after the form's definition was set. This is useful for intermediate subclasses.
* Moodle has support for font-awesome icons. Plugins should use the xxx_get_fontawesome_icon_map callback
  to map their custom icons to one from font-awesome.
* $OUTPUT->pix_url() has been deprecated because it is was used mostly to manually generate image tags for icons.
  We now distinguish between icons and "small images". The difference is that an icon does not have to be rendered as an image tag
  with a source. It is OK to still have "small images" - if this desired use $OUTPUT->image_icon() and $OUTPUT->image_url(). For
  other uses - use $OUTPUT->pix_icon() or the pix helper in mustache templates {{#pix}}...{{/pix}}
  For other valid use cases use $OUTPUT->image_url().
* Activity icons have been split from standard icons. Use $OUTPUT->image_icon instead of $OUTPUT->pix_icon for these
  type of icons (the coloured main icon for each activity).
* YUI module moodle-core-formautosubmit has been removed, use jquery .change() instead (see lib/templates/url_select.mustache for
  an example)
* $mform->init_javascript_enhancement() is deprecated and no longer does anything. Existing uses of smartselect enhancement
  should be switched to the searchableselector form element or other solutions.
* Return value of the validate_email() is now proper boolean as documented. Previously the function could return 1, 0 or false.
* The mcore YUI rollup which included various YUI modules such as moodle-core-notification is no longer included on every
  page. Missing YUI depdencies may be exposed by this change (e.g. missing a requirement on moodle-core-notification when
  using M.core.dialogue).
* Various legacy javascript functions have been removed:
    * M.util.focus_login_form and M.util.focus_login_error no longer do anything. Please use jquery instead. See
      lib/templates/login.mustache for an example.
    * Some outdated global JS functions have been removed and should be replaced with calls to jquery
      or alternative approaches:
        checkall, checknone, select_all_in_element_with_id, select_all_in, deselect_all_in, confirm_if, findParentNode,
        filterByParent, stripHTML
    * M.util.init_toggle_class_on_click has been removed.
* The following functions have been deprecated and should not be used any more:
  - file_storage::try_content_recovery  - See MDL-46375 for more information
  - file_storage::content_exists        - See MDL-46375 for more information
  - file_storage::deleted_file_cleanup  - See MDL-46375 for more information
  - file_storage::get_converted_document
  - file_storage::is_format_supported_by_unoconv
  - file_storage::can_convert_documents
  - file_storage::send_test_pdf
  - file_storage::test_unoconv_path
* Following behat steps have been removed from core:
    - I click on "<element_string>" "<selector_string>" in the "<row_text_string>" table row
    - I go to notifications page
    - I add "<filename_string>" file from recent files to "<filepicker_field_string>" filepicker
    - I upload "<filepath_string>" file to "<filepicker_field_string>" filepicker
    - I create "<foldername_string>" folder in "<filepicker_field_string>" filepicker
    - I open "<foldername_string>" folder from "<filepicker_field_string>" filepicker
    - I unzip "<filename_string>" file from "<filepicker_field_string>" filepicker
    - I zip "<filename_string>" folder from "<filepicker_field_string>" filepicker
    - I delete "<file_or_folder_name_string>" from "<filepicker_field_string>" filepicker
    - I send "<message_contents_string>" message to "<username_string>"
    - I add "<user_username_string>" user to "<cohort_idnumber_string>" cohort
    - I add "<username_string>" user to "<group_name_string>" group
    - I fill in "<field_string>" with "<value_string>"
    - I select "<option_string>" from "<select_string>"
    - I select "<radio_button_string>" radio button
    - I check "<option_string>"
    - I uncheck "<option_string>"
    - the "<field_string>" field should match "<value_string>" value
    - the "<checkbox_string>" checkbox should be checked
    - the "<checkbox_string>" checkbox should not be checked
    - I fill the moodle form with:
    - "<element_string>" "<selector_string>" should exists
    - "<element_string>" "<selector_string>" should not exists
    - the following "<element_string>" exists:
* get_user_capability_course() now has an additional parameter 'limit'. This can be used to return a set number of records with
  the submitted capability. The parameter 'fieldsexceptid' will now accept context fields which can be used for preloading.
* The caching option 'immutable' has been added to send_stored_file() and send_file().
* New adhoc task refresh_mod_calendar_events_task that updates existing calendar events of modules.
* New 'priority' column for the event table to determine which event to show in case of events with user and group overrides.
* Webservices core_course_search_courses and core_course_get_courses_by_field will always return the sortorder field.
* core_course_external::get_activities_overview has been deprecated. Please do not call this function any more.
* Changed the pix mustache template helper to accept context variables for the key, component and alt text.
* New auth_plugin_base helper methods:
  - get_identity_providers() - Retrieves available auth identity providers.
  - prepare_identity_providers_for_output() - Prepares auth identity provider data for output (e.g. to templates, WS, etc.).

=== 3.2 ===

* Custom roles with access to any part of site administration that do not use the manager archetype will need
  moodle/site:configview capability added.
* Admin setting "Show My courses expanded on Dashboard" has been removed.
* Some backwards and forwards compatibility has been added for different bootstrap versions.
  This is to allow the same markup to work in "clean" and "boost" themes alot of the time. It is also to allow user text
  with bootstrap classes to keep working in the new theme. See MDL-56004 for the list of supported classes.
* MForms element 'submitlink' has been deprecated.
* Searchable selector form element is now a wrapper for autocomplete. A "No selection" option is automatically
  added to the options list for best backwards compatibility - if you were manually adding a "no selection" option you will need
  to remove it.
* Node.js versions >=4 are now required to run grunt.
* JQuery has been updated to 3.1.0. JQuery migrate plugins are no longer shipped - please read
  https://jquery.com/upgrade-guide/3.0/ and update your javascript.
* New option 'blanktarget' added to format_text. This option adds target="_blank" to links
* A new webservice structure `external_files` has been created which provides a standardised view of files in Moodle and
  should be used for all file return descriptions.
  Files matching this format can be retrieved via the new `external_util::get_area_files` method.
  See MDL-54951 for further information.
* The parameter $usepost of the following functions has been deprecated and is not used any more:
  - get_max_upload_file_size()
  - get_user_max_upload_file_size()
* The following classes have been removed and should not be used any more:
    - boxclient - See MDL-49599 for more information.
* The following functions have been removed and should not be used any more:
    - file_modify_html_header() - See MDL-29738 for more information.
* core_grades_external::get_grades has been deprecated. Please do not call this function any more.
  External function gradereport_user_external::get_grade_items can be used for retrieving the course grades information.
* New option 'escape' added to format_string. When true (default), escapes HTML entities from the string
* The following functions have been deprecated and are not used any more:
  - get_records_csv() Please use csv_import_reader::load_csv_content() instead.
  - put_records_csv() Please use download_as_dataformat (lib/dataformatlib.php) instead.
  - zip_files()   - See MDL-24343 for more information.
  - unzip_file()  - See MDL-24343 for more information.
  - print_log()           - See MDL-43681 for more information
  - print_log_csv()       - See MDL-43681 for more information
  - print_log_ods()       - See MDL-43681 for more information
  - print_log_xls()       - See MDL-43681 for more information
  - print_mnet_log()      - See MDL-43681 for more information
  - build_logs_array()    - See MDL-43681 for more information
  - get_logs()            - See MDL-43681 for more information
  - get_logs_usercourse() - See MDL-43681 for more information
  - get_logs_userday()    - See MDL-43681 for more information
  - prevent_form_autofill_password() Please do not use anymore.
* The password_compat library was removed as it is no longer required.
* Phpunit has been upgraded to 5.4.x and following has been deprecated and is not used any more:
  - setExpectedException(), use @expectedException or $this->expectException() and $this->expectExceptionMessage()
  - getMock(), use createMock() or getMockBuilder()->getMock()
  - UnitTestCase class is removed.
* The following methods have been finally deprecated and should no longer be used:
  - course_modinfo::build_section_cache()
  - cm_info::get_deprecated_group_members_only()
  - cm_info::is_user_access_restricted_by_group()
* The following methods in cm_info::standardmethods have also been finally deprecated and should no longer be used:
  - cm_info::get_after_edit_icons()
  - cm_info::get_after_link()
  - cm_info::get_content()
  - cm_info::get_custom_data()
  - cm_info::get_extra_classes()
  - cm_info::get_on_click()
  - cm_info::get_url()
  - cm_info::obtain_dynamic_data()
  Calling them through the magic method __call() will throw a coding exception.
* The alfresco library has been removed from core. It was an old version of
  the library which was not compatible with newer versions of Alfresco.
* Added down arrow: $OUTPUT->darrow.
* All file_packer implementations now accept an additional parameter to allow a simple boolean return value instead of
  an array of individual file statuses.
* "I set the field "field_string" to multiline:" now end with colon (:), as PyStrings is supposed to end with ":"
* New functions to support deprecation of events have been added to the base event. See MDL-46214 for further details.
* A new function `get_name_with_info` has been added to the base event. This function adds information about event
  deprecations and should be used where this information is relevant.
* Following api's have been deprecated in behat_config_manager, please use behat_config_util instead.
  - get_features_with_tags
  - get_components_steps_definitions
  - get_config_file_contents
  - merge_behat_config
  - get_behat_profile
  - profile_guided_allocate
  - merge_config
  - clean_path
  - get_behat_tests_path
* behat_util::start_test_mode() accepts 3 options now:
  - 1. Theme sute with all features: If behat should initialise theme suite with all core features.
  - 2. Parallel runs: How many parallel runs will be running.
  - 3. Run: Which process behat should be initialise for.
* behat_context_helper::set_session() has been deprecated, please use behat_context_helper::set_environment() instead.
* data-fieldtype="type" attribute has been added to form field default template.
* form elements extending MoodleQuickForm_group must call $this->createFormElement() instead of
  @MoodleQuickForm::createElement() in order to be compatible with PHP 7.1
* Relative paths in $CFG->alternateloginurl will be resolved to absolute path within moodle site. Previously they
  were resolved to absolute path within the server. That means:
  - $CFG->wwwroot: http://example.com/moodle
  - $CFG->alternateloginurl : /my/super/login.php
  - Login url will be: http://example.com/moodle/my/super/login.php (moodle root based)
* Database (DML) layer:
  - new sql_equal() method available for places where case sensitive/insensitive varchar comparisons are required.
* PostgreSQL connections now use advanced options to reduce connection overhead.  These options are not compatible
  with some connection poolers.  The dbhandlesoptions parameter has been added to allow the database to configure the
  required defaults. The parameters that are required in the database are;
    ALTER DATABASE moodle SET client_encoding = UTF8;
    ALTER DATABASE moodle SET standard_conforming_strings = on;
    ALTER DATABASE moodle SET search_path = 'moodle,public';  -- Optional, if you wish to use a custom schema.
  You can set these options against the database or the moodle user who connects.
* Some form elements have been refined to better support right-to-left languages. In RTL,
  most fields should not have their direction flipped, a URL, a path to a file, a number, ...
  are always displayed LTR. Input fields and text areas now will best guess whether they
  should be forced to be displayed in LTR based on the PARAM type associated with it. You
  can call $mform->setForceLtr($elementName, true/false) on some form fields to manually
  set the value.
* Action menus do_not_enhance() is deprecated, use a list of action_icon instead.
* The user_not_fully_set_up() function has a new $strict parameter (defaulting to true) in order to decide when
  custom fields (and other checks) should be evaluated to determine if the user has been completely setup.
* profile_field_base class has new methods: get_field_config_for_external() and get_field_properties().
  This two new methods should be implemented by profile field plugins to make them compatible with Web Services.
* The minifier library used by core_minify has been switched to https://github.com/matthiasmullie/minify - there are minor differences
  in minifier output.
* context_header additional buttons can now have a class attribute provided in the link attributes.
* The return signature for the antivirus::scan_file() function has changed.
  The calling function will now handle removal of infected files from Moodle based on the new integer return value.
* The first parameter $eventdata of both message_send() and \core\message\manager::send_message() should
  be \core\message\message. Use of stdClass is deprecated.
* The message_sent event now expects other[courseid] to be always set, exception otherwise. For BC with contrib code,
  message_sent::create_from_ids() will show a debugging notice if the \core\message\message being sent is missing
  the courseid property, defaulting to SITEID automatically. In Moodle 3.6 (MDL-55449) courseid will be fully mandatory
  for all messages sent.
* The send_confirmation_email() function has a new optional parameter $confirmationurl to provide a different confirmation URL.
* Introduced a new hook for plugin developers:
    - <component>_course_module_background_deletion_recommended()
  This hook should be used in conjunction with the existing '<component>_pre_course_module_delete($mod)'. It must
  return a boolean and is called by core to check whether a plugin's implementation of
  <component>_pre_course_module_deleted($mod) will take a long time. A plugin should therefore only implement this
  function if it also implements <component>_pre_course_module_delete($mod).
  An example in current use is recyclebin, which performs what can be a lengthy backup process in
  tool_recyclebin_pre_course_module_delete. The recyclebin, if enabled, now returns true in its implementation of
  tool_recyclebin_course_module_background_deletion_recommended(), to indicate to core that the deletion (and
  execution of tool_recyclebin_pre_course_module_delete) should be handled with an adhoc task, meaning it will not
  occur in real time.

=== 3.1 ===

* Webservice function core_course_search_courses accepts a new parameter 'limittoenrolled' to filter the results
  only to courses the user is enrolled in, and are visible to them.
* External functions that are not calling external_api::validate_context are buggy and will now generate
  exceptions. Previously they were only generating warnings in the webserver error log.
  See https://docs.moodle.org/dev/External_functions_API#Security
* The moodle/blog:associatecourse and moodle/blog:associatemodule capabilities has been removed.
* The following functions has been finally deprecated and can not be used any more:
    - profile_display_badges()
    - useredit_shared_definition_preferences()
    - calendar_normalize_tz()
    - get_user_timezone_offset()
    - get_timezone_offset()
    - get_list_of_timezones()
    - calculate_user_dst_table()
    - dst_changes_for_year()
    - get_timezone_record()
    - test_get_list_of_timezones()
    - test_get_timezone_offset()
    - test_get_user_timezone_offset()
* The google api library has been updated to version 1.1.7. There was some important changes
  on the SSL handling. Now the SSL version will be determined by the underlying library.
  For more information see https://github.com/google/google-api-php-client/pull/644
* The get_role_users() function will now add the $sort fields that are not part
  of the requested fields to the query result and will throw a debugging message
  with the added fields when that happens.
* The core_user::fill_properties_cache() static method has been introduced to be a reference
  and allow standard user fields data validation. Right now only type validation is supported
  checking it against the parameter (PARAM_*) type of the target user field. MDL-52781 is
  going to add support to null/not null and choices validation, replacing the existing code to
  validate the user fields in different places in a common way.
* Webservice function core_course_search_courses now returns results when the search string
  is less than 2 chars long.
* Webservice function core_course_search_courses accepts a new parameter 'requiredcapabilities' to filter the results
  by the capabilities of the current user.
* New mform element 'course' handles thousands of courses with good performance and usability.
* The redirect() function will now redirect immediately if output has not
  already started. Messages will be displayed on the subsequent page using
  session notifications. The type of message output can be configured using the
  fourth parameter to redirect().
* The specification of extra classes in the $OUTPUT->notification()
  function, and \core\output\notification renderable have been deprecated
  and will be removed in a future version.
  Notifications should use the levels found in \core\output\notification.
* The constants for NOTIFY_PROBLEM, NOTIFY_REDIRECT, and NOTIFY_MESSAGE in
  \core\output\notification have been deprecated in favour of NOTIFY_ERROR,
  NOTIFY_WARNING, and NOTIFY_INFO respectively.
* The following functions, previously used (exclusively) by upgrade steps are not available
  anymore because of the upgrade cleanup performed for this version. See MDL-51580 for more info:
    - upgrade_mysql_fix_unsigned_and_lob_columns()
    - upgrade_course_completion_remove_duplicates()
    - upgrade_save_orphaned_questions()
    - upgrade_rename_old_backup_files_using_shortname()
    - upgrade_mssql_nvarcharmax()
    - upgrade_mssql_varbinarymax()
    - upgrade_fix_missing_root_folders()
    - upgrade_course_modules_sequences()
    - upgrade_grade_item_fix_sortorder()
    - upgrade_availability_item()
* A new parameter $ajaxformdata was added to the constructor for moodleform. When building a
  moodleform in a webservice or ajax script (for example using the new fragments API) we
  cannot allow the moodleform to parse it's own data from _GET and _POST - we must pass it as
  an array.
* Plugins can extend the navigation for user by declaring the following callback:
  <frankenstyle>_extend_navigation_user(navigation_node $parentnode, stdClass $user,
                                        context_user $context, stdClass $course,
                                        context_course $coursecontext)
* The function notify() now throws a debugging message - see MDL-50269.
* Ajax calls going through lib/ajax/* now validate the return values before sending
  the response. If the validation does not pass an exception is raised. This behaviour
  is consistent with web services.
* Several changes in Moodle core, standard plugins and third party libraries to
  ensure compatibility with PHP7. All plugins are recommended to perform testing
  against PHP7 as well. Refer to https://docs.moodle.org/dev/Moodle_and_PHP7 for more
  information. The following changes may affect you:
  * Class moodleform, moodleform_mod and some module classes have been changed to use
    __construct() for the constructor. Calling parent constructors by the class
    name will display debugging message. Incorrect: parent::moodleform(),
    correct: parent::__construct()
  * All form elements have also changed the constructor syntax. No changes are
    needed for using form elements, however if plugin defines new form element it
    needs to use correct syntax. For example, incorrect: parent::HTML_QuickForm_input(),
    HTML_QuickForm_input::HTML_QuickForm_input(), $this->HTML_QuickForm_input().
    Correct: HTML_QuickForm_input::__construct() or parent::__construct().
  * profile_field_base::profile_field_base() is deprecated, use parent::__construct()
    in custom profile fields constructors. Similar deprecations in exsiting
    profile_field_* classes.
  * user_filter_type::user_filter_type() is deprecated, use parent::__construct() in
    custom user filters. Similar deprecations in existing user_filter_* classes.
  * table_default_export_format_parent::table_default_export_format_parent() is
    deprecated, use parent::__construct() in extending classes.
* groups_delete_group_members() $showfeedback parameter has been removed and is no longer
  respected. Users of this function should output their own feedback if required.
* Number of changes to Tags API, see tag/upgrade.txt for more details
* The previous events API handlers are being deprecated in favour of events 2 API, debugging messages are being displayed if
  there are 3rd party plugins using it. Switch to events 2 API please, see https://docs.moodle.org/dev/Event_2#Event_dispatching_and_observers
  Note than you will need to bump the plugin version so moodle is aware that you removed the plugin's event handlers.
* mforms validation functions are not available in the global JS namespace anymore, event listeners
  are assigned to fields and buttons through a self-contained JS function.
* Added $CFG->urlrewriteclass option to config.php allowing clean / semantic urls to
  be implemented in a plugin, eg local_cleanurls.
* $CFG->pathtoclam global setting has been moved to clamav antivirus plugin setting of the same name.
* clam_message_admins() and get_clam_error_code() have been deprecated, its functionality
  is now a part of \antivirus_clamav\scanner class methods.
* \repository::antivir_scan_file() has been deprecated, \core\antivirus\manager::scan_file() that
  applies antivirus plugins is replacing its functionality.
* Added core_text::str_max_bytes() which safely truncates multi-byte strings to a maximum number of bytes.
* Zend Framework has been removed completely.
* Any plugin can report when a scale is being used with the callback function [pluginname]_scale_used_anywhere(int $scaleid).
* Changes in file_rewrite_pluginfile_urls: Passing a new option reverse = true in the $options var will make the function to convert
  actual URLs in $text to encoded URLs in the @@PLUGINFILE@@ form.
* behat_util::is_server_running() is removed, please use behat_util::check_server_status() instead.
* Behat\Mink\Selector\SelectorsHandler::xpathLiteral() method is deprecated use behat_context_helper::escape instead
  when building Xpath, or pass the unescaped value when using the named selector.',
* table_sql download process is using the new data formats plugin which you can't use if you are buffering any output
    * flexible_table::get_download_menu(), considered private, has been deleted. Use
      $OUTPUT->download_dataformat_selector() instead.
  when building Xpath, or pass the unescaped value when using the named selector.
* Add new file_is_executable(), to consistently check for executables even in Windows (PHP bug #41062).
* Introduced new hooks for plugin developers.
    - <component>_pre_course_category_delete($category)
    - <component>_pre_course_delete($course)
    - <component>_pre_course_module_delete($cm)
    - <component>_pre_block_delete($instance)
    - <component>_pre_user_delete($user)
  These hooks allow developers to use the item in question before it is deleted by core. For example, if your plugin is
  a module (plugins located in the mod folder) called 'xxx' and you wish to interact with the user object before it is
  deleted then the function to create would be mod_xxx_pre_user_delete($user) in mod/xxx/lib.php.
* pear::Net::GeoIP has been removed.

=== 3.0 ===

* Minify updated to 2.2.1
* htmlpurifier upgraded to 4.7.0
* Less.php upgraded to 1.7.0.9
* The horde library has been updated to version 5.2.7.
* Google libraries (lib/google) updated to 1.1.5
* Html2Text library has been updated to the latest version of the library.
* External functions x_is_allowed_from_ajax() methods have been deprecated. Define 'ajax' => true in db/services.php instead.
* External functions can be called without a session if they define 'loginrequired' => true in db/services.php.
* All plugins are required to declare their frankenstyle component name via
  the $plugin->component property in their version.php file. See
  https://docs.moodle.org/dev/version.php for details (MDL-48494).
* PHPUnit is upgraded to 4.7. Some tests using deprecated assertions etc may need changes to work correctly.
* Users of the text editor API to manually create a text editor should call set_text before calling use_editor.
* Javascript - SimpleYUI and the Y instance used for modules have been merged. Y is now always the same instance of Y.
* get_referer() has been deprecated, please use the get_local_referer function instead.
* \core\progress\null is renamed to \core\progress\none for improved PHP7 compatibility as null is a reserved word (see MDL-50453).
* \webservice_xmlrpc_client now respects proxy server settings. If your XMLRPC server is available on your local network and not via your proxy server, you may need to add it to the list of proxy
  server exceptions in $CFG->proxybypass. See MDL-39353 for details.
* Group and groupings idnumbers can now be passed to and/or are returned from the following web services functions:
  ** core_group_external::create_groups
  ** core_group_external::get_groups
  ** core_group_external::get_course_groups
  ** core_group_external::create_groupings
  ** core_group_external::update_groupings
  ** core_group_external::get_groupings
  ** core_group_external::get_course_groupings
  ** core_group_external::get_course_user_groups
* Following functions are removed from core. See MDL-50049 for details.
    password_compat_not_supported()
    session_get_instance()
    session_is_legacy()
    session_kill_all()
    session_touch()
    session_kill()
    session_kill_user()
    session_set_user()
    session_is_loggedinas()
    session_get_realuser()
    session_loginas()
    js_minify()
    css_minify_css()
    update_login_count()
    reset_login_count()
    check_gd_version()
    update_log_display_entry()
    get_recent_enrolments()
    groups_filter_users_by_course_module_visible()
    groups_course_module_visible()
    error()
    formerr()
    editorhelpbutton()
    editorshortcutshelpbutton()
    choose_from_menu()
    update_event()
    get_generic_section_name()
    get_all_sections()
    add_mod_to_section()
    get_all_mods()
    get_course_section()
    format_weeks_get_section_dates()
    get_print_section_cm_text()
    print_section_add_menus()
    make_editing_buttons()
    print_section()
    print_overview()
    print_recent_activity()
    delete_course_module()
    update_category_button()
    make_categories_list()
    category_delete_move()
    category_delete_full()
    move_category()
    course_category_hide()
    course_category_show()
    get_course_category()
    create_course_category()
    get_all_subcategories()
    get_child_categories()
    get_categories()
    print_course_search()
    print_my_moodle()
    print_remote_course()
    print_remote_host()
    print_whole_category_list()
    print_category_info()
    get_course_category_tree()
    print_courses()
    print_course()
    get_category_courses_array()
    get_category_courses_array_recursively()
    blog_get_context_url()
    get_courses_wmanagers()
    convert_tree_to_html()
    convert_tabrows_to_tree()
    can_use_rotated_text()
    get_parent_contexts()
    get_parent_contextid()
    get_child_contexts()
    create_contexts()
    cleanup_contexts()
    build_context_path()
    rebuild_contexts()
    preload_course_contexts()
    context_moved()
    fetch_context_capabilities()
    context_instance_preload()
    get_contextlevel_name()
    print_context_name()
    mark_context_dirty()
    delete_context()
    get_context_url()
    get_course_context()
    get_user_courses_bycap()
    get_role_context_caps()
    get_courseid_from_context()
    context_instance_preload_sql()
    get_related_contexts_string()
    get_plugin_list_with_file()
    check_browser_operating_system()
    check_browser_version()
    get_device_type()
    get_device_type_list()
    get_selected_theme_for_device_type()
    get_device_cfg_var_name()
    set_user_device_type()
    get_user_device_type()
    get_browser_version_classes()
    generate_email_supportuser()
    badges_get_issued_badge_info()
    can_use_html_editor()
    enrol_cohort_get_cohorts()
    enrol_cohort_can_view_cohort()
    cohort_get_visible_list()
    enrol_cohort_enrol_all_users()
    enrol_cohort_search_cohorts()
* The never unused webdav_locks table was dropped.
* The actionmenu hideMenu() function now expects an EventFacade object to be passed to it,
  i.e. a call to M.core.actionmenu.instance.hideMenu() should be change to M.core.actionmenu.instance.hideMenu(e)
* In the html_editors (tinyMCE, Atto), the manage files button can be hidden by changing the 'enable_filemanagement' option to false.
* external_api::validate_context now is public, it can be called from other classes.
* rss_error() now supports returning of correct HTTP status of error and will return '404 Not Found'
  unless other status is specified.
* Plugins can extend the navigation for categories settings by declaring the following callback:
  <frankenstyle>_extend_navigation_category_settings(navigation_node, context_coursecat)
* The clilib.php provides two new functions cli_write() and cli_writeln() that should be used for outputting texts from the command
  line interface scripts.
* External function core_course_external::get_course_contents returned parameter "name" has been changed to PARAM_RAW,
  this is because the new external_format_string function may return raw data if the global moodlewssettingraw parameter is used.
* Function is_web_crawler() has been deprecated, please use core_useragent::is_web_crawler() instead.

=== 2.9.1 ===

* New methods grade_grade::get_grade_max() and get_grade_min() must be used rather than directly the public properties rawgrademax and rawgrademin.
* New method grade_item::is_aggregate_item() indicates when a grade_item is an aggreggated type grade.

=== 2.9 ===

* The default home page for users has been changed to the dashboard (formely my home). See MDL-45774.
* Support for rendering templates from php or javascript has been added. See MDL-49152.
* Support for loading AMD javascript modules has been added. See MDL-49046.
* Webservice core_course_delete_courses now return warning messages on any failures and does not try to rollback the entire deletion.
* \core\event\course_viewed 'other' argument renamed from coursesectionid to coursesectionnumber as it contains the section number.
* New API core_filetypes::add_type (etc.) allows custom filetypes to be added and modified.
* PHPUnit: PHPMailer Sink is now started for all tests and is setup within the phpunit wrapper for advanced tests.
  Catching debugging messages when sending mail will no longer work. Use $sink = $this->redirectEmails(); and then check
  the message in the sink instead.
* The file pluginlib.php was deprecated since 2.6 and has now been removed, do not include or require it.
* \core_component::fetch_subsystems() now returns a valid path for completion component instead of null.
* Deprecated JS global methods have been removed (show_item, destroy_item, hide_item, addonload, getElementsByTagName, findChildNodes).
* For 3rd party plugin specific environment.xml files, it's now possible to specify version independent checks by using the
  <PLUGIN name="component_name"> tag instead of the version dependent <MOODLE version="x.y"> one. If the PLUGIN tag is used any
  Moodle specific tags will be ignored.
* html_table: new API for adding captions to tables (new field, $table->caption) and subsequently hiding said captions from sighted users using accesshide (enabled using $table->captionhide).
* The authorization procedure in the mdeploy.php script has been improved. The script
  now relies on the main config.php when deploying an available update.
* sql_internal_reader and sql_select_reader interfaces have been deprecated in favour of sql_internal_table_reader
  and sql_reader which use iterators to be more memory efficient.
* $CFG->enabletgzbackups setting has been removed as now backups are stored internally using .tar.gz format by default, you can
  set $CFG->usezipbackups to store them in zip format. This does not affect the restore process, which continues accepting both.
* Added support for custom string manager implementations via $CFG->customstringmanager
  directive in the config.php. See MDL-49361 for details.
* Add new make_request_directory() for creation of per-request files.
* Added generate_image_thumbnail_from_string. This should be used instead of generate_image_thumbnail when the source is a string.
  This prevents the need to write files to disk unnecessarily.
* Added generate_image_thumbnail to stored_file class. This should be used when generating thumbnails for stored files.
  This prevents the need to write files to disk unnecessarily.
* Removed pear/HTTP/WebDav. See MDL-49534 for details.
* Use standard PHP date time classes and methods - see new core_date class for timezone normalisation methods.
* Moved lib/google/Google/ to lib/google/src/Google. This is to address autoloader issues with Google's provided autoloader
  for the library. See MDL-49519 for details.
* The outdated lib/google/Google_Client.php and related files have been completely removed. To use
  the new client, read lib/google/readme_moodle.txt, please.
* profile_display_badges() has been deprecated. See MDL-48935 for details.
* Added a new method add_report_nodes() to pagelib.php. If you are looking to add links to the user profile page under the heading "Reports"
  then please use this function to ensure that the breadcrumb and navigation block are created properly for all user profile pages.
* process_new_icon() now does not always return a PNG file. When possible, it will try to keep the format of the original file.
  Set the new argument $preferpng to true to force PNG. See MDL-46763 and MDL-50041 for details.

=== 2.8 ===

* Gradebook grade category option "aggregatesubcats" has been removed completely.
  This means that the database column is removed, the admin settings are removed and
  the properties from the grade_category object have been removed. If any courses were
  found to be using this setting, a warning to check the grades will be shown in the
  course grader report after upgrading the site. The same warning will be shown on
  courses restored from backup that had this setting enabled (see MDL-47503).
* lib/excelllib.class.php has been updated. The class MoodleExcelWorkbook will now only produce excel 2007 files.
* renderers: We now remove the suffix _renderable when looking for a render method for a renderable.
  If you have a renderable class named like "blah_renderable" and have a method on a renderer named "render_blah_renderable"
  you will need to change the name of your render method to "render_blah" instead, as renderable at the end is no longer accepted.
* New functions get_course_and_cm_from_cmid($cmorid, $modulename) and
  get_course_and_cm_from_instance($instanceorid, $modulename) can be used to
  more efficiently load these basic data objects at the start of a script.
* New function cm_info::create($cm) can be used when you need a cm_info
  object, but have a $cm which might only be a standard database record.
* $CFG->enablegroupmembersonly no longer exists.
* Scheduled tasks have gained support for syntax to introduce variability when a
  task will run across installs. When a when hour or minute are defined as 'R'
  they will be installed with a random hour/minute value.
* Several classes grade_edit_tree_column_xxx were removed since grades setup page
  has been significantly changed. These classes should not be used outside of
  gradebook or developers can copy them into their plugins from 2.7 branch.
* Google APIs Client Library (lib/google/) has been upgraded to 1.0.5-beta and
  API has changed dramatically without backward compatibility. Any code accessing
  it must be amended. It does not apply to lib/googleapi.php. See MDL-47297
* Added an extra parameter to the function get_formatted_help_string() (default null) which is used to specify
  additional string parameters.
* User settings node and course node in navigation now support callbacks from admin tools.
* grade_get_grades() optional parameteres $itemtype, $itemmodule, $iteminstance are now required.

DEPRECATIONS:
* completion_info->get_incomplete_criteria() is deprecated and will be removed in Moodle 3.0.
* grade_category::aggregate_values() is deprecated and will be removed in Moodle 3.0.
* groups_filter_users_by_course_module_visible() is deprecated; replace with
  core_availability\info::filter_user_list. Will be removed in Moodle 3.0.
* groups_course_module_visible() is deprecated; replace with $cm->uservisible.
* cm_info property $cm->groupmembersonly is deprecated and always returns 0.
  Use core_availability\info::filter_user_list if trying to determine which
  other users can see an activity.
* cm_info method $cm->is_user_access_restricted_by_group() is deprecated and
  always returns false. Use $cm->uservisible to determine whether the user can
  access the activity.
* Constant FEATURE_GROUPMEMBERSONLY (used in module _supports functions) is
  deprecated.
* cohort_get_visible_list() is deprecated. There is a better function cohort_get_available_cohorts()
  that respects user capabilities to view cohorts.
* enrol_cohort_get_cohorts() and enrol_cohort_search_cohorts() are deprecated since
  functionality is removed. Please use cohort_get_available_cohorts()
* enrol_cohort_enrol_all_users() is deprecated; enrol_manual is now responsible for this action
* enrol_cohort_can_view_cohort() is deprecated; replace with cohort_can_view_cohort()

=== 2.6.4 / 2.7.1 ===

* setnew_password_and_mail() and update_internal_user_password() will trigger
  \core\event\user_password_updated. Previously they used to generate
  \core\event\user_updated event.
* update_internal_user_password() accepts optional boolean $fasthash for fast
  hashing.
* user_update_user() and user_create_user() api's accept optional param
  $triggerevent to avoid respective events to be triggred from the api's.

=== 2.7 ===

* PHPUnit cannot be installed via PEAR any more, please use composer package manager instead.
* $core_renderer->block_move_target() changed to support more verbose move-block-here descriptions.

Events and Logging:
* Significant changes in Logging API. For upgrading existing events_trigger() and
  add_to_log() see http://docs.moodle.org/dev/Migrating_logging_calls_in_plugins
  For accessing logs from plugins see http://docs.moodle.org/dev/Migrating_log_access_in_reports
* The validation of the following events is now stricter (see MDL-45445):
    - \core\event\blog_entry_created
    - \core\event\blog_entry_deleted
    - \core\event\blog_entry_updated
    - \core\event\cohort_member_added
    - \core\event\cohort_member_removed
    - \core\event\course_category_deleted
    - \core\event\course_completed
    - \core\event\course_content_deleted
    - \core\event\course_created
    - \core\event\course_deleted
    - \core\event\course_restored
    - \core\event\course_section_updated (see MDL-45229)
    - \core\event\email_failed
    - \core\event\group_member_added
    - \core\event\group_member_removed
    - \core\event\note_created
    - \core\event\note_deleted
    - \core\event\note_updated
    - \core\event\role_assigned
    - \core\event\role_deleted
    - \core\event\role_unassigned
    - \core\event\user_graded
    - \core\event\user_loggedinas
    - \core\event\user_profile_viewed
    - \core\event\webservice_token_created

DEPRECATIONS:
* $module uses in mod/xxx/version.php files is now deprecated. Please use $plugin instead. It will be removed in Moodle 2.10.
* Update init methods in all event classes - "level" property was renamed to "edulevel", the level property is now deprecated.
* Abstract class \core\event\course_module_instances_list_viewed is deprecated now, use \core\event\instances_list_viewed instead.
* Abstract class core\event\content_viewed has been deprecated. Please extend base event or other relevant abstract class.
* mod_book\event\instances_list_viewed has been deprecated. Please use mod_book\event\course_module_instance_list_viewed instead.
* mod_chat\event\instances_list_viewed has been deprecated. Please use mod_chat\event\course_module_instance_list_viewed instead.
* mod_choice\event\instances_list_viewed has been deprecated. Please use mod_choice\event\course_module_instance_list_viewed instead.
* mod_feedback\event\instances_list_viewed has been deprecated. Please use mod_feedback\event\course_module_instance_list_viewed instead.
* mod_page\event\instances_list_viewed has been deprecated. Please use mod_page\event\course_module_instance_list_viewed instead.
* The constants FRONTPAGECOURSELIST, FRONTPAGETOPICONLY & FRONTPAGECOURSELIMIT have been removed.
* Conditional availability API has moved and changed. The condition_info class is
  replaced by \core_availability\info_module, and condition_info_section by
  \core_availability\info_section. (Code that uses the old classes will generally
  still work.)
* coursemodule_visible_for_user() has been deprecated but still works - replaced
  by a new static function \core_availability\info_module::is_user_visible()
* cm_info::is_user_access_restricted_by_conditional_access has been deprecated
  but still works (it has never done what its name suggests, and is
  unnecessary).
* cm_info and section_info property showavailability has been deprecated, but
  still works (with the caveat that this information is now per-user).
* cm_info and section_info properties availablefrom and availableuntil have been
  deprecated and always return zero (underlying data doesn't have these values).
* section_info property groupingid has been deprecated and always returns zero,
  same deal.
* Various cm_info methods have been deprecated in favour of their read-only properties (get_url(), get_content(), get_extra_classes(),
  get_on_click(), get_custom_data(), get_after_link, get_after_edit_icons)
* The ajaxenabled function has been deprecated and always returns true. All code should be fully functional in Javascript.
* count_login_failures() has been deprecated, use user_count_login_failures() instead. Refer MDL-42891 for details.

Conditional availability (activities and sections):
* New conditional availability API in /availability, including new availability
  condition plugins in /availability/condition. The new API is very similar with
  regard to checking availability, but any code that modifies availability settings
  for an activity or section is likely to need substantial changes.

YUI:
  * The lightbox attribute for moodle-core-notification-dialogue has been
    deprecated and replaced by the modal attribute. This was actually
    changed in Moodle 2.2, but has only been marked as deprecated now. It
    will be removed in Moodle 2.9.
  * When destroying any type of dialogue based on moodle-core-notification, the relevant content is also removed from
    the DOM. Previously it was left orphaned.

JavaSript:
    * The findChildNodes global function has been deprecated. Y.all should
      be used instead.
    * The callback argument to confirm_action and M.util.show_confirm_dialog has been deprecated. If you need to write a
      confirmation which includes a callback, please use moodle-core-notification-confirmation and attach callbacks to the
      events provided.

* New locking api and admin settings to configure the system locking type.
* New "Time spent waiting for the database" performance metric displayed along with the
  other MDL_PERF vars; the change affects both the error logs and the vars displayed in
  the page footer.
* Changes in the tag API. The component and contextid are now saved when assigning tags to an item. Please see
  tag/upgrade.txt for more information.

=== 2.6 ===

* Use new methods from core_component class instead of get_core_subsystems(), get_plugin_types(),
  get_plugin_list(), get_plugin_list_with_class(), get_plugin_directory(), normalize_component(),
  get_component_directory() and get_plugin_list_with_file(). The names of the new methods are
  exactly the same, the only differences are that core_component::get_plugin_types() now always returns
  full paths and core_component::get_plugin_list() does not accept empty parameter any more.
* Use core_text::* instead of textlib:: and also core_collator::* instead of collatorlib::*.
* Use new function moodleform::mock_submit() to simulate form submission in unit tests (backported).
* New $CFG->localcachedir setting useful for cluster nodes. Admins have to update X-Sendfile aliases if used.
* MS SQL Server drivers are now using NVARCHAR(MAX) instead of NTEXT and VARBINARY(MAX) instead of IMAGE,
  this change should be fully transparent and it should help significantly with add-on compatibility.
* The string manager classes were renamed. Note that they should not be modified or used directly,
  always use get_string_manager() to get instance of the string manager.
* The ability to use an 'insecure' rc4encrypt/rc4decrypt key has been removed.
* Use $CFG->debugdeveloper instead of debugging('', DEBUG_DEVELOPER).
* Use set_debugging(DEBUG_xxx) when changing debugging level for current request.
* Function moveto_module() does not modify $mod argument and instead now returns the new module visibility value.
* Use behat_selectors::get_allowed_text_selectors() and behat_selectors::get_allowed_selectors() instead of
  behat_command::$allowedtextselectors and behat_command::$allowedselectors
* Subplugins are supported in admin tools and local plugins.
* file_packer/zip_packer API has been modified so that key functions support a new file_progress interface
  to report progress during long operations. Related to this, zip_archive now supports an estimated_count()
  function that returns an approximate number of entries in the zip faster than the count() function.
* Class cm_info no longer extends stdClass. All properties are read-only and calculated on first request only.
* Class course_modinfo no longer extends stdClass. All properties are read-only.
* Database fields modinfo and sectioncache in table course are removed. Application cache core/coursemodinfo
  is used instead. Course cache is still reset, rebuilt and retrieved using function rebuild_course_cache() and
  get_fast_modinfo(). Purging all caches and every core upgrade purges course modinfo cache as well.
  If function get_fast_modinfo() is called for multiple courses make sure to include field cacherev in course
  object.
* Internal (noreply and support) user support has been added for sending/receiving message.
  Use core_user::get_noreply_user() and core_user::get_support_user() to get noreply and support user's respectively.
  Real users can be used as noreply/support users by setting $CFG->noreplyuserid and $CFG->supportuserid
* New function readfile_allow_large() in filelib.php for use when very large files may need sending to user.
* Use core_plugin_manager::reset_caches() when changing visibility of plugins.
* Implement new method get_enabled_plugins() method in subplugin info classes.
* Each plugin should include version information in version.php.
* Module and block tables do not contain version column any more, use get_config('xx_yy', 'version') instead.
* $USER->password field is intentionally unset so that session data does not contain password hashes.
* Use core_shutdown_manager::register_function() instead of register_shutdown_function().
* New file packer for .tar.gz files; obtain by calling get_file_packer('application/x-gzip'). Intended initially
  for use in backup/restore only, as there are limitations on supported filenames. Also new packer for
  backups which supports both compression formats; get_file_packer('application/vnd.moodle.backup').
* New optional parameter to stored_file::get_content_file_handle to open file handle with 'gzopen' instead
  of 'fopen' to read gzip-compressed files if required.
* update_internal_user_password() and setnew_password_and_mail() now trigger user_updated event.
* Add thirdpartylibs.xml file to plugins that bundle any 3rd party libraries.
* New class introduced to help auto generate zIndex values for modal dialogues. Class "moodle-has-zindex"
  should set on any element which uses a non-default zindex and needs to ensure it doesn't show above a
  dialogue.
* $CFG->filelifetime is now used consistently for most file serving operations, the default was lowered
  to 6 hours from 24 hours because etags and x-sendfile support should make file serving less expensive.
* Date format locale charset for windows server will come from calendar type and for gregorian it will use
  lang file.
* The library to interact with Box.net (class boxclient) is only compatible with their APIv1 which
  reaches its end of life on the 14th of Dec. You should migrate your scripts to make usage of the
  new class boxnet_client(). Note that the method names and return values have changed.
* Settings pages are now possible for Calendar type plugins. Calendar type plugins that require a settings page to
  work properly will need to set their requires version to a number that is equal to or grater than the 2.6.1 release version.
* The admin/tool/generator tool was overhauled to use testing data generators and the previous interface to create
  test data was removed (it was not working correctly anyway). If you were using this tool you will probably need to
  update your code.

DEPRECATIONS:
Various previously deprecated functions have now been altered to throw DEBUG_DEVELOPER debugging notices
and will be removed in a future release (target: 2.8), a summary follows:

Accesslib:
    * get_context_instance()                ->  context_xxxx::instance()
    * get_context_instance_by_id()          ->  context::instance_by_id($id)
    * get_system_context()                  ->  context_system::instance()
    * context_moved()                       ->  context::update_moved()
    * preload_course_contexts()             ->  context_helper::preload_course()
    * context_instance_preload()            ->  context_helper::preload_from_record()
    * context_instance_preload_sql()        ->  context_helper::get_preload_record_columns_sql()
    * get_contextlevel_name()               ->  context_helper::get_level_name()
    * create_contexts()                     ->  context_helper::create_instances()
    * cleanup_contexts()                    ->  context_helper::cleanup_instances()
    * build_context_path()                  ->  context_helper::build_all_paths()
    * print_context_name()                  ->  $context->get_context_name()
    * mark_context_dirty()                  ->  $context->mark_dirty()
    * delete_context()                      ->  $context->delete_content() or context_helper::delete_instance()
    * get_context_url()                     ->  $context->get_url()
    * get_course_context()                  ->  $context->get_course_context()
    * get_parent_contexts()                 ->  $context->get_parent_context_ids()
    * get_parent_contextid()                ->  $context->get_parent_context()
    * get_child_contexts()                  ->  $context->get_child_contexts()
    * rebuild_contexts()                    ->  $context->reset_paths()
    * get_user_courses_bycap()              ->  enrol_get_users_courses()
    * get_courseid_from_context()           ->  $context->get_course_context(false)
    * get_role_context_caps()               ->  (no replacement)
    * load_temp_role()                      ->  (no replacement)
    * remove_temp_roles()                   ->  (no replacement)
    * get_related_contexts_string()         ->  $context->get_parent_context_ids(true)
    * get_recent_enrolments()               ->  (no replacement)

Enrollment:
    * get_course_participants()             -> get_enrolled_users()
    * is_course_participant()               -> is_enrolled()

Output:
    * current_theme()                       -> $PAGE->theme->name
    * skip_main_destination()               -> $OUTPUT->skip_link_target()
    * print_container()                     -> $OUTPUT->container()
    * print_container_start()               -> $OUTPUT->container_start()
    * print_container_end()                 -> $OUTPUT->container_end()
    * print_continue()                      -> $OUTPUT->continue_button()
    * print_header()                        -> $PAGE methods
    * print_header_simple()                 -> $PAGE methods
    * print_side_block()                    -> $OUTPUT->block()
    * print_arrow()                         -> $OUTPUT->arrow()
    * print_scale_menu_helpbutton()         -> $OUTPUT->help_icon_scale($courseid, $scale)
    * print_checkbox()                      -> html_writer::checkbox()

Navigation:
    * print_navigation()                    -> $OUTPUT->navbar()
    * build_navigation()                    -> $PAGE->navbar methods
    * navmenu()                             -> (no replacement)
    * settings_navigation::
          get_course_modules()              -> (no replacement)

Files and repositories:
    * stored_file::replace_content_with()   -> stored_file::replace_file_with()
    * stored_file::set_filesize()           -> stored_file::replace_file_with()
    * stored_file::get_referencelifetime()  -> (no replacement)
    * repository::sync_external_file()      -> see repository::sync_reference()
    * repository::get_file_by_reference()   -> repository::sync_reference()
    * repository::
          get_reference_file_lifetime()     -> (no replacement)
    * repository::sync_individual_file()    -> (no replacement)
    * repository::reset_caches()            -> (no replacement)

Calendar:
    * add_event()                           -> calendar_event::create()
    * update_event()                        -> calendar_event->update()
    * delete_event()                        -> calendar_event->delete()
    * hide_event()                          -> calendar_event->toggle_visibility(false)
    * show_event()                          -> calendar_event->toggle_visibility(true)

Misc:
    * filter_text()                         -> format_text(), format_string()...
    * httpsrequired()                       -> $PAGE->https_required()
    * detect_munged_arguments()             -> clean_param([...], PARAM_FILE)
    * mygroupid()                           -> groups_get_all_groups()
    * js_minify()                           -> core_minify::js_files()
    * css_minify_css()                      -> core_minify::css_files()
    * course_modinfo::build_section_cache() -> (no replacement)
    * generate_email_supportuser()          -> core_user::get_support_user()

Sessions:
    * session_get_instance()->xxx()         -> \core\session\manager::xxx()
    * session_kill_all()                    -> \core\session\manager::kill_all_sessions()
    * session_touch()                       -> \core\session\manager::touch_session()
    * session_kill()                        -> \core\session\manager::kill_session()
    * session_kill_user()                   -> \core\session\manager::kill_user_sessions()
    * session_gc()                          -> \core\session\manager::gc()
    * session_set_user()                    -> \core\session\manager::set_user()
    * session_is_loggedinas()               -> \core\session\manager::is_loggedinas()
    * session_get_realuser()                -> \core\session\manager::get_realuser()
    * session_loginas()                     -> \core\session\manager::loginas()

User-agent related functions:
    * check_browser_operating_system()      -> core_useragent::check_browser_operating_system()
    * check_browser_version()               -> core_useragent::check_browser_version()
    * get_device_type()                     -> core_useragent::get_device_type()
    * get_device_type_list()                -> core_useragent::get_device_type_list()
    * get_selected_theme_for_device_type()  -> core_useragent::get_device_type_theme()
    * get_device_cfg_var_name()             -> core_useragent::get_device_type_cfg_var_name()
    * set_user_device_type()                -> core_useragent::set_user_device_type()
    * get_user_device_type()                -> core_useragent::get_user_device_type()
    * get_browser_version_classes()         -> core_useragent::get_browser_version_classes()

YUI:
    * moodle-core-notification has been deprecated with a recommendation of
      using its subclasses instead. This is to allow for reduced page
      transport costs. Current subclasses include:
      * dialogue
      * alert
      * confirm
      * exception
      * ajaxexception

Event triggering and event handlers:
    * All existing events and event handlers should be replaced by new
      event classes and matching new event observers.
    * See http://docs.moodle.org/dev/Event_2 for more information.
    * The following events will be entirely removed, though they can still
      be captured using handlers, but they should not be used any more.
      * groups_members_removed          -> \core\event\group_member_removed
      * groups_groupings_groups_removed -> (no replacement)
      * groups_groups_deleted           -> \core\event\group_deleted
      * groups_groupings_deleted        -> \core\event\grouping_deleted
    * edit_module_post_actions() does not trigger events any more.

=== 2.5.1 ===

* New get_course() function for use when obtaining the course record from database. Will
  reuse existing $COURSE or $SITE globals if possible to improve performance.

=== 2.5 ===

* The database drivers (moodle_database and subclasses) aren't using anymore the ::columns property
  for caching database metadata. MUC (databasemeta) is used instead. Any custom DB driver should
  apply for that change.
* The cron output has been changed to include time and memory usage (see cron_trace_time_and_memory()),
  so any custom utility relying on the old output may require modification.
* Function get_max_file_sizes now returns an option for (for example) "Course limit (500MB)" or
  "Site limit (200MB)" when appropriate with the option set to 0. This function no longer returns
  an option for 0 bytes. Existing code that was replacing the 0 option in the return
  from this function with a more sensible message, can now use the return from this function directly.
* Functions responsible for output in course/lib.php are deprecated, the code is moved to
  appropriate renderers: print_section(), print_section_add_menus(), get_print_section_cm_text(),
  make_editing_buttons()
  See functions' phpdocs in lib/deprecatedlib.php
* Function get_print_section_cm_text() is deprecated, replaced with methods in cm_info
* zip_packer may create empty zip archives, there is a new option to ignore
  problematic files when creating archive
* The function delete_course_module was deprecated and has been replaced with
  course_delete_module. The reason for this was because the function delete_course_module
  only partially deletes data, so wherever it was called extra code was needed to
  perform the whole deletion process. The function course_delete_module now takes care
  of the whole process.
* curl::setopt() does not accept constant values any more. As it never worked properly,
  we decided to make the type check stricter. Now, the keys of the array pass must be a string
  corresponding to the curl constant name.
* Function get_users_listing now return list of users except guest and deleted users. Previously
  deleted users were excluded by get_users_listing. As guest user is not expected while browsing users,
  and not included in get_user function, it will not be returned by get_users_listing.
* The add_* functions in course/dnduploadlib.php have been deprecated. Plugins should be using the
  MODNAME_dndupload_register callback instead.
* The signature of the add() method of classes implementing the parentable_part_of_admin_tree
  interface (such as admin_category) has been extended. The new parameter allows the caller
  to prepend the new node before an existing sibling in the admin tree.
* condition_info:get_condition_user_fields($formatoptions) now accepts the optional
  param $formatoptions, that will determine if the field names are processed by
  format_string() with the passed options.
* remove all references to $CFG->gdversion, GD PHP extension is now required
* Formslib will now throw a developer warning if a PARAM_ type hasn't been set for elements which
  need it. Please set PARAM_RAW explicitly if you do not want any cleaning.
* Functions responsible for managing and accessing course categories are moved to class coursecat
  in lib/coursecatlib.php, functions responsible for rendering courses and categories lists are
  moved to course/renderer.php. The following global functions are deprecated: make_categories_list(),
  category_delete_move(), category_delete_full(), move_category(), course_category_hide(),
  course_category_show(), get_course_category(), create_course_category(), get_all_subcategories(),
  get_child_categories(), get_categories(), print_my_moodle(), print_remote_course(),
  print_remote_host(), print_whole_category_list(), print_category_info(), get_course_category_tree(),
  print_courses(), print_course(), get_category_courses_array(), get_category_courses_array_recursively(),
  get_courses_wmanagers()
  See http://docs.moodle.org/dev/Courses_lists_upgrade_to_2.5
* $core_renderer->block_move_target() changed to support more verbose move-block-here descriptions.
* Additional (optional) param $onlyactive has been added to get_enrolled_users, count_enrolled_users
  functions to get information for only active (excluding suspended enrolments) users. Included two
  helper functions extract_suspended_users, get_suspended_userids to extract suspended user information.
* The core_plugin_manager class now provides two new helper methods for getting information
  about known plugins: get_plugins_of_type() and get_subplugins_of_plugin().
* The get_uninstall_url() method of all subclasses of \core\plugininfo\base class is now expected
  to always return moodle_url. Subclasses can use the new method is_uninstall_allowed()
  to control the availability of the 'Uninstall' link at the Plugins overview page (previously
  they would do it by get_uninstall_url() returning null). By default, URL to a new general plugin
  uninstall tool is returned. Unless the plugin type needs extra steps that can't be handled by
  plugininfo_xxx::uninstall() method or xmldb_xxx_uninstall() function, this default URL should
  satisfy all plugin types.

Database (DML) layer:
* $DB->sql_empty() is deprecated, you have to use sql parameters with empty values instead,
  please note hardcoding of empty strings in SQL queries breaks execution in Oracle database.
* Indexes must not be defined on the same columns as keys, this is now reported as fatal problem.
  Please note that internally we create indexes instead of foreign keys.

YUI changes:
* M.util.help_icon has been deprecated. Code should be updated to use moodle-core-popuphelp
  instead. To do so, remove any existing JS calls to M.util.help_icon from your PHP and ensure
  that your help link is placed in a span which has the class 'helplink'.

=== 2.4 ===

* Pagelib: Numerous deprecated functions were removed as classes page_base, page_course
  and page_generic_activity.
* use $CFG->googlemapkey3 instead of removed $CFG->googlemapkey and migrate to Google Maps API V3
* Function settings_navigation::add_course_editing_links() is completely removed
* function global_navigation::format_display_course_content() is removed completely (the
  functionality is moved to course format class)
* in the function global_navigation::load_generic_course_sections() the argument $courseformat is
  removed
* New component and itemid columns in groups_members table - this allows plugin to create protected
  group memberships using 'xx_yy_allow_group_member_remove' callback and there is also a new restore
  callback 'xx_yy_restore_group_member()'.
* New general role assignment restore plugin callback 'xx_yy_restore_role_assignment()'.
* functions get_generic_section_name(), get_all_sections(), add_mod_to_section(), get_all_mods()
  are deprecated. See their phpdocs in lib/deprecatedlib.php on how to replace them

YUI changes:
* moodle-enrol-notification has been renamed to moodle-core-notification
* YUI2 code must now use 2in3, see http://yuilibrary.com/yui/docs/yui/yui-yui2.html
* M.util.init_select_autosubmit() and M.util.init_url_select() have been deprecated. Code using this should be updated
  to use moodle-core-formautosubmit

Unit testing changes:
* output debugging() is not sent to standard output any more,
  use $this->assertDebuggingCalled(), $this->assertDebuggingNotCalled(),
  $this->getDebuggingMessages() or $this->assertResetDebugging() instead.

=== 2.3 ===

Database layer changes:
* objects are not allowed in paramters of DML functions, use explicit casting to strings if necessary

Note:
* DDL and DML methods which were deprecated in 2.0 have now been removed, they will no longer produce
debug messages and will produce fatal errors

API changes:

* send_stored_file() has changed its interface
* deleted several resourcelib_embed_* functions from resourcelib.php

=== 2.2 ===

removed unused libraries:
* odbc, base32, CodeSniffer, overlib, apd profiling, kses, Smarty, PEAR Console, swfobject, cssshover.htc, md5.js

API changes:
* new admin/tool plugin type
* new context API - old API is still available
* deleted users do not have context any more
* removed global search


=== 2.1 ===

API changes:
* basic suport for restore from 1.9
* new mobile devices API
* new questions API


=== 2.0 ===

API changes:
* new DML API - http://docs.moodle.org/dev/DML_functions
* new DDL API - http://docs.moodle.org/dev/DDL_functions
* new file API - http://docs.moodle.org/dev/File_API
* new $PAGE and $OUTPUT API
* new navigation API
* new theme API - http://docs.moodle.org/dev/Theme_changes_in_2.0
* new javascript API - http://docs.moodle.org/dev/JavaScript_usage_guide
* new portfolio API
* new local plugin type
* new translation support - http://lang.moodle.org
* new web service API
* new cohorts API
* new messaging API
* new rating API
* new comment API
* new sessions API
* new enrolment API
* new backup/restore API
* new blocks API
* new filters API
* improved plugin support (aka Frankenstyle)
* new registration and hub API
* new course completion API
* new plagiarism API
* changed blog API
* new text editor API
* new my moodle and profiles API<|MERGE_RESOLUTION|>--- conflicted
+++ resolved
@@ -69,7 +69,6 @@
   policy and respect the privacy setting made by site administrators. The list of user identifiers should never be
   hard-coded. Instead, the setting $CFG->showuseridentity should be always respected, which has always been the default
   behaviour (MDL-59847).
-<<<<<<< HEAD
 * The function message_send() in messagelib.php will now only take the object \core\message\message as a parameter.
 * The method message_sent::create_from_ids() parameter courseid is now required. A debugging
   message was previously displayed, and the SITEID was used, when not provided.
@@ -77,13 +76,11 @@
 * Following functions have been deprecated, please use get_roles_used_in_context.
     - get_roles_on_exact_context()
     - get_roles_with_assignment_on_context()
-=======
 * New functions to support the merging of user draft areas from the interface; see MDL-45170 for details:
   - file_copy_file_to_file_area()
   - file_merge_draft_areas()
   - file_replace_file_area_in_text()
   - extract_draft_file_urls_from_text()
->>>>>>> c353ad20
 
 === 3.5 ===
 
