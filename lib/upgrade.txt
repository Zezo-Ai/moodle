--- conflicted
+++ resolved
@@ -48,12 +48,9 @@
   Calling them through the magic method __call() will throw a coding exception.
 * The alfresco library has been removed from core. It was an old version of
   the library which was not compatible with newer versions of Alfresco.
-<<<<<<< HEAD
 * Added down arrow: $OUTPUT->darrow.
-=======
 * All file_packer implementations now accept an additional parameter to allow a simple boolean return value instead of
   an array of individual file statuses.
->>>>>>> 2c2f4f17
 
 === 3.1 ===
 
