This files describes API changes in core libraries and APIs,
information provided here is intended especially for developers.

=== 4.3 ===

* Unnecessary parameters of admin_apply_default_settings() function were removed; upgrade script lists
  setting names in the same format as admin UI; default setting writing errors now trigger debugging messages;
  duplicate setting names (with different plugin part) in one setting page do not cause problems any more.
* Added a new render of caption for the table in render_caption. It can be used by
  set_caption($caption, $captionattributes).
    e.g. $caption = 'Caption for table'
    e.g. $captionattributes = ['class' => 'inline'];
* Admin settings for passwords (admin_setting_configpasswordunmask) can now be a required field using the following class:
    - admin_setting_requiredpasswordunmask
* The `$a` argument passed to `get_string` can now include any stringable type, removing the need for explicit casts (for
  example, of `\moodle_url` instances)
* The badges_get_oauth2_service_options() method has been deprecated, because it's not required anymore. It should no longer
  be used.
* The following class constants are deprecated, as Sodium is now required and we no longer support the OpenSSL fallback except
  when decrypting existing content for backwards compatibility:
  - `\core\encryption::METHOD_OPENSSL`
  - `\core\encryption::OPENSSL_CIPHER`
* The `\core\encryption::is_sodium_installed` method is deprecated, as Sodium is now a requirement
* Support for the following phpunit coverage info properties, deprecated since 3.11, has been removed:
  - `whitelistfolders`
  - `whitelistfiles`
* The following previously deprecated methods have been removed and can no longer be used:
  - `get_extra_user_fields`
  - `get_extra_user_fields_sql`
  - `get_user_field_name`
  - `get_all_user_name_fields`
  - `unzip_file`
  - `zip_files`
* Added a new parameter in address_in_subnet to give us the ability to check for 0.0.0.0 or not.
* New method moodleform::add_sticky_action_buttons() is created to enable sticky footer for QuickForms.
* Added new \admin_setting::is_forceable() method to determine whether the setting can be overridden or not. Therefore,
  whether the settings can be overriden or not will depend on the value of implemented \admin_setting::is_forceable() method,
  even if we define the settings in config.php.
* New core_renderer::paragraph method to replace the overused html_writer::tag('p', ...) pattern.
* All functions associated with device specific themes have been deprecated.
  - core_useragent::get_device_type_theme()
  - core_useragent::get_device_type_cfg_var_name()
  - theme_is_device_locked()
  - theme_get_locked_theme_for_device()
* Addition of new 'name' field in the external_tokens table.
* \core_external\util::generate_token() has a new optional argument "name" used as a token name.
* Introduce a new public function \core_external\util::generate_token_name()
* Legacy (and custom) Behat --skip-passed option has been removed completely. Please, use the standard
  --rerun option that provides exactly the same (execution of failed scenarios only).
* New scheduled tasks show_started_courses_task and hide_ended_courses_task that updates the course visibility when the current
  day matches course start date/end date. They are disabled by default. Once they are enabled, only courses with start/end dates
  near the past 24 hours will be checked. The visibility of these courses will only changed when their start/end dates are higher
  than the current one, to avoid updating the course visibility early.
* New events course_started and course_ended have been created. For now, they are triggered when courses change automatically their
  visibility through the new scheduled tasks to hide/show courses based on their start/end dates.
* The action_menu::set_constraint() method is deprecated. Please use action_menu::set_boundary() instead.
* New \core\output\activity_header::get_heading_level() method to get the heading level for a given heading level depending whether
  the page displays a heading for the activity (usually a h2 heading containing the activity name).
* New method moodleform::filter_shown_headers() is created to show some expanded headers only and hide the rest.
* count_words() and count_letters() have a new optional parameter called $format to format the text before doing the counting.
* New core_renderer::sr_text method to generate screen reader only inline texts without using html_writter.
* New events \core\event\qbank_plugin_enabled and \core\event\qbank_plugin_disabled are triggered when a qbank plugin is enabled or
  disabled respectively, with the plugin's frankenstyle name. Any plugins that need to perform an action in response to a qbank
  plugin being enabled or disabled should observe these events.
* Code calling to qbank plugins was moved from question_delete_question in questionlib.php into the plugins themselves. Any plugins
  that need to perform processing when a question is deleted should observe the \core\event\question_deleted event instead.
* The external function core_grades_get_groups_for_selector is now relocated.
  Please use it at core_group_get_groups_for_selector instead.
* The M.util.show_confirm_dialog function has been rewritten as an ESM to use the core/notification module instead.
  See MDL-77174 for further information.
* The moodle-core-notification-confirm module, found under the M.core.confirm namespace, has been deprecated.
  Any code using it should be rewritten as an ESM and use the core/notification module instead.
  See MDL-77174 for further information.
* New set of output generic components. Check the component library for more information:
  - core\output\local\action_menu\subpanel to add subpanels to action menus.
  - core\output\local\dropdown\dialog to display HTML inside a dropdown element.
  - core\output\local\dropdown\status to render a user choice into a dropdown.
  - core\output\choicelist class to render a list of user choices. It combines with dropdown status and action menu subpanels.
* The behat step I choose "WHATEVER" in the open action menu is now compatible with action menus subpanels
  using the ">" symbol to suparate the item link text and subitem one. For example:
  - I choose "Group mode > Visible groups" in the open action menu
* addHelpButton() function has a new optional $a parameter to allow variables with translation strings.
* help_icon constructor has a new optional $a parameter to allow variables with translation strings.
* The random_bytes_emulate() function has been deprecated, because it's not required anymore. PHP native function random_bytes()
  should be used instead.
* New behat behat_navigation::i_close_block_drawer_if_open() and behat_navigation::i_keep_block_drawer_closed()
to ensure in some test that the block drawer is closed. This helps with random failures due to the block drawer
being forced open in all behat tests.
* The core_useragent::get_device_type_list() function has been deprecated. Use core_useragent::devicetypes instead as a replacement.
<<<<<<< HEAD
* The parameter $size of the following functions has been deprecated and is not used any more:
  - file_extension_icon
  - file_file_icon
  - file_folder_icon
  - file_mimetype_icon
  - mimeinfo_from_type
  - url_guess_icon
* The xxxxxxx-yyy.png MIME icons placed in pix/f have been removed and replaced with new SVG files.
  In order to reduce the number of icons for the MIME types, a few MIME icons have been removed and
  replaced with their generic from the existing ones:
    - avi -> video
    - base -> database
    - bmp -> image
    - html -> markup
    - jpeg -> image
    - mov -> video
    - mp3 -> audio
    - mpeg -> video
    - png -> image
    - quicktime -> video
    - tiff -> image
    - wav -> audio
    - wmv -> video
  Apart from that, the following MIME icons have been completely removed:
    - clip-353 --> It was added in MDL-75362 by mistake.
    - edit
    - env
    - explore
    - folder-open
    - help
    - move
    - parent
* The signature of the static method `can_user_share` in the `core\moodlenet\local\can_share_manager` class has been updated to include an additional parameter `$type`.
  This parameter specifies the type of resource being checked for sharing capabilities, which can either be 'activity' or 'course'.
* The method 'share_activity' in 'core\moodlenet\activity_sender' class has been deprecated and renamed to 'share_resource'. The method signature is the same as before and
  the new method is coming from the base class 'core\moodlenet\resource_sender'.
* Final deprecation and removal of legacy cron. This includes the functions:
  - cron_execute_plugin_type()
  - cron_bc_hack_plugin_functions()
  Please, use the Task API instead: https://moodledev.io/docs/apis/subsystems/task
* Final deprecation and removal of the following classes:
  - \core\task\legacy_plugin_cron_task
  - \mod_quiz\task\legacy_quiz_reports_cron
  - \mod_quiz\task\legacy_quiz_accessrules_cron
  - \mod_workshop\task\legacy_workshop_allocation_cron
  Please, use the Task API instead: https://moodledev.io/docs/apis/subsystems/task
=======
* New method login_captcha_enabled() is created to check whether the login captcha is enabled or not.
* New method validate_login_captcha() is created to validate the login captcha.
* A new parameter $loginrecaptcha has been added to the authenticate_user_login() to check whether the login captcha is needed to verify or not. The default value is false.
* A new parameter $compactmode has been added to the recaptcha_get_challenge_html() to define whether the reCaptcha element should be displayed in the compact mode or not.
  Default value is false.
>>>>>>> 9e7d90cd

=== 4.2 ===

* All context classes were moved to \core\context namespace while keeping full backwards compatibility.
  Please note it is not necessary to update plugins unless they rely on exact class names returned from
  get_class() or context_helper.
* Travis CI integration has been removed from core (MDLSITE-7135). Please, use GitHub Actions (GHA) instead. For
  more information visit https://moodledev.io/general/development/tools/gha
* A new constant COMPLETION_COMPLETE_FAIL_HIDDEN is introduced to mark that user has received a failing grade
  for a hidden grade item. This state returned by internal_get_grade_state() and is only used by get_core_completion_state()
  for processing the passgrade completion data.
* \single_button constructor signature has been changed to manage more types than just primary buttons.
  The boolean "primary" parameter has been deprecated and replaced by a more generic type allowing to use
  Bootstrap styles of buttons (danger, warning...). The constructor will still manage the boolean primary
  parameter but will display a debugging message.
* In enrollib.php, the methods get_enrolled_with_capabilities_join, get_enrolled_sql, get_enrolled_users and
  count_enrolled_users used to only be able to accept a single group id, even though internally, they used
  groups_get_members_join which could also accept an array of groups, or the constant USERSWITHOUTGROUP.
  This has now been made consistent. These enrol methods now accept all the group-related options that
  groups_get_members_join can handle.
* assign_capability() now has an optional $performancehints parameter which can be used in
  situations where it is being called in a loop in response to a database query, to reduce the
  amount of checks it has to do.
* New DB parameter 'versionfromdb', only available for MySQL and MariaDB drivers. It allows to force the DB version to be
  evaluated through an explicit call to VERSION() to skip the PHP client version which appears to be sometimes fooled by the
  underlying infrastructure, e.g. PaaS on Azure.
* The actionmenu component has now a set_kebab_trigger that will setup the action menu for use in kebab menus.
* The useexternalyui configuration setting has been removed as a part of the migration away from YUI.
  It only worked with http sites and did not officially support SSL, and is at risk of disappearing should Yahoo! decide
  to remove it.
* New `properties_filter` method of persistent class for filtering properties of a record against persistent definition
* Added 'extrainfo' in the DB options config. Its extra information for the DB driver, e.g. SQL Server
  has additional configuration according to its environment, which the administrator can specify to alter and
  override any connection options.
* In outputcomponents.php, initials_bar() can now be rendered in a smaller (mini) way. This provides purely the
  initials bar without the bootstrapping and form handling on each initials bar. If you use this mini render,
  you'll need to implement your own form handling. Example usage can be found within the grader report.
* There is a new helper function mtrace_exception to help with reporting exceptions you have caught in scheduled tasks.
* Box/Spout has been archived and is no longer maintained, so it has now been removed and replaced by OpenSpout.
* The following parts of the external API have been moved to the core_external subsystem:
  Classes:
    - external_api                      => core_external\external_api
    - external_description              => core_external\external_description
    - external_files                    => core_external\files
    - external_format_value             => core_external\external_format_value
    - external_function_parameters      => core_external\external_function_parameters
    - external_multiple_structure       => core_external\external_multiple_structure
    - external_settings                 => core_external\external_settings
    - external_single_structure         => core_external\external_single_structure
    - external_util                     => core_external\util
    - external_value                    => core_external\external_value
    - external_warnings                 => core_external\external_warnings
    - restricted_context_exception      => core_external\restricted_context_exception
  Functions:
    - external_format_string()          => core_external\util::format_string()
    - external_format_text()            => core_external\util::format_text()
    - external_create_service_token()   => core_external\util::generate_token()
    - external_generate_token()         => core_external\util::generate_token()
    - external_generate_token_for_current_user()
                                        => core_external\util::generate_token_for_current_user()
    - external_log_token_request        => core_external\util::log_token_request()

  The old class locations have been aliased for backwards compatibility and will emit a deprecation notice in a future
  release.
* The following methods, deprecated since 3.10, have been removed and can no longer be used:
  - `\core\output\mustache_helper_collection::strip_blacklisted_helpers`
  - `\core_form\filetypes_util::is_whitelisted`
  - `\core_form\filetypes_util::get_not_whitelisted`
* Convert a floating value to an integer in lib/graphlib.php to avoid PHP 8.1 deprecated function error.
* The $required parameter for \core_external\external_description is now being validated in order to prevent
  unintentionally passing incorrect parameters to the external_description's (and its subclasses') constructors (e.g. the parameter
  description being incorrectly passed for the $required parameter). A debugging notice will be shown when such cases occur.
* The moodle-core-popuphelp YUI modal has been removed. It has not been actively used in Moodle since 3.3. It should be replaced with appropriate ESM/AMD JavaScript.
* The moodle-core-tooltip YUI modal has been removed. It should be replaced with appropriate ESM/AMD JavaScript.
* A `\core\event\role_created` event is now triggered when roles are created via the `create_role` API.
* Event \core\event\user_created is now triggered if the user is created during course restore. In this case
  $event->other has properties 'restoreid' and 'courseid'.
* The core/modal module and all their versions (SAVE_CANCEL, DELETE_CANCEL...) now has a setButtonDisable to disable or enable
  specific modal action buttons. This function allows developers to have modals that could only be submited if the user do some
  action in the modal body like ticking a checkbox or selecting an element.
* Course module indentation has been recovered for course format using components via Move right/left feature.
  Course formats using components will be allowed to use one level indentation only.
* The method `flexible_table::set_columnsattributes` now can be used with 'class' key to add custom classes to the DOM.
* The editor_tinymce plugin has been removed from core.
* A new grunt task, upgradablelibs, has been added to get the list of libraries that have a newer version in their repositories.
* Support for serving of AMD modules built in really old versions of Moodle (<= 3.8) has been removed.
  Please ensure that your AMD modules have been rebuilt with a supported Moodle version.
* Addition of new 'visibility' and 'participation' fields in the groups table, and 'moodle/group:viewhiddengroups' capability.
  The following grouplib functions will now return groups and members based on group visibility and the user's permissions:
   - groups_get_all_groups()
   - groups_get_user_groups()
   - groups_get_my_groups()
   - groups_is_member()
   - groups_get_members()
   - groups_get_groups_members()
  groups_print_activity_menu() will now only return groups where particiation == true.
* Cron utility functions have been moved from the global namespaces to the \core\cron class, these include:
  - cron_setup_user()                => \core\cron::setup_user()
  - cron_run()                       => \core\cron::run_main_process()
  - cron_run_scheduled_task()        => \core\cron::run_scheduled_tasks()
  - cron_run_adhoc_task()            => \core\cron::run_adhoc_tasks()
  - cron_run_inner_scheduled_task()  => \core\cron::run_inner_scheduled_task()
  - cron_run_inner_adhoc_task()      => \core\cron::run_inner_adhoc_task()
  - cron_set_process_title()         => \core\cron::set_process_title()
  - cron_trace_time_and_memory()     => \core\cron::trace_time_and_memory()
  - cron_prepare_core_renderer()     => \core\cron::prepare_core_renderer()
* The `run_scheduled_tasks` and `run_adhoc_tasks` functions take an additional parameter to calculate the start of a run.
* The following phpunit advanced testcase helper methods, deprecated since 3.10, have been removed and can no longer be used:
  - `createXMLDataSet`
  - `createCsvDataSet`
  - `createArrayDataSet`
  - `loadDataSet`
* The external function core_grades_get_enrolled_users_for_search_widget is now deprecated.
  Please use the new core_grades_get_enrolled_users_for_selector external function instead.
* The external function core_grades_get_groups_for_search_widget is now deprecated.
  Please use the new core_grades_get_groups_for_selector external function instead.
* New \core_component::has_monologo_icon() that determines whether a plugin has monologo icons. This can be used to
  determine whether to apply CSS filtering to the plugin's icon when rendering it.
* \cm_info::get_icon_url() resolves the icon's file type and adds a `filtericon` parameter in the URL when rendering the monologo
  version of the course module icon or when the plugin declares, via its `filtericon` custom data, that the icon needs to be
  filtered. This additional information can be used by plugins when rendering the module icon to determine whether to apply
  CSS filtering to the icon.
* Activity plugins displaying activity module icons using \cm_info::get_icon_url() can declare the `filtericon` custom data in their
  `get_coursemodule_info()` callback. If set, this will be used by \cm_info::get_icon_url() to set the icon URL's `filtericon`
  parameter. This information can be used by the plugins when enclosing the icons in `.activityiconcontainer .icon` or
  `.activityiconcontainer .activityicon` containers to determine whether CSS filtering should be applied to the icon. If the icon
  needs to be rendered as is and not whitened out, the `.nofilter` CSS class needs to be applied to the icon.
* New moodle_url::export_params_for_template() returns the params as an array of key => value pairs. You should use this when
  you want to pass URL params to a template. An example can be found in single button.
* Functions get_next_adhoc_task() and cron::run_adhoc_tasks() have additional parameter $classname to filter by the specified class.
* Function cron::run_adhoc_tasks() has additional parameter $number to limit the number of the tasks to run.
* Function get_adhoc_tasks() has additional parameter $failedonly to return only failed tasks.
* admin/cli/adhoc_task.php has additional parameters:
  - id - to run individual tasks by id
  - classname - to run tasks by classname
  - taskslimit - to limit the number of tasks in one run
  - failed - to limit the run to only the tasks that failed in their previous run
  Can be mixed, apart from 'id' of course.
* The file_system class now declares a new, optional, `get_psr_stream` function which allows a Stream implementing `\Psr\Http\Message\StreamInterface` to be returned.
  A default implementation which uses the existing file handle resource is used by default, but this should be extended by file_system implementations where relevant.

=== 4.1 ===

* HTMLPurifier has been upgraded to the latest version - 4.16.0
* A process to deprecate capabilities by flagging them in the access.php by adding a $deprecatedcapabilities variable (an array).
  This array will list the deprecated capabilities and a possible replacement. Once we declare the capability as deprecated, a debugging
  message will be displayed (in DEBUG_DEVELOPPER mode only) when using the deprecated capability.
  Declaration is as follow:
    $deprecatedcapabilities = [
        'fake/access:fakecapability' => ['replacement' => '', 'message' => 'This capability should not be used anymore.']
    ];
* coursemodinfo cache uses the new `requirelockingbeforewrite` option, and rebuilding the cache now uses the cache lock API, rather
  than using the core lock factory directly. This allows the locks to be stored locally if the cache is stored locally, and
  avoids the risk of delays and timeouts when multiple nodes need to rebuild the cache locally, but are waiting for a central lock.
* Final deprecation and removal of the class \admin_setting_managelicenses, please use \tool_licensemanager\manager instead.
* Final deprecation and removal of the function license_manager::add(). Please use license_manager::save() instead.
* Final deprecation of the following functions behat_field_manager::get_node_type() and behat_field_manager::get_field()
  please call behat_field_manager::get_field_node_type() and behat_field_manager::get_form_field().
* Final deprecation and removal of the following class, please use \core\task\manager.
    - \tool_task\run_from_cli
* Final deprecation and removal of the following CLI scripts:
  - admin/tool/task/cli/schedule_task.php please use admin/cli/scheduled_task.php
  - admin/tool/task/cli/adhoc_task.php please use admin/cli/adhoc_task.php
* Final deprecation and removal of cron_run_single_task(), please use \core\task\manager::run_from_cli().
* The $USER->groupmember hack that fills the user object with the groups that the user belongs to has been removed.
  Please use the Groups API function groups_get_user_groups() to fetch the cached list of groups the user is a member of.
* The following functions, previously used (exclusively) by upgrade steps are not available anymore
  because of the upgrade cleanup performed for this version. See MDL-71747 for more info:
    - upgrade_analytics_fix_contextids_defaults()
    - upgrade_convert_hub_config_site_param_names()
    - upgrade_rename_prediction_actions_useful_incorrectly_flagged()
* The method ensure_adhoc_task_qos() in lib/classes/task/manager.php  has been deprecated, please use get_next_adhoc_task()
  instead.
* New setting $CFG->enrolments_sync_interval controls the minimum time in seconds between re-synchronization of enrollment via enrol_check_plugins.
  This only applies to web requests without a session such as webservice calls, tokenpluginfile.php and rss links Function
  enrol_check_plugins now has $ignoreintervalcheck flag to bypass checking for that setting.
* For performance reasons, sql_reader interface has a new function get_events_select_exists() which determines whether
  an event exists with the given criteria (see MDL-72723 for details).
   - Breaking: 3rd party log readers implementing interface sql_reader will need to implement get_events_select_exists()
* Added $strictness parameter to persistent `get_record` method, optionally allowing caller to ensure record exists
* New DML driver method `$DB->sql_cast_to_char` for casting given field/expression to char
* The core renderer `edit_button` method now accepts an optional `$method` argument (get/post) for the button
* For plugins that override secondary navigation, the namespace for the custom secondary navigation class has
  changed. It was (for example) mod_mymodule\local\views\secondary but is now
  mod_mymodule\navigation\views\secondary. The old location will continue to work, but is deprecated.
* The check for $plugin->incompatible was found to be incorrect. The $plugin->incompatible attribute is meant to define the minimum
  Moodle version the plugin is incompatible with but the implemented logic for the check was the opposite. Plugins declaring this
  attribute may encounter different behaviours between older Moodle versions (<v3.11.8, <v4.0.2) and the later ones. We recommend
  plugin developers to not use this attribute for Moodle versions 4.0 and below in order to avoid this problem.
* Added $CFG->proxylogunsafe and proxyfixunsafe to detect code which doesn't honor the proxy config
* Function admin_externalpage_setup() now has additional option 'nosearch' allowing to remove Site administration search form.
* The function print_error has been deprecated. Kindly use moodle_exception.
* When exporting table content, HTML tags/entities will be removed when the selected dataformat does not support HTML
* The abstract `get_name` method has been moved from `\core\task\scheduled_task` to the `\core\task\task_base` class and can now be
  implemented by adhoc tasks. For backwards compatibility, a default implementation has been added to `\core\task\adhoc_task` to
  return the class name.
* The function get_module_metadata() has been finally deprecated and can not be used anymore.
* New DML driver method `$DB->sql_order_by_null` for sorting nulls sort nulls first when ascending and last when descending.
* Allow plugins to callback on all pages just prior to the session start.
* New function set_additional_classes() has been implemented to add additional classes to action_menu.
* Most Behat functionality for the Moodle App has been removed from core, refer to the documentation in order to upgrade your testing
  setup: https://moodledev.io/general/app/development/testing/acceptance-testing#upgrading-tests-from-an-older-version
* New DML driver methods `$DB->sql_regex_get_word_beginning_boundary_marker` and `$DB->sql_regex_get_word_end_boundary_marker`
  for managing word boundary markers in a database driver supporting regex syntax when searching.
* The plugin_functions cache in core has been made localisable by prefixing the
  key it uses with the all versions hash, which only changes when there are code
  changes.

=== 4.0 ===

* To better detect wrong floats (like, for example, unformatted, using local-dependent separators ones) a number of
  gradebook functions now have stricter float type checking. All them will require now the "float" being passed to be
  a correct float value (numeric or string). Usually, that's achieved by using unformat_float() or
  PARAM_LOCALISEDFLOAT for all the user-entered grades before any processing on them. Functions affected are:
    - grade_format_gradevalue(), $value param (keeping it as optional/nullable).
    - grade_format_gradevalue_real(), $value param (keeping it as optional/nullable).
    - grade_format_gradevalue_percentage(), $value param (keeping it as optional/nullable).
    - grade_format_gradevalue_letter(), $value param (keeping it as optional/nullable).
    - grade_floats_different(), $f1 and $f2 params (keeping them as optional/nullable).
    - grade_floats_equal(), $f1 and $f2 params (keeping them as optional/nullable).
* The method action_menu->set_alignment() has been deprecated, please use action_menu->set_menu_left if you need a dropdown
  to align to the left of the dropdown button.
* The $OUTPUT->should_display_main_logo() function has been deprecated and should no longer be used.
* New method flexible_table::set_columnsattributes() has been introduced to add column attributes applied in every cell.
* New method flexible_table::get_row_cells_html() has been introduced, extracted from flexible_table::get_row_html
  so it can be overriden individually.
* Since Boxnet has been remove from core then boxnet_client() class has been removed from core too.
* New navigation classes to mimic the new navigation project. The existing navigation callbacks are still available and
  will be called. The following behaviour will be the new standard for nodes added via callbacks in Boost and Boost-based themes:
  - Module nodes added will be appended to the end and will appear within the More menu.
  - Course nodes added will also be appended and appear within the 'More' menu.
* The core/event events have been renamed and now fire native events, in addition to the legacy YUI and jQuery events.
  The following events have been renamed:
  - The BLOCK_CONTENT_UPDATED event has been replaced with a new native event in the `core_block/events` AMD module
    eventTypes.blockContentUpdated.
  - The EDITOR_CONTENT_RESTORED event has been replaced with a new native event in the `core_editor/events` AMD module
    eventTypes.editorContentRestored.
  - The FILTER_CONTENT_UPDATED event has been replaced with a new native event in the `core_filters/events` AMD module
    eventTypes.filterContentUpdated.
  - The FORM_FIELD_VALIDATION event has been replaced with a new native event in the `core_form/events` AMD module
    eventTypes.formFieldValidationFailed.
  - The FORM_SUBMIT_AJAX event has been replaced with a new native event in the `core_form/events` AMD module
    eventTypes.formSubmittedByJavascript.
* The block template now includues a block-instanceid data attribute.
* The core/event::getLegacyEvents() function has been deprecated and should no longer be used.
* Typo3 has now been removed. Use native mbstring or iconv functions.
* A new index has been added on mdl_user_preferences.name. This upgrade step might take some time on big sites.
* The completion_info function display_help_icon() which returned the 'Your progress' help icon has been deprecated and
  should no longer be used.
* The completion_info function print_help_icon() which has been deprecated since Moodle 2.0 should no longer be used.
* @babel/polyfill has been removed in favour of corejs@3.
* A new parameter $partialrebuild has been added to the rebuild_course_cache to invalidate the cache
  of the section or module only, not the whole course cache
* A new parameter $isbulkupdate has been added to the following functions:
  - grade_category::update()
  - grade_category::insert()
  - grade_grade::update()
  - grade_grade::insert()
  - grade_grade::notify_changed()
  - grade_item::insert()
  - grade_item::update()
  - grade_item::update_final_grade()
  - grade_item::update_raw_grade()
  - grade_object::update()
  - grade_object::insert()
  - grade_outcome::update()
  - grade_outcome::insert()
  - grade_scale::update()
  - grade_scale::insert()
  - grade_update()
  - completion_info::inform_grade_changed()
  - completion_info::update_state()
  - completion_info::internal_set_data()
  All functions except completion_info::internal_set_data() are only passing this parameter from very beginning of
  workflow (like grade report page where bulk grade update is possible) so this parameter is used in
  completion_info::internal_set_data() to decide if we need to mark completions instantly without waiting for cron.
* Following methods now return an int instead of bool:
  - completion_completion::_save()
  - completion_completion::mark_enrolled()
  - completion_completion::mark_inprogress()
  - completion_completion::mark_complete()
  which is needed to store id of completion record on successful update which is later beeing used by
  completion_info::internal_set_data() to reaggregate completions that have been marked for instant course completion.
* The following functions have been finally deprecated and can not be used anymore:
  - generate_uuid
* The YUI moodle-core-formchangechecker module has been deprecated and replaced with a new AMD module
  core_form/changechecker.
* New method \core_user::awaiting_action() has been introduced to check if the user is fully ready to use the site or
  whether there is an action (such as filling the missing profile field, changing password or agreeing to the site
  policy) needed.
* The signature of the get_name() function for grade_category and grade_item has been extended. The new parameter allows
  callers to get the name without escaped characters.
* The inplace_editable element constructor now accepts an optional pix_icon parameter to use as it's editing icon when
  rendered. The default icon for "select" types has also changed to a dropdown caret ("t/expanded").
* The inplace_editable Javascript module now emits native events, removing the jQuery dependency from calling code
  that wants to listen for the events. Backwards compatibility with existing code using jQuery is preserved.
* The function message_send() in messagelib.php now returns false if there is an error sending the message to the
  message processor (MDL-70046).
* Moodle 4.0 has major changes to the question bank. Therefore, there are major changes in questionlib.php
  and the core_question database tables. These are documented in detail in question/upgrade.txt.
* The postgres driver now wraps calls to pg_field_type() and caches them in databasemeta to save an invisible internal
  DB call on every request.
* The default type of 'core/toast' messages has been changed to 'information' (callers can still explicitely set the type)
* As the message_jabber notification plugin has been moved to the plugins database, the XMPPHP library (aka Jabber) has been
completely removed from Moodle core too.
* The SWF media player has been completely removed (The Flash Player was deprecated in 2017 and officially discontinued
  on 31 December 2020).
* The display_size function has been improved to add new optional parameters (decimal places,
  fixed units), to always include a non-breaking space between the number and unit, and to use
  consistent rounding (always 1 decimal place by default).
* The persistent method get() now returns the correct type for each property defined in the persistent class.
* The persistent method from_record() now only attempts to load record properties defined in the persistent class.
* New persistent set_many() helper for setting multiple properties in single method call.
* Require pass grade criteria is now part of core.
  Refer to upgrade.php to see transitioning from similar plugin criteria to core
  Refer to completion/upgrade.txt for additional information.
* The method enable_plugin() has been added to the core_plugininfo\base class and it has been implemented by all the plugininfo
classes extending it. When possible, the enable_plugin() method will store these changes into the config_log table, to let admins
check when and who has enabled/disabled plugins.
* Final deprecation: The following functions along with associated tests have been removed:
  - core_grades_external::get_grades
  - core_grades_external::get_grade_item
  - report_insights_context_insights
* \core\session\manager::init_empty_session() has a new optional parameter $newsid to indicate whether this is a new user session
* New html_table attribute "$responsive" which defaults to true. When set to true, tables created via html_writer::table() will be enclosed
  in a .table-responsive div container which will allow the table to be scrolled horizontally with ease, especially when the table is rendered in smaller viewports.
  Set to false to prevent the table from being enclosed in the responsive container.
* Two new helper functions have been added to lib/datalib.php, for safely preparing SQL ORDER BY statements where user
  interactions define sort parameters (see the respective docblocks for full details and examples):
  -get_safe_orderby() - where a single sort parameter is required.
  -get_safe_orderby_multiple() - where multiple sort parameters are required.
* Added the cleanstr mustache template helper to clean strings after loading them from language packs.
* The following behat functions have been modified to work with the new navigation
  - i_add_the_block
  - the_add_block_selector_should_contain_block
  - the_add_block_selector_should_contain_block
  - go_to_the_current_course_activity_completion_report
  - i_navigate_to_course_participants
  - i_go_to_advanced_grading_page
  - i_navigate_to_in_the_course_gradebook
  - should_exist_in_current_page_administration
  - should_not_exist_in_current_page_administration
  - go_to_main_course_page
  - select_on_administration_page
  - find_header_administration_menu
  - select_from_administration_menu
  - i_edit_the_lesson
  - i_add_a_question_filling_the_form_with
* The following behat step has been deprecated
  - i_select_from_flat_navigation_drawer
* The type for the "message" field in the external_warnings() structure has been changed from PARAM_TEXT to PARAM_RAW
* A new parameter $displayoptions has been added to the core_renderer::confirm() to allow better customization for confirming page
such as the title and strings for continue and cancel buttons.
* The method get_enabled_plugin($pluginname) has been added to the core_plugininfo\base class. It has a default implementation for
all the plugininfo classes and it can be overwritten when required (like it has been done with filter). This method returns the
current value for a pluginname depending on its status (enabled, disabled, other...).
* Unit Test coverage defaults have been updated to include some sensible defaults.
  The default values now include:
  * /classes/
  * /tests/generator/
  * /externallib.php
  * /lib.php
  * /locallib.php
  * /renderer.php
  * /rsslib.php
  This default applies both when there is no supplied coverage.php file, and is used to supplement any existing coverage configuration file if one is found.
* New method get_unaddable_by_theme_block_types() has been added to block_manager class. It uses the 'unaddableblocks' theme setting
value to get the list of blocks that won't be displayed for a theme.
* Loggedin / Loggedoff component settings on notification preferences have been merged to a single enabled switch:
  MESSAGE_DEFAULT_LOGGEDIN and MESSAGE_DEFAULT_LOGGEDOFF are now deprecated, so plugins should be updated if db/messages.php is present and replace
    MESSAGE_DEFAULT_LOGGEDIN + MESSAGE_DEFAULT_LOGGEDOFF to MESSAGE_DEFAULT_ENABLED. Backward compatibility will take any of both settings as enabled.
  MESSAGE_DEFAULT_PERMITTED also deprecated.
  core_message_get_user_notification_preferences and core_message_get_user_message_preferences Webservice are now returning enabled boolean on
    components > notifications > processors. loggedin and loggedoff are deprecated but present for backward compatibility.
* A new parameter $strength of type int is added to method search_for_active_node. This parameter would help us to search for the active nodes based on the
  $strength passed to it.
* A new method get_page() has been added to the settings_navigation class. This method can be used to obtain the
  moodle_page object associated to the settings navigation.
* A new interface, `core\output\named_templatable` has been created to allow renderable classes to define a
  `get_template_name(\renderer_base): string` function which will inform the default render() function with a template
  name.
* The parameter $modinfo of the get_data method in completion_info class has been deprecated and is not used anymore.
* A new method, get_default_home_page(), has been added to moodlelib to get the default home page to display if current one is not
defined or can't be applied.
* A new language_menu renderable is created to handle collecting available languages and generating the menu for use in different situations
* New primary navigation classes to mimic the primary nav. Consists of the views/primary.php and output/primary.php. The
  base nodes are added within the views/primary.php while output/primary.php is a renderable that combines the primary
  view and the lang, user and any custom menu items.
  - The language menu now resides within the user menu.
* New primary and secondary magic getters/setters included in pagelib.php that also initialises the objects
* All secondary navigation nodes have a predefined ordering within the relevant context and are defined as a
  mapping construct within core\navigation\views\secondary. Secondary navigation ordering can be overridden by
  generating a custom secondary class within a plugin's {plugin}\local\views namespace. This is only applicable to the
  following plugin types and is automatically loaded:
    * Module - refer to mod_assign\local\views\secondary for examples and magic_get_secondarynav for calling code
    * Block - refer to core_block\local\views\secondary for examples and blocklib::get_secondarynav for calling code
  - Additionally a custom secondary object may be set using the convenient setters in pagelib.php.
  - Secondary nav nodes can be forced into the 'More' menu using the 'set_force_into_more_menu'. It is advisable to set
    this in the existing nav callbacks when generating the nodes. Alternately, the corresponding
    'get_default_{admin/course/module}_more_menu_nodes functions in secondary can be overridded to provide a custom set
    of node keys to push into the more menu
  - The secondary navigation can be omitted from a theme/page by setting $PAGE->set_secondary_navigation(false). e.g. admin/search.php and in classic.
  - Within a single activity course format, the course and module level secondary navigation options are displayed within
    dropdowns in the secondary navigation bar
* New function 'get_overflow_menu_data' introduced in core\navigation\views\secondary to get additional/custom sub navigation
  to be displayed as a url_select for tertiary navigation.
* It is required that the action provided to navigation_node::create be of type moodle_url/action_link. Non conformance
  results in a debugging message being thrown.
* New page lib config '_navigationoverflow' and associated getters/setters to toggle whether the overflow menu is displayed
* New functions to explicitly set what tabs should be highlighted on the primary and secondary navigation
* Breadcrumbs modified to follow standards defined here https://www.nngroup.com/articles/breadcrumbs/
  - New navbar class in boost to follow the standards defined above.
* Settings cog have been removed and replaced with either secondary and tertiary navigation components
* New activity_header class to handle display of common content for plugins.
  * Handles display of the activity name, completion information and description.
  * New pagelib.php magic getters to fetch activity_header
  * New theme level config to govern display of the activity name $THEME->activityheaderconfig['notitle']
        - Default for boost is to show no activity title.
  * New page layout level option to handle display within activity header. Options should be defined
    within 'activityheader' and accept the following array keys:
        - notitle
        - nocompletion
        - nodescription
  * Convenient functions to set the parameters in the header OR hide them altogether.
* Category navigations has been updated with a preference of tertiary navigation components over buttons within the page
  content and/or context header actions
* A new 'My courses' page has been introduced which houses the course overview block
* Default blocks for dashboard has been updated. The page will now have the following in the corresponding region:
    * Calendar, Timeline - Center
    * Recently accessed courses - Side bar/blocks drawer
* Flat navigation classes have been marked for deprecation with the introduction of primary and secondary navigation concepts.
* A new method, force_lock_all_blocks(), has been added to the moodle_page class to allow pages to force the value of
  user_can_edit_blocks() to return false where necessary. This makes it possible to remove block editing on a page
  from ALL users, including admins, where required on pages with multi region layouts exist, such as "My courses".
* Add an early $CFG->session_redis_acquire_lock_warn option
* Removed $CFG->conversionattemptlimit setting from config.php. assignfeedback_editpdf\task\convert_submissions task
  is now replaced with adhoc tasks with standard fail delay approach.
* With strftime() being deprecated in PHP 8.1, a new function \core_date::strftime() that can be used as a PHP 8.1-compatible
  alternative has been introduced.

=== 3.11.4 ===
* A new option dontforcesvgdownload has been added to the $options parameter of the send_file() function.
  Note: This option overrides the forced download of directly accessed SVGs, so should only be used where the calling method is
  rendering SVGs directly for content created using XSS risk flagged capabilities (such as creating a SCORM activity).
  This is also not necessary where SVGs are already being safely loaded into <img> tags by Moodle (eg within forum posts).

=== 3.11.2 ===
* For security reasons, filelib has been updated so all requests now use emulated redirects.
  For this reason, manually disabling emulateredirects will no longer have any effect (and will generate a debugging message).

=== 3.11 ===
* PHPUnit has been upgraded to 9.5 (see MDL-71036 for details).
  That comes with a few changes:
  - Breaking: All the changes that were deprecated with PHPUnit 8.5
    are now removed (see the 3.10 section below).
  - Breaking: assertContains() now performs stricter comparison (like assertSame()
    does). New assertContainsEquals() has been created to provide the old
    behavior.
  - Deprecation: A number of file-related assertions have been deprecated, will
    be removed with PHPUnit 10. Alternatives for all them have been created:
      - assertNotIsReadable()         -> assertIsNotReadable()
      - assertNotIsWritable()         -> assertIsNotWritable()
      - assertDirectoryNotExists()    -> assertDirectoryDoesNotExist()
      - assertDirectoryNotIsReadable()-> assertDirectoryIsNotReadable()
      - assertDirectoryNotIsWritable()-> assertDirectoryIsNotWritable()
      - assertFileNotExists()         -> assertFileDoesNotExist()
      - assertFileNotIsReadable()     -> assertFileIsNotReadable()
      - assertFileNotIsWritable()     -> assertFileIsNotWritable()
  - Deprecation: Regexp-related assertions have been deprecated, will be
    removed with PHPUnit 10. Alternatives for all them have been created:
      - assertRegExp()     -> assertMatchesRegularExpression()
      - assertNotRegExp()  -> assertDoesNotMatchRegularExpression()
  - Deprecation: The expectException() for Notice, Warning, Deprecation and
    Error is deprecated, will be removed with PHPUnit 10. New expectations
    have been created to better define the expectation:
      - expectDeprecation() for E_DEPRECATED and E_USER_DEPRECATED.
      - expectNotice() for E_NOTICE, E_USER_NOTICE, and E_STRICT.
      - expectWarning() for E_WARNING and E_USER_WARNING.
      - expectError() for everything else.
   - Deprecation: The Mock->at() matcher has been deprecated and will be
     removed with PHPUnit 10. Switch to better, more deterministic and clearer
     matchers is recommended (->once(), ->exactly(), ->never()...).
   - Deprecation: The Mock->setMethods() method has been *silently* deprecated
     and will be removed in the future. Change uses to the new Mock->onlyMethods()
     alternative. Also, it doesn't accept "null" anymore, new default must
     be [] (empty array).
   - Mostly internal: With the raise to PHP 7.3 as lower version supported,
     various internal bits perform now stricter type checking in params and
     return values. If your tests have own-created comparators, assertions...
     they may need to be adjusted.
   - Mostly internal: The phpunit.xml schema has changed, basically removing
     the old <filter> section and replacing it with a new, less confusing
     <coverage> section. Also the elements within them have been changed:
       - <whitelist> has been replaced by <include>.
       - <exclude> is not a child of <whitelist> anymore, but of <coverage>.
     Note that this only will affect if you've custom phpunit.xml files
     instead of using the automatically generated ones by Moodle.
   - Deprecation: Related to the previous point, the $whitelistxxx properties
     used by the coverage.php files have been deprecated (will continue
     working until Moodle 4.3) to follow the same pattern:
       - whitelistfolders -> includelistfolders
       - whitelistfiles   -> includelistfiles
   - Internal: Custom autoloaders are deprecated and will be removed with
     PHPUnit 10. Hence we have removed our one already.
     Note that it was not useful since PHPUnit 8.5, where the ability
     to run tests by class name was removed.
   - Warning: Because of some new restrictions about how test files and
     test classes must be named (that Moodle haven't followed ever) it's not
     possible to run individual test files any more. Use any of the alternative
     execution methods (filter, suite, config) to specify which tests
     you want to run. This will be hopefully fixed in MDL-71049
     once it has been agreed which the best way to proceed is.
* The horde library has been updated to version 5.2.23.
* New optional parameter $extracontent for print_collapsible_region_start(). This allows developers to add interactive HTML elements
  (e.g. a help icon) after the collapsible region's toggle link.
* Final deprecation i_dock_block() in behat_deprecated.php
* Final deprecation of get_courses_page. Function has been removed and core_course_category::get_courses() should be
  used instead.
* New encryption API in \core\encryption allows secure encryption and decryption of data. By
  default the key is stored in moodledata but admins can configure a different, more secure
  location in config.php if required. To get the best possible security for this feature, we
  recommend enabling the Sodium PHP extension.
  The OpenSSL alternative for this API, used when Sodium is not available, is considered deprecated
  at all effects, and will be removed in Moodle 4.2. See MDL-71421 for more information.
* Behat timeout constants behat_base::TIMEOUT, EXTENDED_TIMEOUT, and REDUCED_TIMEOUT, which were deprecated in 3.7, have been removed.
* \core_table\local\filter\filterset::JOINTYPE_DEFAULT is being changed from 1 (ANY) to 2 (ALL). Filterset implementations
  can override the default filterset join type by overriding \core_table\local\filter\filterset::get_join_type() instead.
* HTMLPurifier has been upgraded to the latest version - 4.13.0
* Markdown lib has been upgraded to the latest version - 1.9.0
* The minify lib has been upgraded to 1.3.63 and pathconvertor to 1.1.3
* A new optional parameter `$sort` has been added to all `$context->get_capabilities()` methods to be able to define order of
  returned capability array.
* Spout has been upgraded to the latest version - 3.1.0
* emoji-data has been upgraded to 6.0.0.
* The final deprecation of /message/defaultoutputs.php file and admin_page_defaultmessageoutputs.
  All their settings moved to admin/message.php (see MDL-64495). Please use admin_page_managemessageoutputs class instead.
* Behat now supports date selection from the date form element. Examples:
    - I set the field "<field_string>" to "##15 March 2021##"
    - I set the field "<field_string>" to "##first day of January last year##"
* Behat now supports date and time selection from the datetime form element. Examples:
    - I set the field "<field_string>" to "##15 March 2021 08:15##"
    - I set the field "<field_string>" to "##first day of January last year noon##"
* New DML driver method `$DB->sql_group_concat` for performing group concatenation of a field within a SQL query
* Added new class, AMD modules and WS that allow displaying forms in modal popups or load and submit in AJAX requests.
  See https://docs.moodle.org/dev/Modal_and_AJAX_forms for more details.
* New base class for defining an activity's custom completion requirements: \core_completion\activity_custom_completion.
  Activity module plugins that define custom completion conditions should implement a mod_[modname]\completion\custom_completion
  subclass and the following methods:
  - get_state(): Provides the completion state for a given custom completion rule.
  - get_defined_custom_rules(): Returns an array of the activity module's custom completion rules.
    e.g. ['completionsubmit']
  - get_custom_rule_descriptions(): Returns an associative array with values containing the user-facing textual description
    of the custom completion rules (which serve as the keys to these values).
    e.g. ['completionsubmit' => 'Must submit']
  - get_sort_order(): Returns an array listing the order the activity module's completion rules should be displayed to the user,
    including both custom completion and relevant core completion rules
    e.g. ['completionview', 'completionsubmit', 'completionusegrade']
* Admin setting admin_setting_configmulticheckbox now supports lazy-loading the options list by
  supplying a callback function instead of an array of options.
* A new core API class \core_user\fields provides ways to get lists of user fields, and SQL related to
  those fields. This replaces existing functions get_extra_user_fields(), get_extra_user_fields_sql(),
  get_user_field_name(), get_all_user_name_fields(), and user_picture::fields(), which have all been
  deprecated.
* Allow plugins to augment the curl security helper via callback. The plugin's function has to be defined as
  plugintype_pluginname_curl_security_helper in pluginname/lib.php file and the function should return a plugin's security
  helper instance.
* The behat transformation 'string time to timestamp' no longer supports datetime format. If provided, the format must
  be strftime compatible. Example:
    - I should see "##tomorrow noon##%A, %d %B %Y, %I:%M %p##"
* External functions implementation classes should use 'execute' as the method name, in which case the
  'methodname' property should not be specified in db/services.php file.
* The core_grades_create_gradecategory webservice has been deprecated in favour of core_grades_create_gradecategories, which is
  functionally identical but allows for parallel gradecategory creations by supplying a data array to the webservice.
* The signature of the get_context_name() function in the abstract class context and all extending classes (such as context_course)
  has been extended. The new parameter allows the to get the name without escaped characters.
* The signature of the question_category_options() has been extended. The new parameter allows the to get the categories name
  in the returned array without escaped characters.
* The \core\hub\site_registration_form::add_select_with_email() method has been deprecated in favour of
  \core\hub\site_registration_form::add_checkbox_with_email().

=== 3.10 ===
* PHPUnit has been upgraded to 8.5. That comes with a few changes:
  - Breaking change: All the "template methods" (setUp(), tearDown()...) now require to return void. This implies
    that the minimum version of PHP able to run tests will be PHP 7.1
  - A good number of assertions have been deprecated with this version
    and will be removed in a future one. In core all cases have been removed
    (so it's deprecation-warnings free). It's recommended to perform the
    switch to their new counterparts ASAP:
      - assertInternalType() has been deprecated. Use the assertIsXXX() methods instead.
      - assertArraySubset() has been deprecated. Use looping + assertArrayHasKey() or similar.
      - @expectedExceptionXXX annotations have been deprecated. Use the expectExceptionXXX()
        methods instead (and put them exactly before the line that is expected to throw the exception).
      - assertAttributeXXX() have been deprecated. If testing public attributes use normal assertions. If
        testing non-public attributes... you're doing something wrong :-)
      - assertContains() to find substrings on strings has been deprecated. Use assertStringContainsString() instead.
        (note that there are "IgnoringCase()" variants to perform case-insensitive matching.
      - assertEquals() extra params have been deprecated and new assertions for them created:
        - delta => use assertEqualsWithDelta()
        - canonicalize => use assertEqualsCanonicalizing()
        - ignoreCase => use assertEqualsIgnoringCase()
        - maxDepth => removed without replacement.
  - The custom printer that was used to show how to rerun a failure has been removed, it was old and "hacky"
    solution, for more information about how to run tests, see the docs, there are plenty of options.
  - phpunit/dbunit is not available any more and it has been replaced by a lightweight phpunit_dataset class, able to
    load XML/CSV and PHP arrays, send the to database and return rows to calling code (in tests). That implies the
    follwoing changes in the advanced_testcase class:
      - createFlatXMLDataSet() has been removed. No uses in core, uses can switch to createXMLDataSet() (read below).
      - createXMLDataSet() has been deprecated. Use dataset_from_files() instead.
      - createCsvDataSet() has been deprecated. Use dataset_from_files() instead.
      - createArrayDataSet() has been deprecated. This method was using the phpunit_ArrayDataSet class
        that has been also removed from core. Use dataset_from_array() instead.
      - loadDataSet() has been deprecated. Use phpunit_dataset->to_database() instead.
      - All the previous uses of phpunit/dbunit methods like Dataset:getRows(), Dataset::getRowCount()
        must be replaced by the new phpunit_dataset->get_rows() method.
* Retains the source course id when a course is copied from another course on the same site.
* Added function setScrollable in core/modal. This function can be used to set the modal's body to be scrollable or not
  when the modal's height exceeds the browser's height. This is also supported in core/modal_factory through the
  'scrollable' config parameter which can be set to either true or false. If not explicitly defined, the default value
  of 'scrollable' is true.
* The `$CFG->behat_retart_browser_after` configuration setting has been removed.
  The browser session is now restarted between all tests.
* add_to_log() has been through final deprecation, please rewrite your code to the new events API.
* The following functions have been finally deprecated and can not be used anymore:
  - print_textarea
  - calendar_get_all_allowed_types
  - groups_get_all_groups_for_courses
  - events_get_cached
  - events_uninstall
  - events_cleanup
  - events_dequeue
  - events_get_handlers
  - get_roles_on_exact_context
  - get_roles_with_assignment_on_context
  - message_add_contact
  - message_remove_contact
  - message_unblock_contact
  - message_block_contact
  - message_get_contact
  - get_legacy_logdata
  - set_legacy_logdata
  - get_legacy_eventname
  - get_legacy_eventdata
* The following renamed classes have been completely removed:
    - course_in_list (now: core_course_list_element)
    - coursecat (now: core_course_category)
* The form element 'htmleditor', which was deprecated in 3.6, has been removed.
* The `core_output_load_fontawesome_icon_map` web service has been deprecated and replaced by
  `core_output_load_fontawesome_icon_system_map` which takes the name of the theme to generate the icon system map for.
* A new parameter `$rolenamedisplay` has been added to `get_viewable_roles()` and `get_switchable_roles` to define how role names
  should be returned.
* The class coursecat_sortable_records has been removed.
* Admin setting admin_setting_configselect now supports lazy-loading the options list by supplying
  a callback function instead of an array of options.
* Admin setting admin_setting_configselect now supports validating the selection by supplying a
  callback function.
* The task system has new functions adhoc_task_starting() and scheduled_task_starting() which must
  be called before executing a task, and a new function \core\task\manager::get_running_tasks()
  returns information about currently-running tasks.
* New library function rename_to_unused_name() to rename a file within its current location.
* Constant \core_h5p\file_storage::EDITOR_FILEAREA has been deprecated
  because it's not required any more.
* The ZipStream-PHP library has been added to Moodle core in /lib/zipstream.
* The php-enum library has been added to Moodle core in /lib/php-enum.
* The http-message library has been added to Moodle core in /lib/http-message.
* Methods `filetypes_util::is_whitelisted()` and `filetypes_util::get_not_whitelisted()` have been deprecated and
  renamed to `is_listed()` and `get_not_listed()` respectively.
* Method `mustache_helper_collection::strip_blacklisted_helpers()` has been deprecated and renamed to
  `strip_disallowed_helpers()`.
* A new admin externalpage type `\core_admin\local\externalpage\accesscallback` for use in plugin settings is available that allows
  a callback to be provided to determine whether page can be accessed.
* New setting $CFG->localrequestdir overrides which defaults to sys_get_temp_dir()
* Function redirect() now emits a line of backtrace into the X-Redirect-By header when debugging is on
* New DML function $DB->delete_records_subquery() to delete records based on a subquery in a way
  that will work across databases.
* Add support for email DKIM signatures via $CFG->emaildkimselector

=== 3.9 ===
* Following function has been deprecated, please use \core\task\manager::run_from_cli().
    - cron_run_single_task()
* Following class has been deprecated, please use \core\task\manager.
    - \tool_task\run_from_cli
* Following CLI scripts has been deprecated:
  - admin/tool/task/cli/schedule_task.php please use admin/cli/scheduled_task.php
  - admin/tool/task/cli/adhoc_task.php please use admin/cli/adhoc_task.php
* Old Safe Exam Browser quiz access rule (quizaccess_safebrowser) replaced by new Safe Exam Browser access rule (quizaccess_seb).
  Experimental setting enablesafebrowserintegration was deleted.
* New CFPropertyList library has been added to Moodle core in /lib/plist.
* behat_data_generators::the_following_exist() has been removed, please use
  behat_data_generators::the_following_entities_exist() instead. See MDL-67691 for more info.
* admin/tool/task/cli/adhoc_task.php now observers the concurrency limits.
  If you want to get the previous (unlimited) behavior, use the --ignorelimits switch).
* Removed the following deprecated functions:
  - question_add_tops
  - question_is_only_toplevel_category_in_context
* format_float() now accepts a special value (-1) as the $decimalpoints parameter
  which means auto-detecting number of decimal points.
* plagiarism_save_form_elements() has been deprecated. Please use {plugin name}_coursemodule_edit_post_actions() instead.
* plagiarism_get_form_elements_module() has been deprecated. Please use {plugin name}_coursemodule_standard_elements() instead.
* Changed default sessiontimeout to 8 hours to cover most normal working days
* Plugins can now explicitly declare supported and incompatible Moodle versions in version.php
  - $plugin->supported = [37,39];
    supported takes an array of ascending numbers, that correspond to a range of branch numbers of supported versions, inclusive.
    Moodle versions that are outside of this range will produce a message notifying at install time, but will allow for installation.
  - $plugin->incompatible = 36;
    incompatible takes a single int corresponding to the first incompatible branch. Any Moodle versions including and
    above this will be prevented from installing the plugin, and a message will be given when attempting installation.
* Added the <component>_bulk_user_actions() callback which returns a list of custom action_links objects
* Add 'required' admin flag for mod forms allows elements to be toggled between being required or not in admin settings.
  - In mod settings, along with lock, advanced flags, the required flag can now be set with $setting->set_required_flag_options().
    The name of the admin setting must be exactly the same as the mod_form element.
  - Currently supported by:
    - mod_assign
    - mod_quiz
* Added a native MySQL / MariaDB lock implementation
* The database drivers (moodle_database and subclasses) don't need to implement get_columns() anymore.
  They have to implement fetch_columns instead.
* Added function cleanup_after_drop to the database_manager class to take care of all the cleanups that need to be done after a table is dropped.
* The 'xxxx_check_password_policy' callback now only fires if $CFG->passwordpolicy is true
* grade_item::update_final_grade() can now take an optional parameter to set the grade->timemodified. If not present the current time will carry on being used.
* lib/outputrequirementslib::get_jsrev now is public, it can be called from other classes.
* H5P libraries have been moved from /lib/h5p to h5p/h5plib as an h5plib plugintype.
* mdn-polyfills has been renamed to polyfills. The reason there is no polyfill from the MDN is
  because there is no example polyfills on the MDN for this functionality.
* AJAX pages can be called without requiring a session lock if they set READ_ONLY_SESSION to true, eg.
  define('READ_ONLY_SESSION', true); Note - this also requires $CFG->enable_read_only_sessions to be set to true.
* External functions can be called without requiring a session lock if they define 'readonlysession' => true in
  db/services.php. Note - this also requires $CFG->enable_read_only_sessions to be set to true.
* database_manager::check_database_schema() now checks for missing and extra indexes.
* Implement a more direct xsendfile_file() method for an alternative_file_system_class
* A new `dynamic` table interface has been defined, which allows any `flexible_table` to be converted into a table which
  is updatable via ajax calls. See MDL-68495 and `\core_table\dynamic` for further information.
* The core/notification module has been updated to use AMD modals for its confirmation and alert dialogues.
  The confirmation dialogue no longer has a configurable "No" button as per similar changes in MDL-59759.
  This set of confirmation modals was unintentionally missed from that deprecation process.
* The download_as_dataformat() method has been deprecated. Please use \core\dataformat::download_data() instead
* The following functions have been updated to support passing in an array of group IDs (but still support passing in a single ID):
  * groups_get_members_join()
  * groups_get_members_ids_sql()
* Additional parameters were added to core_get_user_dates:
    - type: specifies the calendar type. Optional, defaults to Gregorian.
    - fixday: Whether to remove leading zero for day. Optional, defaults to 1.
    - fixhour: Whether to remove leading zero for hour. Optional, defaults to 1.
* Legacy cron has been deprecated and will be removed in Moodle 4.1. This includes the functions:
  - cron_execute_plugin_type()
  - cron_bc_hack_plugin_functions()
  Please, use the Task API instead: https://docs.moodle.org/dev/Task_API
* Introduce new hooks for plugin developers:
    - <component>_can_course_category_delete($category)
    - <component>_can_course_category_delete_move($category, $newcategory)
  These hooks allow plugin developers greater control over category deletion. Plugin can return false in those
  functions if category deletion or deletion with content move to the new parent category is not permitted.
  Both $category and $newcategory params are instances of core_course_category class.
    - <component>_pre_course_category_delete_move($category, $newcategory)
  This hook is expanding functionality of existing <component>_pre_course_category_delete hook and allow plugin developers
  to execute code prior to category deletion when its content is moved to another category.
  Both $category and $newcategory params are instances of core_course_category class.
    - <component>_get_course_category_contents($category)
  This hook allow plugin developers to add information that is displayed on category deletion form. Function should
  return string, which will be added to the list of category contents shown on the form. $category param is an instance
  of core_course_category class.
* Data generator create_user in both unittests and behat now validates user fields and triggers user_created event

=== 3.8 ===
* Add CLI option to notify all cron tasks to stop: admin/cli/cron.php --stop
* The rotate_image function has been added to the stored_file class (MDL-63349)
* The yui checknet module is removed. Call \core\session\manager::keepalive instead.
* The generate_uuid() function has been deprecated. Please use \core\uuid::generate() instead.
* Remove lib/pear/auth/RADIUS.php (MDL-65746)
* Core components are now defined in /lib/components.json instead of coded into /lib/classes/component.php
* Subplugins should now be defined using /db/subplugins.json instead of /db/subplugins.php
* The following functions have been finally deprecated and can not be used anymore:
    * allow_override()
    * allow_assign()
    * allow_switch()
    * https_required()
    * verify_https_required()
* Remove duplicate font-awesome SCSS, Please see /theme/boost/scss/fontawesome for usage (MDL-65936)
* Remove lib/pear/Crypt/CHAP.php (MDL-65747)
* New output component available: \core\output\checkbox_toggleall
  - This allows developers to easily output groups of checkboxes that can be toggled by master controls in the form of a checkbox or
    a button. Action elements which perform actions on the selected checkboxes can also be enabled/disabled depending on whether
    at least a single checkbox item is selected or not.
* Final deprecation (removal) of the core/modal_confirm dialogue.
* Upgrade scssphp to v1.0.2, This involves renaming classes from Leafo => ScssPhp as the repo has changed.
* Implement supports_xsendfile() method and allow support for xsendfile in alternative_file_system_class
  independently of local files (MDL-66304).
* The methods get_local_path_from_storedfile and get_remote_path_from_storedfile in lib/filestore/file_system.php
  are now public. If you are overriding these then you will need to change your methods to public in your class.
* It is now possible to use sub-directories for AMD modules.
  The standard rules for Level 2 namespaces also apply to AMD modules.
  The sub-directory used must be either an valid component, or placed inside a 'local' directory to ensure that it does not conflict with other components.

    The following are all valid module names and locations in your plugin:
      mod_forum/view: mod/forum/amd/src/view.js
      mod_forum/local/views/post: mod/forum/amd/src/local/views/post
      mod_forum/form/checkbox-toggle: mod/forum/amd/src/form/checkbox-toggle.js

    The following are all invalid module names and locations in your plugin:
      mod_forum/views/post: mod/forum/amd/src/views/post
* The 'xxxx_check_password_policy' method now has an extra parameter: $user. It contains the user object to perform password
validation against and defaults to null (so, no user needed) if not provided.
* It is now possible to use sub-directories when creating mustache templates.
  The standard rules for Level 2 namespaces also apply to templates.
  The sub-directory used must be either an valid component, or placed inside a 'local' directory to ensure that it does not conflict with other components.

    The following are all valid template names and locations in your plugin:
      mod_forum/forum_post: mod/forum/templates/forum_post.mustache
      mod_forum/local/post/user: mod/forum/templates/local/post/user.mustache
      mod_forum/form/checkbox_toggle: mod/forum/templates/form/checkbox_toggle.mustache

    The following are _invalid_ template names and locations:
      mod_forum/post/user: mod/forum/templates/local/post/user.mustache
* Following behat steps have been removed from core:
    - I go to "<gradepath_string>" in the course gradebook
* A new admin setting widget 'core_admin\local\settings\filesize' is added.
* Core capabilities 'moodle/community:add' and 'moodle/community:download' have been removed from core as part of Moodle.net sunsetting.
* As part of Moodle.net sunsetting process the following hub api functions have been deprecated:
    - get_courses
    - unregister_courses
    - register_course
    - add_screenshot
    - download_course_backup
    - upload_course_backup
* A new setting 'Cache templates' was added (see MDL-66367). This setting determines if templates are cached or not.
  This setting can be set via the UI or by defining $CFG->cachetemplates in your config.php file. It is a boolean
  and should be set to either false or true. Developers will probably want to set this to false.
* The core_enrol_edit_user_enrolment webservice has been deprecated. Please use core_enrol_submit_user_enrolment_form instead.
* \single_button constructor has a new attributes param to add attributes to the button HTML tag.
* Improved url matching behaviour for profiled urls and excluded urls
* Attempting to use xsendfile via the 3rd param of readstring_accel() is now ignored.
* New H5P libraries have been added to Moodle core in /lib/h5p.
* New H5P core subsystem have been added.
* Introduced new callback for plugin developers '<component>_get_path_from_pluginfile($filearea, $args)': This will return
the itemid and filepath for the filearea and path defined in $args. It has been added in order to get the correct itemid and
filepath because some components, such as mod_page or mod_resource, add the revision to the URL where the itemid should be placed
(to prevent caching problems), but then they don't store it in database.
* New utility function \core_form\util::form_download_complete should be called if your code sends
  a file with Content-Disposition: Attachment in response to a Moodle form submit button (to ensure
  that disabled submit buttons get re-enabled in that case). It is automatically called by the
  filelib.php send_xx functions.
* If you have a form which sends a file in response to a Moodle form submit button, but you cannot
  call the above function because the file is sent by a third party library, then you should add
  the attribute data-double-submit-protection="off" to your form.

=== 3.7 ===

* Nodes in the navigation api can have labels for each group. See set/get_collectionlabel().
* The method core_user::is_real_user() now returns false for userid = 0 parameter
* 'mform1' dependencies (in themes, js...) will stop working because a randomly generated string has been added to the id
attribute on forms to avoid collisions in forms loaded in AJAX requests.
* A new method to allow queueing or rescheduling of an existing scheduled task was added. This allows an existing task
  to be updated or queued as required. This new functionality can be found in \core\task\manager::reschedule_or_queue_adhoc_task.
* Icons are displayed for screen readers unless they have empty alt text (aria-hidden). Do not provide an icon with alt text immediately beside an element with exactly the same text.
* admin_settingpage has a new function hide_if(), modeled after the same functionality in the forms library. This allows admin settings to be dynamically hidden based on the values of other settings.
* The \core_rating provider's get_sql_join function now accepts an optional $innerjoin parameter.
  It is recommended that privacy providers using this function call rewrite any long query into a number of separate
  calls to add_from_sql for improved performance, and that the new argument is used.
  This will allow queries to remain backwards-compatible with older versions of Moodle but will have significantly better performance in version supporting the innerjoin parameter.
* /message/defaultoutputs.php file and admin_page_defaultmessageoutputs class have been deprecated
  and all their settings moved to admin/message.php (see MDL-64495). Please use admin_page_managemessageoutputs class instead.
* A new parameter $lang has been added to mustache_template_source_loader->load_with_dependencies() method
  so it is possible for Mustache to request string in a specific language.
* Behat timeout constants behat_base::TIMEOUT, EXTENDED_TIMEOUT, and REDUCED_TIMEOUT have been
  deprecated. Please instead use the functions behat_base::get_timeout(), get_extended_timeout(),
  and get_reduced_timeout(). These allow for timeouts to be increased by a setting in config.php.
* The $draftitemid parameter of file_save_draft_area_files() function now supports the constant IGNORE_FILE_MERGE:
  When the parameter is set to that constant, the function won't process file merging, keeping the original state of the file area.
  Notice also than when $text is set, pluginfile rewrite won't be processed so the text will not be modified.
* Introduced new callback for plugin developers '<component>_pre_processor_message_send($procname, $proceventdata)':
  This will allow any plugin to manipulate messages or notifications before they are sent by a processor (email, mobile...)
* New capability 'moodle/category:viewcourselist' in category context that controls whether user is able to browse list of courses
  in this category. To work with list of courses use API methods in core_course_category and also 'course' form element.
* It is possible to pass additional conditions to get_courses_search();
  core_course_category::search_courses() now allows to search only among courses with completion enabled.
* Add support for a new xxx_after_require_login callback
* A new conversation type has been created for self-conversations. During the upgrading process:
  - Firstly, the existing self-conversations will be starred and migrated to the new type, removing the duplicated members in the
  message_conversation_members table.
  - Secondly, the legacy self conversations will be migrated from the legacy 'message_read' table. They will be created using the
  new conversation type and will be favourited.
  - Finally, the self-conversations for all remaining users without them will be created and starred.
Besides, from now, a self-conversation will be created and starred by default to all the new users (even when $CFG->messaging
is disabled).
* New optional parameter $throwexception for \get_complete_user_data(). If true, an exception will be thrown when there's no
  matching record found or when there are multiple records found for the given field value. If false, it will simply return false.
  Defaults to false when not set.
* Exposed submit button to allow custom styling (via customclassoverride variable) which can override btn-primary/btn-secondary classes
* `$includetoken` parameter type has been changed. Now supports:
   boolean: False indicates to not include the token, true indicates to generate a token for the current user ($USER).
   integer: Indicates to generate a token for the user whose id is the integer value.
* The following functions have been updated to support the new usage:
    - make_pluginfile_url
    - file_rewrite_pluginfile_urls
* New mform element 'float' handles localised floating point numbers.

=== 3.6 ===

* A new token-based version of pluginfile.php has been added which can be used for out-of-session file serving by
  setting the `$includetoken` parameter to true on the `moodle_url::make_pluginfile_url()`, and
  `moodle_url::make_file_url()` functions.
* The following picture functions have been updated to support use of the new token-based file serving:
    - print_group_picture
    - get_group_picture_url
* The `user_picture` class has a new public `$includetoken` property which can be set to make use of the new token-based
  file serving.
* Custom AJAX handlers for the form autocomplete fields can now optionally return string in their processResults()
  callback. If a string is returned, it is displayed instead of the list of suggested items. This can be used, for
  example, to inform the user that there are too many items matching the current search criteria.
* The form element 'htmleditor' has been deprecated. Please use the 'editor' element instead.
* The print_textarea() function has been deprecated. Please use $OUTPUT->print_textarea() instead.
* The following functions have been finally deprecated and can not be used any more:
    - external_function_info()
    - core_renderer::update_module_button()
    - events_trigger()
    - events_cron()
    - events_dispatch()
    - events_is_registered()
    - events_load_def()
    - events_pending_count()
    - events_process_queued_handler()
    - events_queue_handler()
    - events_trigger_legacy()
    - events_update_definition()
    - get_file_url()
    - course_get_cm_rename_action()
    - course_scale_used()
    - site_scale_used()
    - clam_message_admins()
    - get_clam_error_code()
    - get_records_csv()
    - put_records_csv()
    - print_log()
    - print_mnet_log()
    - print_log_csv()
    - print_log_xls()
    - print_log_ods()
    - build_logs_array()
    - get_logs_usercourse()
    - get_logs_userday()
    - get_logs()
    - prevent_form_autofill_password()
    - prefixed_tablenode_transformations()
    - core_media_renderer
    - core_media
* Following api's have been removed in behat_config_manager, please use behat_config_util instead.
    - get_features_with_tags()
    - get_components_steps_definitions()
    - get_config_file_contents()
    - merge_behat_config()
    - get_behat_profile()
    - profile_guided_allocate()
    - merge_config()
    - clean_path()
    - get_behat_tests_path()
* Following behat steps have been removed from core:
    - I set the field "<field_string>" to multiline
    - I follow "<link_string>"" in the open menu
* The following behat steps have been deprecated, please do not use these step definitions any more:
    - behat_navigation.php: i_navigate_to_node_in()
    - theme/boost/tests/behat/behat_theme_boost_behat_navigation.php: i_navigate_to_node_in()
  Use one of the following steps instead:
    - I navigate to "PATH > ITEM" in current page administration
    - I navigate to "PATH > ITEM" in site administration
    - I navigate to course participants
    - I navigate to "TAB1 > TAB2" in the course gradebook
  If some items are not available without Navigation block at all, one can use combination of:
    - I add the "Navigation" block if not present
    - I click on "LINK" "link" in the "Navigation" "block"
* The core\session\util class has been removed. This contained one function only used by the memcached class which has
  been moved there instead (connection_string_to_memcache_servers).
* Removed the lib/password_compat/lib/password.php file.
* The eventslib.php file has been deleted and its functions have been moved to deprecatedlib.php. The affected functions are:
  - events_get_cached()
  - events_uninstall()
  - events_cleanup()
  - events_dequeue()
  - events_get_handlers()
* coursecat::get() now has optional $user parameter.
* coursecat::is_uservisible() now has optional $user parameter.
* Removed the lib/form/submitlink.php element which was deprecated in 3.2.
* The user_selector classes do not support custom list of extra identity fields any more. They obey the configured user
  policy and respect the privacy setting made by site administrators. The list of user identifiers should never be
  hard-coded. Instead, the setting $CFG->showuseridentity should be always respected, which has always been the default
  behaviour (MDL-59847).
* The function message_send() in messagelib.php will now only take the object \core\message\message as a parameter.
* The method message_sent::create_from_ids() parameter courseid is now required. A debugging
  message was previously displayed, and the SITEID was used, when not provided.
* The method \core\message\manager::send_message() now only takes the object \core\message\message as the first parameter.
* Following functions have been deprecated, please use get_roles_used_in_context.
    - get_roles_on_exact_context()
    - get_roles_with_assignment_on_context()
* New functions to support the merging of user draft areas from the interface; see MDL-45170 for details:
  - file_copy_file_to_file_area()
  - file_merge_draft_areas()
  - file_replace_file_area_in_text()
  - extract_draft_file_urls_from_text()
* Class coursecat is now alias to autoloaded class core_course_category, course_in_list is an alias to
  core_course_list_element, class coursecat_sortable_records is deprecated without replacement.
* \core_user_external::create_users() and \core_user_external::update_users() can now accept more user profile fields so user
  creation/update via web service can now be very similar to the edit profile page's functionality. The new fields that have been
  added are:
  - maildisplay
  - interests
  - url
  - icq
  - skype
  - aim
  - yahoo
  - msn
  - institution
  - department
  - phone1
  - phone2
  - address
* New function mark_user_dirty() must be called after changing data that gets cached in user sessions. Examples:
  - Assigning roles to users.
  - Unassigning roles from users.
  - Enrolling users into courses.
  - Unenrolling users from courses.
* New optional parameter $context for the groups_get_members_join() function and ability to filter users that are not members of
any group. Besides, groups_get_members_ids_sql, get_enrolled_sql and get_enrolled_users now accepts -1 (USERSWITHOUTGROUP) for
the groupid field.
* Added $CFG->conversionattemptlimit setting to config.php allowing a maximum number of retries before giving up conversion
  of a given document by the assignfeedback_editpdf\task\convert_submissions task. Default value: 3.
* The following events have been deprecated and should not be used any more:
  - message_contact_blocked
  - message_contact_unblocked
  The reason for this is because you can now block/unblock users without them necessarily being a contact. These events
  have been replaced with message_user_blocked and message_user_unblocked respectively.
* The event message_deleted has been changed, it no longer records the value of the 'useridto' due to
  the introduction of group messaging. Please, if you have any observers or are triggering this event
  in your code you will have to make some changes!
* The gradebook now supports the ability to accept files as feedback. This can be achieved by adding
  'feedbackfiles' to the $grades parameter passed to grade_update().
    For example -
        $grades['feedbackfiles'] = [
            'contextid' => 1,
            'component' => 'mod_xyz',
            'filearea' => 'mod_xyz_feedback',
            'itemid' => 2
        ];
  These files will be then copied to the gradebook file area.
* Allow users to choose who can message them for privacy reasons, with a 'growing circle of contactability':
  - Added $CFG->messagingallusers, for enabling messaging to all site users. Default value: 0.
    When $CFG->messagingallusers = false users can choose being contacted by only contacts or contacts and users sharing a course with them.
    In that case, the default user preference is MESSAGE_PRIVACY_COURSEMEMBER (users sharing a course).
    When $CFG->messagingallusers = true users have a new option for the privacy messaging preferences: "Anyone on the site". In that case,
    the default user preference is MESSAGE_PRIVACY_SITE (all site users).
  - Added $CFG->keepmessagingallusersenabled setting to config.php to force enabling $CFG->messagingallusers during the upgrading process.
    Default value: 0.
    When $CFG->keepmessagingallusersenabled is set to true, $CFG->messagingallusers will be also set to true to enable messaging site users.
    However, when it is empty, $CFG->messagingallusers will be disabled during the upgrading process, so the users will only be able to
    message contacts and users sharing a course with them.
* There has been interface and functional changes to admin_apply_default_settings() (/lib/adminlib.php).  The function now takes two
  additional optional parameters, $admindefaultsettings and $settingsoutput.  It also has a return value $settingsoutput.
  The function now does not need to be called twice to ensure all default settings are set.  Instead the function calls itself recursively
  until all settings have been set. The additional parameters are used recursively and shouldn't be need to be explicitly passed in when calling
  the function from other parts of Moodle.
  The return value: $settingsoutput is an array of setting names and the values that were set by the function.
* Webservices no longer update the lastaccess time for a user in a course. Call core_course_view_course() manually if needed.
* A new field has been added to the context table. Please ensure that any contxt preloading uses get_preload_record_columns_sql or get_preload_record_columns to fetch the list of columns.

=== 3.5 ===

* There is a new privacy API that every subsystem and plugin has to implement so that the site can become GDPR
  compliant. Plugins use this API to report what information they store or process regarding users, and provide ability
  to export and delete personal data. See https://docs.moodle.org/dev/Privacy_API for guidelines on how to implement the
  privacy API in your plugin.
* The cron runner now sets up a fresh PAGE and OUTPUT between each task.
* The core_renderer methods notify_problem(), notify_success(), notify_message() and notify_redirect() that were
  deprecated in Moodle 3.1 have been removed. Use \core\notification::add(), or \core\output\notification as required.
* The maximum supported precision (the total number of digits) for XMLDB_TYPE_NUMBER ("number") fields raised from 20 to
  38 digits. Additionally, the whole number part (precision minus scale) must not be longer than the maximum length of
  integer fields (20 digits). Note that PHP floats commonly support precision of roughly 15 digits only (MDL-32113).
* Event triggering and event handlers:
    - The following events, deprecated since moodle 2.6, have been finally removed: groups_members_removed,
      groups_groupings_groups_removed, groups_groups_deleted, groups_groupings_deleted.
* The following functions have been finally deprecated and can not be used any more:
  - notify()
* XMLDB now validates the PATH attribute on every install.xml file. Both the XMLDB editor and installation will fail
  when a problem is detected with it. Please ensure your plugins contain correct directory relative paths.
* Add recaptchalib_v2.php for support of reCAPTCHA v2.
* Plugins can define class 'PLUGINNAME\privacy\local\sitepolicy\handler' if they implement an alternative mechanisms for
  site policies managements and agreements. Administrators can define which component is to be used for handling site
  policies and agreements. See https://docs.moodle.org/dev/Site_policy_handler
* Scripts can define a constant NO_SITEPOLICY_CHECK and set it to true before requiring the main config.php file. It
  will make the require_login() skipping the test for the user's policyagreed status. This is useful for plugins that
  act as a site policy handler.
* There is a new is_fulltext_search_supported() DML function. The default implementation returns false. This function
  is used by 'Simple search' global search engine to determine if the database full-text search capabilities can be used.
* The following have been removed from the list of core subsystems:
   - core_register
   - core_publish
  Following this change, \core_register_renderer and \core_publish_renderer have been removed and their methods have been
  moved to \core_admin_renderer and \core_course_renderer respectively.

=== 3.4 ===

* oauth2_client::request method has an extra parameter to specify the accept header for the response (MDL-60733)
* The following functions, previously used (exclusively) by upgrade steps are not available
  anymore because of the upgrade cleanup performed for this version. See MDL-57432 for more info:
    - upgrade_mimetypes()
    - upgrade_fix_missing_root_folders_draft()
    - upgrade_minmaxgrade()
    - upgrade_course_tags()

* Added new moodleform element 'filetypes' and new admin setting widget 'admin_setting_filetypes'. These new widgets
  allow users to define a list of file types; either by typing them manually or selecting them from a list. The widgets
  directly support the syntax used to feed the 'accepted_types' option of the filemanager and filepicker elements. File
  types can be specified as extensions (.jpg or just jpg), mime types (text/plain) or groups (image).
* Removed accesslib private functions: load_course_context(), load_role_access_by_context(), dedupe_user_access() (MDL-49398).
* Internal "accessdata" structure format has changed to improve ability to perform role definition caching (MDL-49398).
* Role definitions are no longer cached in user session (MDL-49398).
* External function core_group_external::get_activity_allowed_groups now returns an additional field: canaccessallgroups.
  It indicates whether the user will be able to access all the activity groups.
* file_get_draft_area_info does not sum the root folder anymore when calculating the foldercount.
* The moodleform element classes can now optionally provide a public function validateSubmitValue(). This method can be
  used to perform implicit validation of submitted values - without the need to explicitly add the validation rules to
  every form. The method should accept a single parameter with the submitted value. It should return a string with the
  eventual validation error, or an empty value if the validation passes.
* New user_picture attribute $includefullname to determine whether to include the user's full name with the user's picture.
* Enrol plugins which provide enrolment actions can now declare the following "data-action" attributes in their implementation of
  enrol_plugin::get_user_enrolment_actions() whenever applicable:
  * "editenrolment" - For editing a user'e enrolment details. Defined by constant ENROL_ACTION_EDIT.
  * "unenrol" - For unenrolling a student. Defined by constant ENROL_ACTION_UNENROL.
  These attributes enable enrol actions to be rendered via modals. If not added, clicking on the enrolment action buttons will still
  redirect the user to the appropriate enrolment action page. Though optional, it is recommended to add these attributes for a
  better user experience when performing enrol actions.
* The enrol_plugin::get_user_enrolment_actions() implementations for core enrol plugins have been removed and moved to
  the parent method itself. New enrol plugins don't have to implement get_user_enrolment_actions(), but just need to
  make sure that they override:
  - enrol_plugin::allow_manage(), and/or
  - enrol_plugin::allow_unenrol_user() or enrol_plugin::allow_unenrol()
  Existing enrol plugins that override enrol_plugin::get_user_enrolment_actions() don't have to do anything, but can
  also opt to remove their own implementation of the method if they basically have the same logic as the parent method.
* New optional parameter $enrolid for the following functions:
  - get_enrolled_join()
  - get_enrolled_sql()
  - get_enrolled_with_capabilities_join()
  Setting this parameter to a non-zero value will add a condition to the query such that only users that were enrolled
  with this enrolment method will be returned.
* New optional parameter 'closeSuggestionsOnSelect' for the enhance() function for form-autocomplete. Setting this to true will
  close the suggestions popup immediately after an option has been selected. If not specified, it defaults to true for single-select
  elements and false for multiple-select elements.
* user_can_view_profile() now also checks the moodle/user:viewalldetails capability.
* The core/modal_confirm dialogue has been deprecated. Please use the core/modal_save_cancel dialogue instead. Please ensure you
  update to use the ModalEvents.save and ModalEvents.cancel events instead of their yes/no counterparts.
* Instead of checking the 'moodle/course:viewparticipants' and 'moodle/site:viewparticipants' capabilities use the
  new functions course_can_view_participants() and course_require_view_participants().
* $stored_file->add_to_curl_request() now adds the filename to the curl request.
* The option for Login HTTPS (authentication-only SSL) has been removed
* $CFG->loginhttps is now deprecated, do not use it.
* $PAGE->https_required and $PAGE->verify_https_required() are now deprecated. They are no longer used and will throw a coding_exception.
* $CFG->httpswwwroot is now deprecated and will always result in the same value as wwwroot.
* Added function core_role_set_view_allowed() to check if a user should be able to see a given role.
  This should be checked whenever displaying a list of roles to a user, however, core_role_set_assign_allowed may need to override it
  in some cases.
* Deprecated allow_override, allow_assign and allow_switch and replaced with core_role_set_*_allowed to avoid function names conflicting.

=== 3.3.1 ===

* ldap_get_entries_moodle() now always returns lower-cased attribute names in the returned entries.
  It was suppposed to do so before, but it actually didn't.

=== 3.3 ===

* Behat compatibility changes are now being documented at
  https://docs.moodle.org/dev/Acceptance_testing/Compatibility_changes
* PHPUnit's bootstrap has been changed to use HTTPS wwwroot (https://www.example.com/moodle) from previous HTTP version. Any
  existing test expecting the old HTTP URLs will need to be switched to the new HTTPS value (reference: MDL-54901).
* The information returned by the idp list has changed. This is usually only rendered by the login page and login block.
  The icon attribute is removed and an iconurl attribute has been added.
* Support added for a new type of external file: FILE_CONTROLLED_LINK. This is an external file that Moodle can control
  the permissions. Moodle makes files read-only but can grant temporary write access.
    When accessing a URL, the info from file_browser::get_file_info will be checked to determine if the user has write access,
    if they do - the remote file will have access controls set to allow editing.
* The method moodleform::after_definition() has been added and can now be used to add some logic
  to be performed after the form's definition was set. This is useful for intermediate subclasses.
* Moodle has support for font-awesome icons. Plugins should use the xxx_get_fontawesome_icon_map callback
  to map their custom icons to one from font-awesome.
* $OUTPUT->pix_url() has been deprecated because it is was used mostly to manually generate image tags for icons.
  We now distinguish between icons and "small images". The difference is that an icon does not have to be rendered as an image tag
  with a source. It is OK to still have "small images" - if this desired use $OUTPUT->image_icon() and $OUTPUT->image_url(). For
  other uses - use $OUTPUT->pix_icon() or the pix helper in mustache templates {{#pix}}...{{/pix}}
  For other valid use cases use $OUTPUT->image_url().
* Activity icons have been split from standard icons. Use $OUTPUT->image_icon instead of $OUTPUT->pix_icon for these
  type of icons (the coloured main icon for each activity).
* YUI module moodle-core-formautosubmit has been removed, use jquery .change() instead (see lib/templates/url_select.mustache for
  an example)
* $mform->init_javascript_enhancement() is deprecated and no longer does anything. Existing uses of smartselect enhancement
  should be switched to the searchableselector form element or other solutions.
* Return value of the validate_email() is now proper boolean as documented. Previously the function could return 1, 0 or false.
* The mcore YUI rollup which included various YUI modules such as moodle-core-notification is no longer included on every
  page. Missing YUI depdencies may be exposed by this change (e.g. missing a requirement on moodle-core-notification when
  using M.core.dialogue).
* Various legacy javascript functions have been removed:
    * M.util.focus_login_form and M.util.focus_login_error no longer do anything. Please use jquery instead. See
      lib/templates/login.mustache for an example.
    * Some outdated global JS functions have been removed and should be replaced with calls to jquery
      or alternative approaches:
        checkall, checknone, select_all_in_element_with_id, select_all_in, deselect_all_in, confirm_if, findParentNode,
        filterByParent, stripHTML
    * M.util.init_toggle_class_on_click has been removed.
* The following functions have been deprecated and should not be used any more:
  - file_storage::try_content_recovery  - See MDL-46375 for more information
  - file_storage::content_exists        - See MDL-46375 for more information
  - file_storage::deleted_file_cleanup  - See MDL-46375 for more information
  - file_storage::get_converted_document
  - file_storage::is_format_supported_by_unoconv
  - file_storage::can_convert_documents
  - file_storage::send_test_pdf
  - file_storage::test_unoconv_path
* Following behat steps have been removed from core:
    - I click on "<element_string>" "<selector_string>" in the "<row_text_string>" table row
    - I go to notifications page
    - I add "<filename_string>" file from recent files to "<filepicker_field_string>" filepicker
    - I upload "<filepath_string>" file to "<filepicker_field_string>" filepicker
    - I create "<foldername_string>" folder in "<filepicker_field_string>" filepicker
    - I open "<foldername_string>" folder from "<filepicker_field_string>" filepicker
    - I unzip "<filename_string>" file from "<filepicker_field_string>" filepicker
    - I zip "<filename_string>" folder from "<filepicker_field_string>" filepicker
    - I delete "<file_or_folder_name_string>" from "<filepicker_field_string>" filepicker
    - I send "<message_contents_string>" message to "<username_string>"
    - I add "<user_username_string>" user to "<cohort_idnumber_string>" cohort
    - I add "<username_string>" user to "<group_name_string>" group
    - I fill in "<field_string>" with "<value_string>"
    - I select "<option_string>" from "<select_string>"
    - I select "<radio_button_string>" radio button
    - I check "<option_string>"
    - I uncheck "<option_string>"
    - the "<field_string>" field should match "<value_string>" value
    - the "<checkbox_string>" checkbox should be checked
    - the "<checkbox_string>" checkbox should not be checked
    - I fill the moodle form with:
    - "<element_string>" "<selector_string>" should exists
    - "<element_string>" "<selector_string>" should not exists
    - the following "<element_string>" exists:
* get_user_capability_course() now has an additional parameter 'limit'. This can be used to return a set number of records with
  the submitted capability. The parameter 'fieldsexceptid' will now accept context fields which can be used for preloading.
* The caching option 'immutable' has been added to send_stored_file() and send_file().
* New adhoc task refresh_mod_calendar_events_task that updates existing calendar events of modules.
* New 'priority' column for the event table to determine which event to show in case of events with user and group overrides.
* Webservices core_course_search_courses and core_course_get_courses_by_field will always return the sortorder field.
* core_course_external::get_activities_overview has been deprecated. Please do not call this function any more.
* Changed the pix mustache template helper to accept context variables for the key, component and alt text.
* New auth_plugin_base helper methods:
  - get_identity_providers() - Retrieves available auth identity providers.
  - prepare_identity_providers_for_output() - Prepares auth identity provider data for output (e.g. to templates, WS, etc.).

=== 3.2 ===

* Custom roles with access to any part of site administration that do not use the manager archetype will need
  moodle/site:configview capability added.
* Admin setting "Show My courses expanded on Dashboard" has been removed.
* Some backwards and forwards compatibility has been added for different bootstrap versions.
  This is to allow the same markup to work in "clean" and "boost" themes alot of the time. It is also to allow user text
  with bootstrap classes to keep working in the new theme. See MDL-56004 for the list of supported classes.
* MForms element 'submitlink' has been deprecated.
* Searchable selector form element is now a wrapper for autocomplete. A "No selection" option is automatically
  added to the options list for best backwards compatibility - if you were manually adding a "no selection" option you will need
  to remove it.
* Node.js versions >=4 are now required to run grunt.
* JQuery has been updated to 3.1.0. JQuery migrate plugins are no longer shipped - please read
  https://jquery.com/upgrade-guide/3.0/ and update your javascript.
* New option 'blanktarget' added to format_text. This option adds target="_blank" to links
* A new webservice structure `external_files` has been created which provides a standardised view of files in Moodle and
  should be used for all file return descriptions.
  Files matching this format can be retrieved via the new `external_util::get_area_files` method.
  See MDL-54951 for further information.
* The parameter $usepost of the following functions has been deprecated and is not used any more:
  - get_max_upload_file_size()
  - get_user_max_upload_file_size()
* The following classes have been removed and should not be used any more:
    - boxclient - See MDL-49599 for more information.
* The following functions have been removed and should not be used any more:
    - file_modify_html_header() - See MDL-29738 for more information.
* core_grades_external::get_grades has been deprecated. Please do not call this function any more.
  External function gradereport_user_external::get_grade_items can be used for retrieving the course grades information.
* New option 'escape' added to format_string. When true (default), escapes HTML entities from the string
* The following functions have been deprecated and are not used any more:
  - get_records_csv() Please use csv_import_reader::load_csv_content() instead.
  - put_records_csv() Please use download_as_dataformat (lib/dataformatlib.php) instead.
  - zip_files()   - See MDL-24343 for more information.
  - unzip_file()  - See MDL-24343 for more information.
  - print_log()           - See MDL-43681 for more information
  - print_log_csv()       - See MDL-43681 for more information
  - print_log_ods()       - See MDL-43681 for more information
  - print_log_xls()       - See MDL-43681 for more information
  - print_mnet_log()      - See MDL-43681 for more information
  - build_logs_array()    - See MDL-43681 for more information
  - get_logs()            - See MDL-43681 for more information
  - get_logs_usercourse() - See MDL-43681 for more information
  - get_logs_userday()    - See MDL-43681 for more information
  - prevent_form_autofill_password() Please do not use anymore.
* The password_compat library was removed as it is no longer required.
* Phpunit has been upgraded to 5.4.x and following has been deprecated and is not used any more:
  - setExpectedException(), use @expectedException or $this->expectException() and $this->expectExceptionMessage()
  - getMock(), use createMock() or getMockBuilder()->getMock()
  - UnitTestCase class is removed.
* The following methods have been finally deprecated and should no longer be used:
  - course_modinfo::build_section_cache()
  - cm_info::get_deprecated_group_members_only()
  - cm_info::is_user_access_restricted_by_group()
* The following methods in cm_info::standardmethods have also been finally deprecated and should no longer be used:
  - cm_info::get_after_edit_icons()
  - cm_info::get_after_link()
  - cm_info::get_content()
  - cm_info::get_custom_data()
  - cm_info::get_extra_classes()
  - cm_info::get_on_click()
  - cm_info::get_url()
  - cm_info::obtain_dynamic_data()
  Calling them through the magic method __call() will throw a coding exception.
* The alfresco library has been removed from core. It was an old version of
  the library which was not compatible with newer versions of Alfresco.
* Added down arrow: $OUTPUT->darrow.
* All file_packer implementations now accept an additional parameter to allow a simple boolean return value instead of
  an array of individual file statuses.
* "I set the field "field_string" to multiline:" now end with colon (:), as PyStrings is supposed to end with ":"
* New functions to support deprecation of events have been added to the base event. See MDL-46214 for further details.
* A new function `get_name_with_info` has been added to the base event. This function adds information about event
  deprecations and should be used where this information is relevant.
* Following api's have been deprecated in behat_config_manager, please use behat_config_util instead.
  - get_features_with_tags
  - get_components_steps_definitions
  - get_config_file_contents
  - merge_behat_config
  - get_behat_profile
  - profile_guided_allocate
  - merge_config
  - clean_path
  - get_behat_tests_path
* behat_util::start_test_mode() accepts 3 options now:
  - 1. Theme sute with all features: If behat should initialise theme suite with all core features.
  - 2. Parallel runs: How many parallel runs will be running.
  - 3. Run: Which process behat should be initialise for.
* behat_context_helper::set_session() has been deprecated, please use behat_context_helper::set_environment() instead.
* data-fieldtype="type" attribute has been added to form field default template.
* form elements extending MoodleQuickForm_group must call $this->createFormElement() instead of
  @MoodleQuickForm::createElement() in order to be compatible with PHP 7.1
* Relative paths in $CFG->alternateloginurl will be resolved to absolute path within moodle site. Previously they
  were resolved to absolute path within the server. That means:
  - $CFG->wwwroot: http://example.com/moodle
  - $CFG->alternateloginurl : /my/super/login.php
  - Login url will be: http://example.com/moodle/my/super/login.php (moodle root based)
* Database (DML) layer:
  - new sql_equal() method available for places where case sensitive/insensitive varchar comparisons are required.
* PostgreSQL connections now use advanced options to reduce connection overhead.  These options are not compatible
  with some connection poolers.  The dbhandlesoptions parameter has been added to allow the database to configure the
  required defaults. The parameters that are required in the database are;
    ALTER DATABASE moodle SET client_encoding = UTF8;
    ALTER DATABASE moodle SET standard_conforming_strings = on;
    ALTER DATABASE moodle SET search_path = 'moodle,public';  -- Optional, if you wish to use a custom schema.
  You can set these options against the database or the moodle user who connects.
* Some form elements have been refined to better support right-to-left languages. In RTL,
  most fields should not have their direction flipped, a URL, a path to a file, a number, ...
  are always displayed LTR. Input fields and text areas now will best guess whether they
  should be forced to be displayed in LTR based on the PARAM type associated with it. You
  can call $mform->setForceLtr($elementName, true/false) on some form fields to manually
  set the value.
* Action menus do_not_enhance() is deprecated, use a list of action_icon instead.
* The user_not_fully_set_up() function has a new $strict parameter (defaulting to true) in order to decide when
  custom fields (and other checks) should be evaluated to determine if the user has been completely setup.
* profile_field_base class has new methods: get_field_config_for_external() and get_field_properties().
  This two new methods should be implemented by profile field plugins to make them compatible with Web Services.
* The minifier library used by core_minify has been switched to https://github.com/matthiasmullie/minify - there are minor differences
  in minifier output.
* context_header additional buttons can now have a class attribute provided in the link attributes.
* The return signature for the antivirus::scan_file() function has changed.
  The calling function will now handle removal of infected files from Moodle based on the new integer return value.
* The first parameter $eventdata of both message_send() and \core\message\manager::send_message() should
  be \core\message\message. Use of stdClass is deprecated.
* The message_sent event now expects other[courseid] to be always set, exception otherwise. For BC with contrib code,
  message_sent::create_from_ids() will show a debugging notice if the \core\message\message being sent is missing
  the courseid property, defaulting to SITEID automatically. In Moodle 3.6 (MDL-55449) courseid will be fully mandatory
  for all messages sent.
* The send_confirmation_email() function has a new optional parameter $confirmationurl to provide a different confirmation URL.
* Introduced a new hook for plugin developers:
    - <component>_course_module_background_deletion_recommended()
  This hook should be used in conjunction with the existing '<component>_pre_course_module_delete($mod)'. It must
  return a boolean and is called by core to check whether a plugin's implementation of
  <component>_pre_course_module_deleted($mod) will take a long time. A plugin should therefore only implement this
  function if it also implements <component>_pre_course_module_delete($mod).
  An example in current use is recyclebin, which performs what can be a lengthy backup process in
  tool_recyclebin_pre_course_module_delete. The recyclebin, if enabled, now returns true in its implementation of
  tool_recyclebin_course_module_background_deletion_recommended(), to indicate to core that the deletion (and
  execution of tool_recyclebin_pre_course_module_delete) should be handled with an adhoc task, meaning it will not
  occur in real time.

=== 3.1 ===

* Webservice function core_course_search_courses accepts a new parameter 'limittoenrolled' to filter the results
  only to courses the user is enrolled in, and are visible to them.
* External functions that are not calling external_api::validate_context are buggy and will now generate
  exceptions. Previously they were only generating warnings in the webserver error log.
  See https://docs.moodle.org/dev/External_functions_API#Security
* The moodle/blog:associatecourse and moodle/blog:associatemodule capabilities has been removed.
* The following functions has been finally deprecated and can not be used any more:
    - profile_display_badges()
    - useredit_shared_definition_preferences()
    - calendar_normalize_tz()
    - get_user_timezone_offset()
    - get_timezone_offset()
    - get_list_of_timezones()
    - calculate_user_dst_table()
    - dst_changes_for_year()
    - get_timezone_record()
    - test_get_list_of_timezones()
    - test_get_timezone_offset()
    - test_get_user_timezone_offset()
* The google api library has been updated to version 1.1.7. There was some important changes
  on the SSL handling. Now the SSL version will be determined by the underlying library.
  For more information see https://github.com/googleapis/google-api-php-client/pull/644
* The get_role_users() function will now add the $sort fields that are not part
  of the requested fields to the query result and will throw a debugging message
  with the added fields when that happens.
* The core_user::fill_properties_cache() static method has been introduced to be a reference
  and allow standard user fields data validation. Right now only type validation is supported
  checking it against the parameter (PARAM_*) type of the target user field. MDL-52781 is
  going to add support to null/not null and choices validation, replacing the existing code to
  validate the user fields in different places in a common way.
* Webservice function core_course_search_courses now returns results when the search string
  is less than 2 chars long.
* Webservice function core_course_search_courses accepts a new parameter 'requiredcapabilities' to filter the results
  by the capabilities of the current user.
* New mform element 'course' handles thousands of courses with good performance and usability.
* The redirect() function will now redirect immediately if output has not
  already started. Messages will be displayed on the subsequent page using
  session notifications. The type of message output can be configured using the
  fourth parameter to redirect().
* The specification of extra classes in the $OUTPUT->notification()
  function, and \core\output\notification renderable have been deprecated
  and will be removed in a future version.
  Notifications should use the levels found in \core\output\notification.
* The constants for NOTIFY_PROBLEM, NOTIFY_REDIRECT, and NOTIFY_MESSAGE in
  \core\output\notification have been deprecated in favour of NOTIFY_ERROR,
  NOTIFY_WARNING, and NOTIFY_INFO respectively.
* The following functions, previously used (exclusively) by upgrade steps are not available
  anymore because of the upgrade cleanup performed for this version. See MDL-51580 for more info:
    - upgrade_mysql_fix_unsigned_and_lob_columns()
    - upgrade_course_completion_remove_duplicates()
    - upgrade_save_orphaned_questions()
    - upgrade_rename_old_backup_files_using_shortname()
    - upgrade_mssql_nvarcharmax()
    - upgrade_mssql_varbinarymax()
    - upgrade_fix_missing_root_folders()
    - upgrade_course_modules_sequences()
    - upgrade_grade_item_fix_sortorder()
    - upgrade_availability_item()
* A new parameter $ajaxformdata was added to the constructor for moodleform. When building a
  moodleform in a webservice or ajax script (for example using the new fragments API) we
  cannot allow the moodleform to parse it's own data from _GET and _POST - we must pass it as
  an array.
* Plugins can extend the navigation for user by declaring the following callback:
  <frankenstyle>_extend_navigation_user(navigation_node $parentnode, stdClass $user,
                                        context_user $context, stdClass $course,
                                        context_course $coursecontext)
* The function notify() now throws a debugging message - see MDL-50269.
* Ajax calls going through lib/ajax/* now validate the return values before sending
  the response. If the validation does not pass an exception is raised. This behaviour
  is consistent with web services.
* Several changes in Moodle core, standard plugins and third party libraries to
  ensure compatibility with PHP7. All plugins are recommended to perform testing
  against PHP7 as well. Refer to https://docs.moodle.org/dev/Moodle_and_PHP7 for more
  information. The following changes may affect you:
  * Class moodleform, moodleform_mod and some module classes have been changed to use
    __construct() for the constructor. Calling parent constructors by the class
    name will display debugging message. Incorrect: parent::moodleform(),
    correct: parent::__construct()
  * All form elements have also changed the constructor syntax. No changes are
    needed for using form elements, however if plugin defines new form element it
    needs to use correct syntax. For example, incorrect: parent::HTML_QuickForm_input(),
    HTML_QuickForm_input::HTML_QuickForm_input(), $this->HTML_QuickForm_input().
    Correct: HTML_QuickForm_input::__construct() or parent::__construct().
  * profile_field_base::profile_field_base() is deprecated, use parent::__construct()
    in custom profile fields constructors. Similar deprecations in exsiting
    profile_field_* classes.
  * user_filter_type::user_filter_type() is deprecated, use parent::__construct() in
    custom user filters. Similar deprecations in existing user_filter_* classes.
  * table_default_export_format_parent::table_default_export_format_parent() is
    deprecated, use parent::__construct() in extending classes.
* groups_delete_group_members() $showfeedback parameter has been removed and is no longer
  respected. Users of this function should output their own feedback if required.
* Number of changes to Tags API, see tag/upgrade.txt for more details
* The previous events API handlers are being deprecated in favour of events 2 API, debugging messages are being displayed if
  there are 3rd party plugins using it. Switch to events 2 API please, see https://docs.moodle.org/dev/Event_2#Event_dispatching_and_observers
  Note than you will need to bump the plugin version so moodle is aware that you removed the plugin's event handlers.
* mforms validation functions are not available in the global JS namespace anymore, event listeners
  are assigned to fields and buttons through a self-contained JS function.
* Added $CFG->urlrewriteclass option to config.php allowing clean / semantic urls to
  be implemented in a plugin, eg local_cleanurls.
* $CFG->pathtoclam global setting has been moved to clamav antivirus plugin setting of the same name.
* clam_message_admins() and get_clam_error_code() have been deprecated, its functionality
  is now a part of \antivirus_clamav\scanner class methods.
* \repository::antivir_scan_file() has been deprecated, \core\antivirus\manager::scan_file() that
  applies antivirus plugins is replacing its functionality.
* Added core_text::str_max_bytes() which safely truncates multi-byte strings to a maximum number of bytes.
* Zend Framework has been removed completely.
* Any plugin can report when a scale is being used with the callback function [pluginname]_scale_used_anywhere(int $scaleid).
* Changes in file_rewrite_pluginfile_urls: Passing a new option reverse = true in the $options var will make the function to convert
  actual URLs in $text to encoded URLs in the @@PLUGINFILE@@ form.
* behat_util::is_server_running() is removed, please use behat_util::check_server_status() instead.
* Behat\Mink\Selector\SelectorsHandler::xpathLiteral() method is deprecated use behat_context_helper::escape instead
  when building Xpath, or pass the unescaped value when using the named selector.',
* table_sql download process is using the new data formats plugin which you can't use if you are buffering any output
    * flexible_table::get_download_menu(), considered private, has been deleted. Use
      $OUTPUT->download_dataformat_selector() instead.
  when building Xpath, or pass the unescaped value when using the named selector.
* Add new file_is_executable(), to consistently check for executables even in Windows (PHP bug #41062).
* Introduced new hooks for plugin developers.
    - <component>_pre_course_category_delete($category)
    - <component>_pre_course_delete($course)
    - <component>_pre_course_module_delete($cm)
    - <component>_pre_block_delete($instance)
    - <component>_pre_user_delete($user)
  These hooks allow developers to use the item in question before it is deleted by core. For example, if your plugin is
  a module (plugins located in the mod folder) called 'xxx' and you wish to interact with the user object before it is
  deleted then the function to create would be mod_xxx_pre_user_delete($user) in mod/xxx/lib.php.
* pear::Net::GeoIP has been removed.

=== 3.0 ===

* Minify updated to 2.2.1
* htmlpurifier upgraded to 4.7.0
* Less.php upgraded to 1.7.0.9
* The horde library has been updated to version 5.2.7.
* Google libraries (lib/google) updated to 1.1.5
* Html2Text library has been updated to the latest version of the library.
* External functions x_is_allowed_from_ajax() methods have been deprecated. Define 'ajax' => true in db/services.php instead.
* External functions can be called without a session if they define 'loginrequired' => true in db/services.php.
* All plugins are required to declare their frankenstyle component name via
  the $plugin->component property in their version.php file. See
  https://docs.moodle.org/dev/version.php for details (MDL-48494).
* PHPUnit is upgraded to 4.7. Some tests using deprecated assertions etc may need changes to work correctly.
* Users of the text editor API to manually create a text editor should call set_text before calling use_editor.
* Javascript - SimpleYUI and the Y instance used for modules have been merged. Y is now always the same instance of Y.
* get_referer() has been deprecated, please use the get_local_referer function instead.
* \core\progress\null is renamed to \core\progress\none for improved PHP7 compatibility as null is a reserved word (see MDL-50453).
* \webservice_xmlrpc_client now respects proxy server settings. If your XMLRPC server is available on your local network and not via your proxy server, you may need to add it to the list of proxy
  server exceptions in $CFG->proxybypass. See MDL-39353 for details.
* Group and groupings idnumbers can now be passed to and/or are returned from the following web services functions:
  ** core_group_external::create_groups
  ** core_group_external::get_groups
  ** core_group_external::get_course_groups
  ** core_group_external::create_groupings
  ** core_group_external::update_groupings
  ** core_group_external::get_groupings
  ** core_group_external::get_course_groupings
  ** core_group_external::get_course_user_groups
* Following functions are removed from core. See MDL-50049 for details.
    password_compat_not_supported()
    session_get_instance()
    session_is_legacy()
    session_kill_all()
    session_touch()
    session_kill()
    session_kill_user()
    session_set_user()
    session_is_loggedinas()
    session_get_realuser()
    session_loginas()
    js_minify()
    css_minify_css()
    update_login_count()
    reset_login_count()
    check_gd_version()
    update_log_display_entry()
    get_recent_enrolments()
    groups_filter_users_by_course_module_visible()
    groups_course_module_visible()
    error()
    formerr()
    editorhelpbutton()
    editorshortcutshelpbutton()
    choose_from_menu()
    update_event()
    get_generic_section_name()
    get_all_sections()
    add_mod_to_section()
    get_all_mods()
    get_course_section()
    format_weeks_get_section_dates()
    get_print_section_cm_text()
    print_section_add_menus()
    make_editing_buttons()
    print_section()
    print_overview()
    print_recent_activity()
    delete_course_module()
    update_category_button()
    make_categories_list()
    category_delete_move()
    category_delete_full()
    move_category()
    course_category_hide()
    course_category_show()
    get_course_category()
    create_course_category()
    get_all_subcategories()
    get_child_categories()
    get_categories()
    print_course_search()
    print_my_moodle()
    print_remote_course()
    print_remote_host()
    print_whole_category_list()
    print_category_info()
    get_course_category_tree()
    print_courses()
    print_course()
    get_category_courses_array()
    get_category_courses_array_recursively()
    blog_get_context_url()
    get_courses_wmanagers()
    convert_tree_to_html()
    convert_tabrows_to_tree()
    can_use_rotated_text()
    get_parent_contexts()
    get_parent_contextid()
    get_child_contexts()
    create_contexts()
    cleanup_contexts()
    build_context_path()
    rebuild_contexts()
    preload_course_contexts()
    context_moved()
    fetch_context_capabilities()
    context_instance_preload()
    get_contextlevel_name()
    print_context_name()
    mark_context_dirty()
    delete_context()
    get_context_url()
    get_course_context()
    get_user_courses_bycap()
    get_role_context_caps()
    get_courseid_from_context()
    context_instance_preload_sql()
    get_related_contexts_string()
    get_plugin_list_with_file()
    check_browser_operating_system()
    check_browser_version()
    get_device_type()
    get_device_type_list()
    get_selected_theme_for_device_type()
    get_device_cfg_var_name()
    set_user_device_type()
    get_user_device_type()
    get_browser_version_classes()
    generate_email_supportuser()
    badges_get_issued_badge_info()
    can_use_html_editor()
    enrol_cohort_get_cohorts()
    enrol_cohort_can_view_cohort()
    cohort_get_visible_list()
    enrol_cohort_enrol_all_users()
    enrol_cohort_search_cohorts()
* The never unused webdav_locks table was dropped.
* The actionmenu hideMenu() function now expects an EventFacade object to be passed to it,
  i.e. a call to M.core.actionmenu.instance.hideMenu() should be change to M.core.actionmenu.instance.hideMenu(e)
* In the html_editors (tinyMCE, Atto), the manage files button can be hidden by changing the 'enable_filemanagement' option to false.
* external_api::validate_context now is public, it can be called from other classes.
* rss_error() now supports returning of correct HTTP status of error and will return '404 Not Found'
  unless other status is specified.
* Plugins can extend the navigation for categories settings by declaring the following callback:
  <frankenstyle>_extend_navigation_category_settings(navigation_node, context_coursecat)
* The clilib.php provides two new functions cli_write() and cli_writeln() that should be used for outputting texts from the command
  line interface scripts.
* External function core_course_external::get_course_contents returned parameter "name" has been changed to PARAM_RAW,
  this is because the new external_format_string function may return raw data if the global moodlewssettingraw parameter is used.
* Function is_web_crawler() has been deprecated, please use core_useragent::is_web_crawler() instead.

=== 2.9.1 ===

* New methods grade_grade::get_grade_max() and get_grade_min() must be used rather than directly the public properties rawgrademax and rawgrademin.
* New method grade_item::is_aggregate_item() indicates when a grade_item is an aggreggated type grade.

=== 2.9 ===

* The default home page for users has been changed to the dashboard (formely my home). See MDL-45774.
* Support for rendering templates from php or javascript has been added. See MDL-49152.
* Support for loading AMD javascript modules has been added. See MDL-49046.
* Webservice core_course_delete_courses now return warning messages on any failures and does not try to rollback the entire deletion.
* \core\event\course_viewed 'other' argument renamed from coursesectionid to coursesectionnumber as it contains the section number.
* New API core_filetypes::add_type (etc.) allows custom filetypes to be added and modified.
* PHPUnit: PHPMailer Sink is now started for all tests and is setup within the phpunit wrapper for advanced tests.
  Catching debugging messages when sending mail will no longer work. Use $sink = $this->redirectEmails(); and then check
  the message in the sink instead.
* The file pluginlib.php was deprecated since 2.6 and has now been removed, do not include or require it.
* \core_component::fetch_subsystems() now returns a valid path for completion component instead of null.
* Deprecated JS global methods have been removed (show_item, destroy_item, hide_item, addonload, getElementsByTagName, findChildNodes).
* For 3rd party plugin specific environment.xml files, it's now possible to specify version independent checks by using the
  <PLUGIN name="component_name"> tag instead of the version dependent <MOODLE version="x.y"> one. If the PLUGIN tag is used any
  Moodle specific tags will be ignored.
* html_table: new API for adding captions to tables (new field, $table->caption) and subsequently hiding said captions from sighted users using accesshide (enabled using $table->captionhide).
* The authorization procedure in the mdeploy.php script has been improved. The script
  now relies on the main config.php when deploying an available update.
* sql_internal_reader and sql_select_reader interfaces have been deprecated in favour of sql_internal_table_reader
  and sql_reader which use iterators to be more memory efficient.
* $CFG->enabletgzbackups setting has been removed as now backups are stored internally using .tar.gz format by default, you can
  set $CFG->usezipbackups to store them in zip format. This does not affect the restore process, which continues accepting both.
* Added support for custom string manager implementations via $CFG->customstringmanager
  directive in the config.php. See MDL-49361 for details.
* Add new make_request_directory() for creation of per-request files.
* Added generate_image_thumbnail_from_string. This should be used instead of generate_image_thumbnail when the source is a string.
  This prevents the need to write files to disk unnecessarily.
* Added generate_image_thumbnail to stored_file class. This should be used when generating thumbnails for stored files.
  This prevents the need to write files to disk unnecessarily.
* Removed pear/HTTP/WebDav. See MDL-49534 for details.
* Use standard PHP date time classes and methods - see new core_date class for timezone normalisation methods.
* Moved lib/google/Google/ to lib/google/src/Google. This is to address autoloader issues with Google's provided autoloader
  for the library. See MDL-49519 for details.
* The outdated lib/google/Google_Client.php and related files have been completely removed. To use
  the new client, read lib/google/readme_moodle.txt, please.
* profile_display_badges() has been deprecated. See MDL-48935 for details.
* Added a new method add_report_nodes() to pagelib.php. If you are looking to add links to the user profile page under the heading "Reports"
  then please use this function to ensure that the breadcrumb and navigation block are created properly for all user profile pages.
* process_new_icon() now does not always return a PNG file. When possible, it will try to keep the format of the original file.
  Set the new argument $preferpng to true to force PNG. See MDL-46763 and MDL-50041 for details.

=== 2.8 ===

* Gradebook grade category option "aggregatesubcats" has been removed completely.
  This means that the database column is removed, the admin settings are removed and
  the properties from the grade_category object have been removed. If any courses were
  found to be using this setting, a warning to check the grades will be shown in the
  course grader report after upgrading the site. The same warning will be shown on
  courses restored from backup that had this setting enabled (see MDL-47503).
* lib/excelllib.class.php has been updated. The class MoodleExcelWorkbook will now only produce excel 2007 files.
* renderers: We now remove the suffix _renderable when looking for a render method for a renderable.
  If you have a renderable class named like "blah_renderable" and have a method on a renderer named "render_blah_renderable"
  you will need to change the name of your render method to "render_blah" instead, as renderable at the end is no longer accepted.
* New functions get_course_and_cm_from_cmid($cmorid, $modulename) and
  get_course_and_cm_from_instance($instanceorid, $modulename) can be used to
  more efficiently load these basic data objects at the start of a script.
* New function cm_info::create($cm) can be used when you need a cm_info
  object, but have a $cm which might only be a standard database record.
* $CFG->enablegroupmembersonly no longer exists.
* Scheduled tasks have gained support for syntax to introduce variability when a
  task will run across installs. When a when hour or minute are defined as 'R'
  they will be installed with a random hour/minute value.
* Several classes grade_edit_tree_column_xxx were removed since grades setup page
  has been significantly changed. These classes should not be used outside of
  gradebook or developers can copy them into their plugins from 2.7 branch.
* Google APIs Client Library (lib/google/) has been upgraded to 1.0.5-beta and
  API has changed dramatically without backward compatibility. Any code accessing
  it must be amended. It does not apply to lib/googleapi.php. See MDL-47297
* Added an extra parameter to the function get_formatted_help_string() (default null) which is used to specify
  additional string parameters.
* User settings node and course node in navigation now support callbacks from admin tools.
* grade_get_grades() optional parameteres $itemtype, $itemmodule, $iteminstance are now required.

DEPRECATIONS:
* completion_info->get_incomplete_criteria() is deprecated and will be removed in Moodle 3.0.
* grade_category::aggregate_values() is deprecated and will be removed in Moodle 3.0.
* groups_filter_users_by_course_module_visible() is deprecated; replace with
  core_availability\info::filter_user_list. Will be removed in Moodle 3.0.
* groups_course_module_visible() is deprecated; replace with $cm->uservisible.
* cm_info property $cm->groupmembersonly is deprecated and always returns 0.
  Use core_availability\info::filter_user_list if trying to determine which
  other users can see an activity.
* cm_info method $cm->is_user_access_restricted_by_group() is deprecated and
  always returns false. Use $cm->uservisible to determine whether the user can
  access the activity.
* Constant FEATURE_GROUPMEMBERSONLY (used in module _supports functions) is
  deprecated.
* cohort_get_visible_list() is deprecated. There is a better function cohort_get_available_cohorts()
  that respects user capabilities to view cohorts.
* enrol_cohort_get_cohorts() and enrol_cohort_search_cohorts() are deprecated since
  functionality is removed. Please use cohort_get_available_cohorts()
* enrol_cohort_enrol_all_users() is deprecated; enrol_manual is now responsible for this action
* enrol_cohort_can_view_cohort() is deprecated; replace with cohort_can_view_cohort()

=== 2.6.4 / 2.7.1 ===

* setnew_password_and_mail() and update_internal_user_password() will trigger
  \core\event\user_password_updated. Previously they used to generate
  \core\event\user_updated event.
* update_internal_user_password() accepts optional boolean $fasthash for fast
  hashing.
* user_update_user() and user_create_user() api's accept optional param
  $triggerevent to avoid respective events to be triggred from the api's.

=== 2.7 ===

* PHPUnit cannot be installed via PEAR any more, please use composer package manager instead.
* $core_renderer->block_move_target() changed to support more verbose move-block-here descriptions.

Events and Logging:
* Significant changes in Logging API. For upgrading existing events_trigger() and
  add_to_log() see http://docs.moodle.org/dev/Migrating_logging_calls_in_plugins
  For accessing logs from plugins see http://docs.moodle.org/dev/Migrating_log_access_in_reports
* The validation of the following events is now stricter (see MDL-45445):
    - \core\event\blog_entry_created
    - \core\event\blog_entry_deleted
    - \core\event\blog_entry_updated
    - \core\event\cohort_member_added
    - \core\event\cohort_member_removed
    - \core\event\course_category_deleted
    - \core\event\course_completed
    - \core\event\course_content_deleted
    - \core\event\course_created
    - \core\event\course_deleted
    - \core\event\course_restored
    - \core\event\course_section_updated (see MDL-45229)
    - \core\event\email_failed
    - \core\event\group_member_added
    - \core\event\group_member_removed
    - \core\event\note_created
    - \core\event\note_deleted
    - \core\event\note_updated
    - \core\event\role_assigned
    - \core\event\role_deleted
    - \core\event\role_unassigned
    - \core\event\user_graded
    - \core\event\user_loggedinas
    - \core\event\user_profile_viewed
    - \core\event\webservice_token_created

DEPRECATIONS:
* $module uses in mod/xxx/version.php files is now deprecated. Please use $plugin instead. It will be removed in Moodle 2.10.
* Update init methods in all event classes - "level" property was renamed to "edulevel", the level property is now deprecated.
* Abstract class \core\event\course_module_instances_list_viewed is deprecated now, use \core\event\instances_list_viewed instead.
* Abstract class core\event\content_viewed has been deprecated. Please extend base event or other relevant abstract class.
* mod_book\event\instances_list_viewed has been deprecated. Please use mod_book\event\course_module_instance_list_viewed instead.
* mod_chat\event\instances_list_viewed has been deprecated. Please use mod_chat\event\course_module_instance_list_viewed instead.
* mod_choice\event\instances_list_viewed has been deprecated. Please use mod_choice\event\course_module_instance_list_viewed instead.
* mod_feedback\event\instances_list_viewed has been deprecated. Please use mod_feedback\event\course_module_instance_list_viewed instead.
* mod_page\event\instances_list_viewed has been deprecated. Please use mod_page\event\course_module_instance_list_viewed instead.
* The constants FRONTPAGECOURSELIST, FRONTPAGETOPICONLY & FRONTPAGECOURSELIMIT have been removed.
* Conditional availability API has moved and changed. The condition_info class is
  replaced by \core_availability\info_module, and condition_info_section by
  \core_availability\info_section. (Code that uses the old classes will generally
  still work.)
* coursemodule_visible_for_user() has been deprecated but still works - replaced
  by a new static function \core_availability\info_module::is_user_visible()
* cm_info::is_user_access_restricted_by_conditional_access has been deprecated
  but still works (it has never done what its name suggests, and is
  unnecessary).
* cm_info and section_info property showavailability has been deprecated, but
  still works (with the caveat that this information is now per-user).
* cm_info and section_info properties availablefrom and availableuntil have been
  deprecated and always return zero (underlying data doesn't have these values).
* section_info property groupingid has been deprecated and always returns zero,
  same deal.
* Various cm_info methods have been deprecated in favour of their read-only properties (get_url(), get_content(), get_extra_classes(),
  get_on_click(), get_custom_data(), get_after_link, get_after_edit_icons)
* The ajaxenabled function has been deprecated and always returns true. All code should be fully functional in Javascript.
* count_login_failures() has been deprecated, use user_count_login_failures() instead. Refer MDL-42891 for details.

Conditional availability (activities and sections):
* New conditional availability API in /availability, including new availability
  condition plugins in /availability/condition. The new API is very similar with
  regard to checking availability, but any code that modifies availability settings
  for an activity or section is likely to need substantial changes.

YUI:
  * The lightbox attribute for moodle-core-notification-dialogue has been
    deprecated and replaced by the modal attribute. This was actually
    changed in Moodle 2.2, but has only been marked as deprecated now. It
    will be removed in Moodle 2.9.
  * When destroying any type of dialogue based on moodle-core-notification, the relevant content is also removed from
    the DOM. Previously it was left orphaned.

JavaSript:
    * The findChildNodes global function has been deprecated. Y.all should
      be used instead.
    * The callback argument to confirm_action and M.util.show_confirm_dialog has been deprecated. If you need to write a
      confirmation which includes a callback, please use moodle-core-notification-confirmation and attach callbacks to the
      events provided.

* New locking api and admin settings to configure the system locking type.
* New "Time spent waiting for the database" performance metric displayed along with the
  other MDL_PERF vars; the change affects both the error logs and the vars displayed in
  the page footer.
* Changes in the tag API. The component and contextid are now saved when assigning tags to an item. Please see
  tag/upgrade.txt for more information.

=== 2.6 ===

* Use new methods from core_component class instead of get_core_subsystems(), get_plugin_types(),
  get_plugin_list(), get_plugin_list_with_class(), get_plugin_directory(), normalize_component(),
  get_component_directory() and get_plugin_list_with_file(). The names of the new methods are
  exactly the same, the only differences are that core_component::get_plugin_types() now always returns
  full paths and core_component::get_plugin_list() does not accept empty parameter any more.
* Use core_text::* instead of textlib:: and also core_collator::* instead of collatorlib::*.
* Use new function moodleform::mock_submit() to simulate form submission in unit tests (backported).
* New $CFG->localcachedir setting useful for cluster nodes. Admins have to update X-Sendfile aliases if used.
* MS SQL Server drivers are now using NVARCHAR(MAX) instead of NTEXT and VARBINARY(MAX) instead of IMAGE,
  this change should be fully transparent and it should help significantly with add-on compatibility.
* The string manager classes were renamed. Note that they should not be modified or used directly,
  always use get_string_manager() to get instance of the string manager.
* The ability to use an 'insecure' rc4encrypt/rc4decrypt key has been removed.
* Use $CFG->debugdeveloper instead of debugging('', DEBUG_DEVELOPER).
* Use set_debugging(DEBUG_xxx) when changing debugging level for current request.
* Function moveto_module() does not modify $mod argument and instead now returns the new module visibility value.
* Use behat_selectors::get_allowed_text_selectors() and behat_selectors::get_allowed_selectors() instead of
  behat_command::$allowedtextselectors and behat_command::$allowedselectors
* Subplugins are supported in admin tools and local plugins.
* file_packer/zip_packer API has been modified so that key functions support a new file_progress interface
  to report progress during long operations. Related to this, zip_archive now supports an estimated_count()
  function that returns an approximate number of entries in the zip faster than the count() function.
* Class cm_info no longer extends stdClass. All properties are read-only and calculated on first request only.
* Class course_modinfo no longer extends stdClass. All properties are read-only.
* Database fields modinfo and sectioncache in table course are removed. Application cache core/coursemodinfo
  is used instead. Course cache is still reset, rebuilt and retrieved using function rebuild_course_cache() and
  get_fast_modinfo(). Purging all caches and every core upgrade purges course modinfo cache as well.
  If function get_fast_modinfo() is called for multiple courses make sure to include field cacherev in course
  object.
* Internal (noreply and support) user support has been added for sending/receiving message.
  Use core_user::get_noreply_user() and core_user::get_support_user() to get noreply and support user's respectively.
  Real users can be used as noreply/support users by setting $CFG->noreplyuserid and $CFG->supportuserid
* New function readfile_allow_large() in filelib.php for use when very large files may need sending to user.
* Use core_plugin_manager::reset_caches() when changing visibility of plugins.
* Implement new method get_enabled_plugins() method in subplugin info classes.
* Each plugin should include version information in version.php.
* Module and block tables do not contain version column any more, use get_config('xx_yy', 'version') instead.
* $USER->password field is intentionally unset so that session data does not contain password hashes.
* Use core_shutdown_manager::register_function() instead of register_shutdown_function().
* New file packer for .tar.gz files; obtain by calling get_file_packer('application/x-gzip'). Intended initially
  for use in backup/restore only, as there are limitations on supported filenames. Also new packer for
  backups which supports both compression formats; get_file_packer('application/vnd.moodle.backup').
* New optional parameter to stored_file::get_content_file_handle to open file handle with 'gzopen' instead
  of 'fopen' to read gzip-compressed files if required.
* update_internal_user_password() and setnew_password_and_mail() now trigger user_updated event.
* Add thirdpartylibs.xml file to plugins that bundle any 3rd party libraries.
* New class introduced to help auto generate zIndex values for modal dialogues. Class "moodle-has-zindex"
  should set on any element which uses a non-default zindex and needs to ensure it doesn't show above a
  dialogue.
* $CFG->filelifetime is now used consistently for most file serving operations, the default was lowered
  to 6 hours from 24 hours because etags and x-sendfile support should make file serving less expensive.
* Date format locale charset for windows server will come from calendar type and for gregorian it will use
  lang file.
* The library to interact with Box.net (class boxclient) is only compatible with their APIv1 which
  reaches its end of life on the 14th of Dec. You should migrate your scripts to make usage of the
  new class boxnet_client(). Note that the method names and return values have changed.
* Settings pages are now possible for Calendar type plugins. Calendar type plugins that require a settings page to
  work properly will need to set their requires version to a number that is equal to or grater than the 2.6.1 release version.
* The admin/tool/generator tool was overhauled to use testing data generators and the previous interface to create
  test data was removed (it was not working correctly anyway). If you were using this tool you will probably need to
  update your code.

DEPRECATIONS:
Various previously deprecated functions have now been altered to throw DEBUG_DEVELOPER debugging notices
and will be removed in a future release (target: 2.8), a summary follows:

Accesslib:
    * get_context_instance()                ->  context_xxxx::instance()
    * get_context_instance_by_id()          ->  context::instance_by_id($id)
    * get_system_context()                  ->  context_system::instance()
    * context_moved()                       ->  context::update_moved()
    * preload_course_contexts()             ->  context_helper::preload_course()
    * context_instance_preload()            ->  context_helper::preload_from_record()
    * context_instance_preload_sql()        ->  context_helper::get_preload_record_columns_sql()
    * get_contextlevel_name()               ->  context_helper::get_level_name()
    * create_contexts()                     ->  context_helper::create_instances()
    * cleanup_contexts()                    ->  context_helper::cleanup_instances()
    * build_context_path()                  ->  context_helper::build_all_paths()
    * print_context_name()                  ->  $context->get_context_name()
    * mark_context_dirty()                  ->  $context->mark_dirty()
    * delete_context()                      ->  $context->delete_content() or context_helper::delete_instance()
    * get_context_url()                     ->  $context->get_url()
    * get_course_context()                  ->  $context->get_course_context()
    * get_parent_contexts()                 ->  $context->get_parent_context_ids()
    * get_parent_contextid()                ->  $context->get_parent_context()
    * get_child_contexts()                  ->  $context->get_child_contexts()
    * rebuild_contexts()                    ->  $context->reset_paths()
    * get_user_courses_bycap()              ->  enrol_get_users_courses()
    * get_courseid_from_context()           ->  $context->get_course_context(false)
    * get_role_context_caps()               ->  (no replacement)
    * load_temp_role()                      ->  (no replacement)
    * remove_temp_roles()                   ->  (no replacement)
    * get_related_contexts_string()         ->  $context->get_parent_context_ids(true)
    * get_recent_enrolments()               ->  (no replacement)

Enrollment:
    * get_course_participants()             -> get_enrolled_users()
    * is_course_participant()               -> is_enrolled()

Output:
    * current_theme()                       -> $PAGE->theme->name
    * skip_main_destination()               -> $OUTPUT->skip_link_target()
    * print_container()                     -> $OUTPUT->container()
    * print_container_start()               -> $OUTPUT->container_start()
    * print_container_end()                 -> $OUTPUT->container_end()
    * print_continue()                      -> $OUTPUT->continue_button()
    * print_header()                        -> $PAGE methods
    * print_header_simple()                 -> $PAGE methods
    * print_side_block()                    -> $OUTPUT->block()
    * print_arrow()                         -> $OUTPUT->arrow()
    * print_scale_menu_helpbutton()         -> $OUTPUT->help_icon_scale($courseid, $scale)
    * print_checkbox()                      -> html_writer::checkbox()

Navigation:
    * print_navigation()                    -> $OUTPUT->navbar()
    * build_navigation()                    -> $PAGE->navbar methods
    * navmenu()                             -> (no replacement)
    * settings_navigation::
          get_course_modules()              -> (no replacement)

Files and repositories:
    * stored_file::replace_content_with()   -> stored_file::replace_file_with()
    * stored_file::set_filesize()           -> stored_file::replace_file_with()
    * stored_file::get_referencelifetime()  -> (no replacement)
    * repository::sync_external_file()      -> see repository::sync_reference()
    * repository::get_file_by_reference()   -> repository::sync_reference()
    * repository::
          get_reference_file_lifetime()     -> (no replacement)
    * repository::sync_individual_file()    -> (no replacement)
    * repository::reset_caches()            -> (no replacement)

Calendar:
    * add_event()                           -> calendar_event::create()
    * update_event()                        -> calendar_event->update()
    * delete_event()                        -> calendar_event->delete()
    * hide_event()                          -> calendar_event->toggle_visibility(false)
    * show_event()                          -> calendar_event->toggle_visibility(true)

Misc:
    * filter_text()                         -> format_text(), format_string()...
    * httpsrequired()                       -> $PAGE->https_required()
    * detect_munged_arguments()             -> clean_param([...], PARAM_FILE)
    * mygroupid()                           -> groups_get_all_groups()
    * js_minify()                           -> core_minify::js_files()
    * css_minify_css()                      -> core_minify::css_files()
    * course_modinfo::build_section_cache() -> (no replacement)
    * generate_email_supportuser()          -> core_user::get_support_user()

Sessions:
    * session_get_instance()->xxx()         -> \core\session\manager::xxx()
    * session_kill_all()                    -> \core\session\manager::kill_all_sessions()
    * session_touch()                       -> \core\session\manager::touch_session()
    * session_kill()                        -> \core\session\manager::kill_session()
    * session_kill_user()                   -> \core\session\manager::kill_user_sessions()
    * session_gc()                          -> \core\session\manager::gc()
    * session_set_user()                    -> \core\session\manager::set_user()
    * session_is_loggedinas()               -> \core\session\manager::is_loggedinas()
    * session_get_realuser()                -> \core\session\manager::get_realuser()
    * session_loginas()                     -> \core\session\manager::loginas()

User-agent related functions:
    * check_browser_operating_system()      -> core_useragent::check_browser_operating_system()
    * check_browser_version()               -> core_useragent::check_browser_version()
    * get_device_type()                     -> core_useragent::get_device_type()
    * get_device_type_list()                -> core_useragent::get_device_type_list()
    * get_selected_theme_for_device_type()  -> core_useragent::get_device_type_theme()
    * get_device_cfg_var_name()             -> core_useragent::get_device_type_cfg_var_name()
    * set_user_device_type()                -> core_useragent::set_user_device_type()
    * get_user_device_type()                -> core_useragent::get_user_device_type()
    * get_browser_version_classes()         -> core_useragent::get_browser_version_classes()

YUI:
    * moodle-core-notification has been deprecated with a recommendation of
      using its subclasses instead. This is to allow for reduced page
      transport costs. Current subclasses include:
      * dialogue
      * alert
      * confirm
      * exception
      * ajaxexception

Event triggering and event handlers:
    * All existing events and event handlers should be replaced by new
      event classes and matching new event observers.
    * See http://docs.moodle.org/dev/Event_2 for more information.
    * The following events will be entirely removed, though they can still
      be captured using handlers, but they should not be used any more.
      * groups_members_removed          -> \core\event\group_member_removed
      * groups_groupings_groups_removed -> (no replacement)
      * groups_groups_deleted           -> \core\event\group_deleted
      * groups_groupings_deleted        -> \core\event\grouping_deleted
    * edit_module_post_actions() does not trigger events any more.

=== 2.5.1 ===

* New get_course() function for use when obtaining the course record from database. Will
  reuse existing $COURSE or $SITE globals if possible to improve performance.

=== 2.5 ===

* The database drivers (moodle_database and subclasses) aren't using anymore the ::columns property
  for caching database metadata. MUC (databasemeta) is used instead. Any custom DB driver should
  apply for that change.
* The cron output has been changed to include time and memory usage (see cron_trace_time_and_memory()),
  so any custom utility relying on the old output may require modification.
* Function get_max_file_sizes now returns an option for (for example) "Course limit (500MB)" or
  "Site limit (200MB)" when appropriate with the option set to 0. This function no longer returns
  an option for 0 bytes. Existing code that was replacing the 0 option in the return
  from this function with a more sensible message, can now use the return from this function directly.
* Functions responsible for output in course/lib.php are deprecated, the code is moved to
  appropriate renderers: print_section(), print_section_add_menus(), get_print_section_cm_text(),
  make_editing_buttons()
  See functions' phpdocs in lib/deprecatedlib.php
* Function get_print_section_cm_text() is deprecated, replaced with methods in cm_info
* zip_packer may create empty zip archives, there is a new option to ignore
  problematic files when creating archive
* The function delete_course_module was deprecated and has been replaced with
  course_delete_module. The reason for this was because the function delete_course_module
  only partially deletes data, so wherever it was called extra code was needed to
  perform the whole deletion process. The function course_delete_module now takes care
  of the whole process.
* curl::setopt() does not accept constant values any more. As it never worked properly,
  we decided to make the type check stricter. Now, the keys of the array pass must be a string
  corresponding to the curl constant name.
* Function get_users_listing now return list of users except guest and deleted users. Previously
  deleted users were excluded by get_users_listing. As guest user is not expected while browsing users,
  and not included in get_user function, it will not be returned by get_users_listing.
* The add_* functions in course/dnduploadlib.php have been deprecated. Plugins should be using the
  MODNAME_dndupload_register callback instead.
* The signature of the add() method of classes implementing the parentable_part_of_admin_tree
  interface (such as admin_category) has been extended. The new parameter allows the caller
  to prepend the new node before an existing sibling in the admin tree.
* condition_info:get_condition_user_fields($formatoptions) now accepts the optional
  param $formatoptions, that will determine if the field names are processed by
  format_string() with the passed options.
* remove all references to $CFG->gdversion, GD PHP extension is now required
* Formslib will now throw a developer warning if a PARAM_ type hasn't been set for elements which
  need it. Please set PARAM_RAW explicitly if you do not want any cleaning.
* Functions responsible for managing and accessing course categories are moved to class coursecat
  in lib/coursecatlib.php, functions responsible for rendering courses and categories lists are
  moved to course/renderer.php. The following global functions are deprecated: make_categories_list(),
  category_delete_move(), category_delete_full(), move_category(), course_category_hide(),
  course_category_show(), get_course_category(), create_course_category(), get_all_subcategories(),
  get_child_categories(), get_categories(), print_my_moodle(), print_remote_course(),
  print_remote_host(), print_whole_category_list(), print_category_info(), get_course_category_tree(),
  print_courses(), print_course(), get_category_courses_array(), get_category_courses_array_recursively(),
  get_courses_wmanagers()
  See http://docs.moodle.org/dev/Courses_lists_upgrade_to_2.5
* $core_renderer->block_move_target() changed to support more verbose move-block-here descriptions.
* Additional (optional) param $onlyactive has been added to get_enrolled_users, count_enrolled_users
  functions to get information for only active (excluding suspended enrolments) users. Included two
  helper functions extract_suspended_users, get_suspended_userids to extract suspended user information.
* The core_plugin_manager class now provides two new helper methods for getting information
  about known plugins: get_plugins_of_type() and get_subplugins_of_plugin().
* The get_uninstall_url() method of all subclasses of \core\plugininfo\base class is now expected
  to always return moodle_url. Subclasses can use the new method is_uninstall_allowed()
  to control the availability of the 'Uninstall' link at the Plugins overview page (previously
  they would do it by get_uninstall_url() returning null). By default, URL to a new general plugin
  uninstall tool is returned. Unless the plugin type needs extra steps that can't be handled by
  plugininfo_xxx::uninstall() method or xmldb_xxx_uninstall() function, this default URL should
  satisfy all plugin types.

Database (DML) layer:
* $DB->sql_empty() is deprecated, you have to use sql parameters with empty values instead,
  please note hardcoding of empty strings in SQL queries breaks execution in Oracle database.
* Indexes must not be defined on the same columns as keys, this is now reported as fatal problem.
  Please note that internally we create indexes instead of foreign keys.

YUI changes:
* M.util.help_icon has been deprecated. Code should be updated to use moodle-core-popuphelp
  instead. To do so, remove any existing JS calls to M.util.help_icon from your PHP and ensure
  that your help link is placed in a span which has the class 'helplink'.

=== 2.4 ===

* Pagelib: Numerous deprecated functions were removed as classes page_base, page_course
  and page_generic_activity.
* use $CFG->googlemapkey3 instead of removed $CFG->googlemapkey and migrate to Google Maps API V3
* Function settings_navigation::add_course_editing_links() is completely removed
* function global_navigation::format_display_course_content() is removed completely (the
  functionality is moved to course format class)
* in the function global_navigation::load_generic_course_sections() the argument $courseformat is
  removed
* New component and itemid columns in groups_members table - this allows plugin to create protected
  group memberships using 'xx_yy_allow_group_member_remove' callback and there is also a new restore
  callback 'xx_yy_restore_group_member()'.
* New general role assignment restore plugin callback 'xx_yy_restore_role_assignment()'.
* functions get_generic_section_name(), get_all_sections(), add_mod_to_section(), get_all_mods()
  are deprecated. See their phpdocs in lib/deprecatedlib.php on how to replace them

YUI changes:
* moodle-enrol-notification has been renamed to moodle-core-notification
* YUI2 code must now use 2in3, see http://yuilibrary.com/yui/docs/yui/yui-yui2.html
* M.util.init_select_autosubmit() and M.util.init_url_select() have been deprecated. Code using this should be updated
  to use moodle-core-formautosubmit

Unit testing changes:
* output debugging() is not sent to standard output any more,
  use $this->assertDebuggingCalled(), $this->assertDebuggingNotCalled(),
  $this->getDebuggingMessages() or $this->assertResetDebugging() instead.

=== 2.3 ===

Database layer changes:
* objects are not allowed in paramters of DML functions, use explicit casting to strings if necessary

Note:
* DDL and DML methods which were deprecated in 2.0 have now been removed, they will no longer produce
debug messages and will produce fatal errors

API changes:

* send_stored_file() has changed its interface
* deleted several resourcelib_embed_* functions from resourcelib.php

=== 2.2 ===

removed unused libraries:
* odbc, base32, CodeSniffer, overlib, apd profiling, kses, Smarty, PEAR Console, swfobject, cssshover.htc, md5.js

API changes:
* new admin/tool plugin type
* new context API - old API is still available
* deleted users do not have context any more
* removed global search


=== 2.1 ===

API changes:
* basic suport for restore from 1.9
* new mobile devices API
* new questions API


=== 2.0 ===

API changes:
* new DML API - http://docs.moodle.org/dev/DML_functions
* new DDL API - http://docs.moodle.org/dev/DDL_functions
* new file API - http://docs.moodle.org/dev/File_API
* new $PAGE and $OUTPUT API
* new navigation API
* new theme API - http://docs.moodle.org/dev/Theme_changes_in_2.0
* new javascript API - http://docs.moodle.org/dev/JavaScript_usage_guide
* new portfolio API
* new local plugin type
* new translation support - http://lang.moodle.org
* new web service API
* new cohorts API
* new messaging API
* new rating API
* new comment API
* new sessions API
* new enrolment API
* new backup/restore API
* new blocks API
* new filters API
* improved plugin support (aka Frankenstyle)
* new registration and hub API
* new course completion API
* new plagiarism API
* changed blog API
* new text editor API
* new my moodle and profiles API<|MERGE_RESOLUTION|>--- conflicted
+++ resolved
@@ -87,7 +87,6 @@
 to ensure in some test that the block drawer is closed. This helps with random failures due to the block drawer
 being forced open in all behat tests.
 * The core_useragent::get_device_type_list() function has been deprecated. Use core_useragent::devicetypes instead as a replacement.
-<<<<<<< HEAD
 * The parameter $size of the following functions has been deprecated and is not used any more:
   - file_extension_icon
   - file_file_icon
@@ -134,13 +133,11 @@
   - \mod_quiz\task\legacy_quiz_accessrules_cron
   - \mod_workshop\task\legacy_workshop_allocation_cron
   Please, use the Task API instead: https://moodledev.io/docs/apis/subsystems/task
-=======
 * New method login_captcha_enabled() is created to check whether the login captcha is enabled or not.
 * New method validate_login_captcha() is created to validate the login captcha.
 * A new parameter $loginrecaptcha has been added to the authenticate_user_login() to check whether the login captcha is needed to verify or not. The default value is false.
 * A new parameter $compactmode has been added to the recaptcha_get_challenge_html() to define whether the reCaptcha element should be displayed in the compact mode or not.
   Default value is false.
->>>>>>> 9e7d90cd
 
 === 4.2 ===
 
