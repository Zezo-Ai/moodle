--- conflicted
+++ resolved
@@ -967,7 +967,6 @@
 }
 
 /**
-<<<<<<< HEAD
  * @deprecated since Moodle 4.3 MDL-79313
  */
 #[\core\attribute\deprecated(null, since: '4.3', mdl: 'MDL-79313', final: true)]
@@ -999,20 +998,10 @@
  * @return array previous month
  *
  * @deprecated since 5.0 MDL-79434 Use \core_calendar\type_factory::get_calendar_instance()->get_prev_month() instead,
-=======
- * Get the next following month.
- *
- * @param int $month the number of the month.
- * @param int $year the number of the year.
- * @return array the following month
- *
- * @deprecated since 5.0 MDL-84657 Use \core_calendar\type_factory::get_calendar_instance()->get_prev_month() instead,
->>>>>>> bf7abf41
  *  but pay regard to the order of arguments!
  * @todo MDL-84655 Remove this function in Moodle 6.0
  */
 #[\core\attribute\deprecated(
-<<<<<<< HEAD
     '\core_calendar\type_factory::get_calendar_instance()->get_prev_month()',
     since: '5.0',
     mdl: 'MDL-79434'
@@ -1020,7 +1009,20 @@
 function calendar_sub_month($month, $year) {
     \core\deprecation::emit_deprecation_if_present(__FUNCTION__);
     return \core_calendar\type_factory::get_calendar_instance()->get_prev_month($year, $month);
-=======
+}
+
+/**
+ * Get the next following month.
+ *
+ * @param int $month the number of the month.
+ * @param int $year the number of the year.
+ * @return array the following month
+ *
+ * @deprecated since 5.0 MDL-84657 Use \core_calendar\type_factory::get_calendar_instance()->get_prev_month() instead,
+ *  but pay regard to the order of arguments!
+ * @todo MDL-84655 Remove this function in Moodle 6.0
+ */
+#[\core\attribute\deprecated(
     '\core_calendar\type_factory::get_calendar_instance()->get_next_month()',
     since: '5.0',
     mdl: 'MDL-84657'
@@ -1028,5 +1030,4 @@
 function calendar_add_month($month, $year) {
     \core\deprecation::emit_deprecation_if_present(__FUNCTION__);
     return \core_calendar\type_factory::get_calendar_instance()->get_next_month($year, $month);
->>>>>>> bf7abf41
 }