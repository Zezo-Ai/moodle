<?php
// This file is part of Moodle - http://moodle.org/
//
// Moodle is free software: you can redistribute it and/or modify
// it under the terms of the GNU General Public License as published by
// the Free Software Foundation, either version 3 of the License, or
// (at your option) any later version.
//
// Moodle is distributed in the hope that it will be useful,
// but WITHOUT ANY WARRANTY; without even the implied warranty of
// MERCHANTABILITY or FITNESS FOR A PARTICULAR PURPOSE.  See the
// GNU General Public License for more details.
//
// You should have received a copy of the GNU General Public License
// along with Moodle.  If not, see <http://www.gnu.org/licenses/>.

/**
 * This file keeps track of upgrades to Moodle.
 *
 * Sometimes, changes between versions involve
 * alterations to database structures and other
 * major things that may break installations.
 *
 * The upgrade function in this file will attempt
 * to perform all the necessary actions to upgrade
 * your older installation to the current version.
 *
 * If there's something it cannot do itself, it
 * will tell you what you need to do.
 *
 * The commands in here will all be database-neutral,
 * using the methods of database_manager class
 *
 * Please do not forget to use upgrade_set_timeout()
 * before any action that may take longer time to finish.
 *
 * @package   core_install
 * @category  upgrade
 * @copyright 2006 onwards Martin Dougiamas  http://dougiamas.com
 * @license   http://www.gnu.org/copyleft/gpl.html GNU GPL v3 or later
 */

defined('MOODLE_INTERNAL') || die();

/**
 * Main upgrade tasks to be executed on Moodle version bump
 *
 * This function is automatically executed after one bump in the Moodle core
 * version is detected. It's in charge of performing the required tasks
 * to raise core from the previous version to the next one.
 *
 * It's a collection of ordered blocks of code, named "upgrade steps",
 * each one performing one isolated (from the rest of steps) task. Usually
 * tasks involve creating new DB objects or performing manipulation of the
 * information for cleanup/fixup purposes.
 *
 * Each upgrade step has a fixed structure, that can be summarised as follows:
 *
 * if ($oldversion < XXXXXXXXXX.XX) {
 *     // Explanation of the update step, linking to issue in the Tracker if necessary
 *     upgrade_set_timeout(XX); // Optional for big tasks
 *     // Code to execute goes here, usually the XMLDB Editor will
 *     // help you here. See {@link http://docs.moodle.org/dev/XMLDB_editor}.
 *     upgrade_main_savepoint(true, XXXXXXXXXX.XX);
 * }
 *
 * All plugins within Moodle (modules, blocks, reports...) support the existence of
 * their own upgrade.php file, using the "Frankenstyle" component name as
 * defined at {@link http://docs.moodle.org/dev/Frankenstyle}, for example:
 *     - {@link xmldb_page_upgrade($oldversion)}. (modules don't require the plugintype ("mod_") to be used.
 *     - {@link xmldb_auth_manual_upgrade($oldversion)}.
 *     - {@link xmldb_workshopform_accumulative_upgrade($oldversion)}.
 *     - ....
 *
 * In order to keep the contents of this file reduced, it's allowed to create some helper
 * functions to be used here in the {@link upgradelib.php} file at the same directory. Note
 * that such a file must be manually included from upgrade.php, and there are some restrictions
 * about what can be used within it.
 *
 * For more information, take a look to the documentation available:
 *     - Data definition API: {@link http://docs.moodle.org/dev/Data_definition_API}
 *     - Upgrade API: {@link http://docs.moodle.org/dev/Upgrade_API}
 *
 * @param int $oldversion
 * @return bool always true
 */
function xmldb_main_upgrade($oldversion) {
    global $CFG, $DB;

    require_once($CFG->libdir.'/db/upgradelib.php'); // Core Upgrade-related functions.

    $dbman = $DB->get_manager(); // Loads ddl manager and xmldb classes.

    // Always keep this upgrade step with version being the minimum
    // allowed version to upgrade from (v3.0.0 right now).
    if ($oldversion < 2015111600) {
        // Just in case somebody hacks upgrade scripts or env, we really can not continue.
        echo("You need to upgrade to 3.0.x or higher first!\n");
        exit(1);
        // Note this savepoint is 100% unreachable, but needed to pass the upgrade checks.
        upgrade_main_savepoint(true, 2015111600);
    }

    if ($oldversion < 2016011300.01) {

        // This is a big upgrade script. We create new table tag_coll and the field
        // tag.tagcollid pointing to it.

        // Define table tag_coll to be created.
        $table = new xmldb_table('tag_coll');

        // Adding fields to table tagcloud.
        $table->add_field('id', XMLDB_TYPE_INTEGER, '10', null, XMLDB_NOTNULL, XMLDB_SEQUENCE, null);
        $table->add_field('name', XMLDB_TYPE_CHAR, '255', null, null, null, null);
        $table->add_field('isdefault', XMLDB_TYPE_INTEGER, '2', null, XMLDB_NOTNULL, null, '0');
        $table->add_field('component', XMLDB_TYPE_CHAR, '100', null, null, null, null);
        $table->add_field('sortorder', XMLDB_TYPE_INTEGER, '5', null, XMLDB_NOTNULL, null, '0');
        $table->add_field('searchable', XMLDB_TYPE_INTEGER, '2', null, XMLDB_NOTNULL, null, '1');
        $table->add_field('customurl', XMLDB_TYPE_CHAR, '255', null, null, null, null);

        // Adding keys to table tagcloud.
        $table->add_key('primary', XMLDB_KEY_PRIMARY, array('id'));

        // Conditionally launch create table for tagcloud.
        if (!$dbman->table_exists($table)) {
            $dbman->create_table($table);
        }

        // Table {tag}.
        // Define index name (unique) to be dropped form tag - we will replace it with index on (tagcollid,name) later.
        $table = new xmldb_table('tag');
        $index = new xmldb_index('name', XMLDB_INDEX_UNIQUE, array('name'));

        // Conditionally launch drop index name.
        if ($dbman->index_exists($table, $index)) {
            $dbman->drop_index($table, $index);
        }

        // Define field tagcollid to be added to tag, we create it as null first and will change to notnull later.
        $table = new xmldb_table('tag');
        $field = new xmldb_field('tagcollid', XMLDB_TYPE_INTEGER, '10', null, null, null, null, 'userid');

        // Conditionally launch add field tagcloudid.
        if (!$dbman->field_exists($table, $field)) {
            $dbman->add_field($table, $field);
        }

        // Main savepoint reached.
        upgrade_main_savepoint(true, 2016011300.01);
    }

    if ($oldversion < 2016011300.02) {
        // Create a default tag collection if not exists and update the field tag.tagcollid to point to it.
        if (!$tcid = $DB->get_field_sql('SELECT id FROM {tag_coll} ORDER BY isdefault DESC, sortorder, id', null,
                IGNORE_MULTIPLE)) {
            $tcid = $DB->insert_record('tag_coll', array('isdefault' => 1, 'sortorder' => 0));
        }
        $DB->execute('UPDATE {tag} SET tagcollid = ? WHERE tagcollid IS NULL', array($tcid));

        // Define index tagcollname (unique) to be added to tag.
        $table = new xmldb_table('tag');
        $index = new xmldb_index('tagcollname', XMLDB_INDEX_UNIQUE, array('tagcollid', 'name'));
        $field = new xmldb_field('tagcollid', XMLDB_TYPE_INTEGER, '10', null, XMLDB_NOTNULL, null, null, 'userid');

        // Conditionally launch add index tagcollname.
        if (!$dbman->index_exists($table, $index)) {
            // Launch change of nullability for field tagcollid.
            $dbman->change_field_notnull($table, $field);
            $dbman->add_index($table, $index);
        }

        // Define key tagcollid (foreign) to be added to tag.
        $table = new xmldb_table('tag');
        $key = new xmldb_key('tagcollid', XMLDB_KEY_FOREIGN, array('tagcollid'), 'tag_coll', array('id'));

        // Launch add key tagcloudid.
        $dbman->add_key($table, $key);

        // Main savepoint reached.
        upgrade_main_savepoint(true, 2016011300.02);
    }

    if ($oldversion < 2016011300.03) {

        // Define table tag_area to be created.
        $table = new xmldb_table('tag_area');

        // Adding fields to table tag_area.
        $table->add_field('id', XMLDB_TYPE_INTEGER, '10', null, XMLDB_NOTNULL, XMLDB_SEQUENCE, null);
        $table->add_field('component', XMLDB_TYPE_CHAR, '100', null, XMLDB_NOTNULL, null, null);
        $table->add_field('itemtype', XMLDB_TYPE_CHAR, '100', null, XMLDB_NOTNULL, null, null);
        $table->add_field('enabled', XMLDB_TYPE_INTEGER, '2', null, XMLDB_NOTNULL, null, '1');
        $table->add_field('tagcollid', XMLDB_TYPE_INTEGER, '10', null, XMLDB_NOTNULL, null, null);
        $table->add_field('callback', XMLDB_TYPE_CHAR, '100', null, null, null, null);
        $table->add_field('callbackfile', XMLDB_TYPE_CHAR, '100', null, null, null, null);

        // Adding keys to table tag_area.
        $table->add_key('primary', XMLDB_KEY_PRIMARY, array('id'));
        $table->add_key('tagcollid', XMLDB_KEY_FOREIGN, array('tagcollid'), 'tag_coll', array('id'));

        // Adding indexes to table tag_area.
        $table->add_index('compitemtype', XMLDB_INDEX_UNIQUE, array('component', 'itemtype'));

        // Conditionally launch create table for tag_area.
        if (!$dbman->table_exists($table)) {
            $dbman->create_table($table);
        }

        // Main savepoint reached.
        upgrade_main_savepoint(true, 2016011300.03);
    }

    if ($oldversion < 2016011300.04) {

        // Define index itemtype-itemid-tagid-tiuserid (unique) to be dropped form tag_instance.
        $table = new xmldb_table('tag_instance');
        $index = new xmldb_index('itemtype-itemid-tagid-tiuserid', XMLDB_INDEX_UNIQUE,
                array('itemtype', 'itemid', 'tagid', 'tiuserid'));

        // Conditionally launch drop index itemtype-itemid-tagid-tiuserid.
        if ($dbman->index_exists($table, $index)) {
            $dbman->drop_index($table, $index);
        }

        // Main savepoint reached.
        upgrade_main_savepoint(true, 2016011300.04);
    }

    if ($oldversion < 2016011300.05) {

        $DB->execute("UPDATE {tag_instance} SET component = ? WHERE component IS NULL", array(''));

        // Changing nullability of field component on table tag_instance to not null.
        $table = new xmldb_table('tag_instance');
        $field = new xmldb_field('component', XMLDB_TYPE_CHAR, '100', null, XMLDB_NOTNULL, null, null, 'tagid');

        // Launch change of nullability for field component.
        $dbman->change_field_notnull($table, $field);

        // Changing type of field itemtype on table tag_instance to char.
        $table = new xmldb_table('tag_instance');
        $field = new xmldb_field('itemtype', XMLDB_TYPE_CHAR, '100', null, XMLDB_NOTNULL, null, null, 'component');

        // Launch change of type for field itemtype.
        $dbman->change_field_type($table, $field);

        // Main savepoint reached.
        upgrade_main_savepoint(true, 2016011300.05);
    }

    if ($oldversion < 2016011300.06) {

        // Define index taggeditem (unique) to be added to tag_instance.
        $table = new xmldb_table('tag_instance');
        $index = new xmldb_index('taggeditem', XMLDB_INDEX_UNIQUE, array('component', 'itemtype', 'itemid', 'tiuserid', 'tagid'));

        // Conditionally launch add index taggeditem.
        if (!$dbman->index_exists($table, $index)) {
            $dbman->add_index($table, $index);
        }

        // Main savepoint reached.
        upgrade_main_savepoint(true, 2016011300.06);
    }

    if ($oldversion < 2016011300.07) {

        // Define index taglookup (not unique) to be added to tag_instance.
        $table = new xmldb_table('tag_instance');
        $index = new xmldb_index('taglookup', XMLDB_INDEX_NOTUNIQUE, array('itemtype', 'component', 'tagid', 'contextid'));

        // Conditionally launch add index taglookup.
        if (!$dbman->index_exists($table, $index)) {
            $dbman->add_index($table, $index);
        }

        // Main savepoint reached.
        upgrade_main_savepoint(true, 2016011300.07);
    }

    if ($oldversion < 2016011301.00) {

        // Force uninstall of deleted tool.
        if (!file_exists("$CFG->dirroot/webservice/amf")) {
            // Remove capabilities.
            capabilities_cleanup('webservice_amf');
            // Remove all other associated config.
            unset_all_config_for_plugin('webservice_amf');
        }
        upgrade_main_savepoint(true, 2016011301.00);
    }

    if ($oldversion < 2016011901.00) {

        // Convert calendar_lookahead to nearest new value.
        $transaction = $DB->start_delegated_transaction();

        // Count all users who curretly have that preference set (for progress bar).
        $total = $DB->count_records_select('user_preferences', "name = 'calendar_lookahead' AND value != '0'");
        $pbar = new progress_bar('upgradecalendarlookahead', 500, true);

        // Get all these users, one at a time.
        $rs = $DB->get_recordset_select('user_preferences', "name = 'calendar_lookahead' AND value != '0'");
        $i = 0;
        foreach ($rs as $userpref) {

            // Calculate and set new lookahead value.
            if ($userpref->value > 90) {
                $newvalue = 120;
            } else if ($userpref->value > 60 and $userpref->value < 90) {
                $newvalue = 90;
            } else if ($userpref->value > 30 and $userpref->value < 60) {
                $newvalue = 60;
            } else if ($userpref->value > 21 and $userpref->value < 30) {
                $newvalue = 30;
            } else if ($userpref->value > 14 and $userpref->value < 21) {
                $newvalue = 21;
            } else if ($userpref->value > 7 and $userpref->value < 14) {
                $newvalue = 14;
            } else {
                $newvalue = $userpref->value;
            }

            $DB->set_field('user_preferences', 'value', $newvalue, array('id' => $userpref->id));

            // Update progress.
            $i++;
            $pbar->update($i, $total, "Upgrading user preference settings - $i/$total.");
        }
        $rs->close();
        $transaction->allow_commit();

        upgrade_main_savepoint(true, 2016011901.00);
    }

    if ($oldversion < 2016020200.00) {

        // Define field isstandard to be added to tag.
        $table = new xmldb_table('tag');
        $field = new xmldb_field('isstandard', XMLDB_TYPE_INTEGER, '1', null, XMLDB_NOTNULL, null, '0', 'rawname');

        // Conditionally launch add field isstandard.
        if (!$dbman->field_exists($table, $field)) {
            $dbman->add_field($table, $field);
        }

        // Define index tagcolltype (not unique) to be dropped form tag.
        // This index is no longer created however it was present at some point and it's better to be safe and try to drop it.
        $index = new xmldb_index('tagcolltype', XMLDB_INDEX_NOTUNIQUE, array('tagcollid', 'tagtype'));

        // Conditionally launch drop index tagcolltype.
        if ($dbman->index_exists($table, $index)) {
            $dbman->drop_index($table, $index);
        }

        // Define index tagcolltype (not unique) to be added to tag.
        $index = new xmldb_index('tagcolltype', XMLDB_INDEX_NOTUNIQUE, array('tagcollid', 'isstandard'));

        // Conditionally launch add index tagcolltype.
        if (!$dbman->index_exists($table, $index)) {
            $dbman->add_index($table, $index);
        }

        // Define field tagtype to be dropped from tag.
        $field = new xmldb_field('tagtype');

        // Conditionally launch drop field tagtype and update isstandard.
        if ($dbman->field_exists($table, $field)) {
            $DB->execute("UPDATE {tag} SET isstandard=(CASE WHEN (tagtype = ?) THEN 1 ELSE 0 END)", array('official'));
            $dbman->drop_field($table, $field);
        }

        // Main savepoint reached.
        upgrade_main_savepoint(true, 2016020200.00);
    }

    if ($oldversion < 2016020201.00) {

        // Define field showstandard to be added to tag_area.
        $table = new xmldb_table('tag_area');
        $field = new xmldb_field('showstandard', XMLDB_TYPE_INTEGER, '1', null, XMLDB_NOTNULL, null, '0', 'callbackfile');

        // Conditionally launch add field showstandard.
        if (!$dbman->field_exists($table, $field)) {
            $dbman->add_field($table, $field);
        }

        // By default set user area to hide standard tags. 2 = core_tag_tag::HIDE_STANDARD (can not use constant here).
        $DB->execute("UPDATE {tag_area} SET showstandard = ? WHERE itemtype = ? AND component = ?",
            array(2, 'user', 'core'));

        // Changing precision of field enabled on table tag_area to (1).
        $table = new xmldb_table('tag_area');
        $field = new xmldb_field('enabled', XMLDB_TYPE_INTEGER, '1', null, XMLDB_NOTNULL, null, '1', 'itemtype');

        // Launch change of precision for field enabled.
        $dbman->change_field_precision($table, $field);

        // Main savepoint reached.
        upgrade_main_savepoint(true, 2016020201.00);
    }

    if ($oldversion < 2016021500.00) {
        $root = $CFG->tempdir . '/download';
        if (is_dir($root)) {
            // Fetch each repository type - include all repos, not just enabled.
            $repositories = $DB->get_records('repository', array(), '', 'type');

            foreach ($repositories as $id => $repository) {
                $directory = $root . '/repository_' . $repository->type;
                if (is_dir($directory)) {
                    fulldelete($directory);
                }
            }
        }

        // Main savepoint reached.
        upgrade_main_savepoint(true, 2016021500.00);
    }

    if ($oldversion < 2016021501.00) {
        // This could take a long time. Unfortunately, no way to know how long, and no way to do progress, so setting for 1 hour.
        upgrade_set_timeout(3600);

        // Define index userid-itemid (not unique) to be added to grade_grades_history.
        $table = new xmldb_table('grade_grades_history');
        $index = new xmldb_index('userid-itemid-timemodified', XMLDB_INDEX_NOTUNIQUE, array('userid', 'itemid', 'timemodified'));

        // Conditionally launch add index userid-itemid.
        if (!$dbman->index_exists($table, $index)) {
            $dbman->add_index($table, $index);
        }

        // Main savepoint reached.
        upgrade_main_savepoint(true, 2016021501.00);
    }

    if ($oldversion < 2016030103.00) {

        // MDL-50887. Implement plugins infrastructure for antivirus and create ClamAV plugin.
        // This routine moves core ClamAV configuration to plugin level.

        // If clamav was configured and enabled, enable the plugin.
        if (!empty($CFG->runclamonupload) && !empty($CFG->pathtoclam)) {
            set_config('antiviruses', 'clamav');
        } else {
            set_config('antiviruses', '');
        }

        if (isset($CFG->runclamonupload)) {
            // Just unset global configuration, we have already enabled the plugin
            // which implies that ClamAV will be used for scanning uploaded files.
            unset_config('runclamonupload');
        }
        // Move core ClamAV configuration settings to plugin.
        if (isset($CFG->pathtoclam)) {
            set_config('pathtoclam', $CFG->pathtoclam, 'antivirus_clamav');
            unset_config('pathtoclam');
        }
        if (isset($CFG->quarantinedir)) {
            set_config('quarantinedir', $CFG->quarantinedir, 'antivirus_clamav');
            unset_config('quarantinedir');
        }
        if (isset($CFG->clamfailureonupload)) {
            set_config('clamfailureonupload', $CFG->clamfailureonupload, 'antivirus_clamav');
            unset_config('clamfailureonupload');
        }

        // Main savepoint reached.
        upgrade_main_savepoint(true, 2016030103.00);
    }

    if ($oldversion < 2016030400.01) {
        // Add the new services field.
        $table = new xmldb_table('external_functions');
        $field = new xmldb_field('services', XMLDB_TYPE_CHAR, '1333', null, null, null, null, 'capabilities');

        // Conditionally launch add field services.
        if (!$dbman->field_exists($table, $field)) {
            $dbman->add_field($table, $field);
        }
        // Main savepoint reached.
        upgrade_main_savepoint(true, 2016030400.01);
    }

    if ($oldversion < 2016041500.50) {

        // Define table competency to be created.
        $table = new xmldb_table('competency');

        // Adding fields to table competency.
        $table->add_field('id', XMLDB_TYPE_INTEGER, '10', null, XMLDB_NOTNULL, XMLDB_SEQUENCE, null);
        $table->add_field('shortname', XMLDB_TYPE_CHAR, '100', null, null, null, null);
        $table->add_field('description', XMLDB_TYPE_TEXT, null, null, null, null, null);
        $table->add_field('descriptionformat', XMLDB_TYPE_INTEGER, '4', null, XMLDB_NOTNULL, null, '0');
        $table->add_field('idnumber', XMLDB_TYPE_CHAR, '100', null, null, null, null);
        $table->add_field('competencyframeworkid', XMLDB_TYPE_INTEGER, '10', null, XMLDB_NOTNULL, null, null);
        $table->add_field('parentid', XMLDB_TYPE_INTEGER, '10', null, XMLDB_NOTNULL, null, '0');
        $table->add_field('path', XMLDB_TYPE_CHAR, '255', null, XMLDB_NOTNULL, null, null);
        $table->add_field('sortorder', XMLDB_TYPE_INTEGER, '10', null, XMLDB_NOTNULL, null, null);
        $table->add_field('ruletype', XMLDB_TYPE_CHAR, '100', null, null, null, null);
        $table->add_field('ruleoutcome', XMLDB_TYPE_INTEGER, '2', null, XMLDB_NOTNULL, null, '0');
        $table->add_field('ruleconfig', XMLDB_TYPE_TEXT, null, null, null, null, null);
        $table->add_field('scaleid', XMLDB_TYPE_INTEGER, '10', null, null, null, null);
        $table->add_field('scaleconfiguration', XMLDB_TYPE_TEXT, null, null, null, null, null);
        $table->add_field('timecreated', XMLDB_TYPE_INTEGER, '10', null, XMLDB_NOTNULL, null, null);
        $table->add_field('timemodified', XMLDB_TYPE_INTEGER, '10', null, XMLDB_NOTNULL, null, null);
        $table->add_field('usermodified', XMLDB_TYPE_INTEGER, '10', null, null, null, null);

        // Adding keys to table competency.
        $table->add_key('primary', XMLDB_KEY_PRIMARY, array('id'));

        // Adding indexes to table competency.
        $table->add_index('idnumberframework', XMLDB_INDEX_UNIQUE, array('competencyframeworkid', 'idnumber'));
        $table->add_index('ruleoutcome', XMLDB_INDEX_NOTUNIQUE, array('ruleoutcome'));

        // Conditionally launch create table for competency.
        if (!$dbman->table_exists($table)) {
            $dbman->create_table($table);
        }

        // Main savepoint reached.
        upgrade_main_savepoint(true, 2016041500.50);
    }

    if ($oldversion < 2016041500.51) {

        // Define table competency_coursecompsetting to be created.
        $table = new xmldb_table('competency_coursecompsetting');

        // Adding fields to table competency_coursecompsetting.
        $table->add_field('id', XMLDB_TYPE_INTEGER, '10', null, XMLDB_NOTNULL, XMLDB_SEQUENCE, null);
        $table->add_field('courseid', XMLDB_TYPE_INTEGER, '10', null, XMLDB_NOTNULL, null, null);
        $table->add_field('pushratingstouserplans', XMLDB_TYPE_INTEGER, '2', null, null, null, null);
        $table->add_field('timecreated', XMLDB_TYPE_INTEGER, '10', null, XMLDB_NOTNULL, null, null);
        $table->add_field('timemodified', XMLDB_TYPE_INTEGER, '10', null, XMLDB_NOTNULL, null, null);
        $table->add_field('usermodified', XMLDB_TYPE_INTEGER, '10', null, null, null, null);

        // Adding keys to table competency_coursecompsetting.
        $table->add_key('primary', XMLDB_KEY_PRIMARY, array('id'));
        $table->add_key('courseidlink', XMLDB_KEY_FOREIGN_UNIQUE, array('courseid'), 'course', array('id'));

        // Conditionally launch create table for competency_coursecompsetting.
        if (!$dbman->table_exists($table)) {
            $dbman->create_table($table);
        }

        // Main savepoint reached.
        upgrade_main_savepoint(true, 2016041500.51);
    }

    if ($oldversion < 2016041500.52) {

        // Define table competency_framework to be created.
        $table = new xmldb_table('competency_framework');

        // Adding fields to table competency_framework.
        $table->add_field('id', XMLDB_TYPE_INTEGER, '10', null, XMLDB_NOTNULL, XMLDB_SEQUENCE, null);
        $table->add_field('shortname', XMLDB_TYPE_CHAR, '100', null, null, null, null);
        $table->add_field('contextid', XMLDB_TYPE_INTEGER, '10', null, XMLDB_NOTNULL, null, null);
        $table->add_field('idnumber', XMLDB_TYPE_CHAR, '100', null, null, null, null);
        $table->add_field('description', XMLDB_TYPE_TEXT, null, null, null, null, null);
        $table->add_field('descriptionformat', XMLDB_TYPE_INTEGER, '4', null, XMLDB_NOTNULL, null, '0');
        $table->add_field('scaleid', XMLDB_TYPE_INTEGER, '11', null, null, null, null);
        $table->add_field('scaleconfiguration', XMLDB_TYPE_TEXT, null, null, XMLDB_NOTNULL, null, null);
        $table->add_field('visible', XMLDB_TYPE_INTEGER, '2', null, XMLDB_NOTNULL, null, '1');
        $table->add_field('taxonomies', XMLDB_TYPE_CHAR, '255', null, XMLDB_NOTNULL, null, null);
        $table->add_field('timecreated', XMLDB_TYPE_INTEGER, '10', null, XMLDB_NOTNULL, null, null);
        $table->add_field('timemodified', XMLDB_TYPE_INTEGER, '10', null, XMLDB_NOTNULL, null, null);
        $table->add_field('usermodified', XMLDB_TYPE_INTEGER, '10', null, null, null, null);

        // Adding keys to table competency_framework.
        $table->add_key('primary', XMLDB_KEY_PRIMARY, array('id'));

        // Adding indexes to table competency_framework.
        $table->add_index('idnumber', XMLDB_INDEX_UNIQUE, array('idnumber'));

        // Conditionally launch create table for competency_framework.
        if (!$dbman->table_exists($table)) {
            $dbman->create_table($table);
        }

        // Main savepoint reached.
        upgrade_main_savepoint(true, 2016041500.52);
    }

    if ($oldversion < 2016041500.53) {

        // Define table competency_coursecomp to be created.
        $table = new xmldb_table('competency_coursecomp');

        // Adding fields to table competency_coursecomp.
        $table->add_field('id', XMLDB_TYPE_INTEGER, '10', null, XMLDB_NOTNULL, XMLDB_SEQUENCE, null);
        $table->add_field('courseid', XMLDB_TYPE_INTEGER, '10', null, XMLDB_NOTNULL, null, null);
        $table->add_field('competencyid', XMLDB_TYPE_INTEGER, '10', null, XMLDB_NOTNULL, null, null);
        $table->add_field('ruleoutcome', XMLDB_TYPE_INTEGER, '2', null, XMLDB_NOTNULL, null, null);
        $table->add_field('timecreated', XMLDB_TYPE_INTEGER, '10', null, XMLDB_NOTNULL, null, null);
        $table->add_field('timemodified', XMLDB_TYPE_INTEGER, '10', null, XMLDB_NOTNULL, null, null);
        $table->add_field('usermodified', XMLDB_TYPE_INTEGER, '10', null, XMLDB_NOTNULL, null, null);
        $table->add_field('sortorder', XMLDB_TYPE_INTEGER, '10', null, XMLDB_NOTNULL, null, null);

        // Adding keys to table competency_coursecomp.
        $table->add_key('primary', XMLDB_KEY_PRIMARY, array('id'));
        $table->add_key('courseidlink', XMLDB_KEY_FOREIGN, array('courseid'), 'course', array('id'));
        $table->add_key('competencyid', XMLDB_KEY_FOREIGN, array('competencyid'), 'competency_competency', array('id'));

        // Adding indexes to table competency_coursecomp.
        $table->add_index('courseidruleoutcome', XMLDB_INDEX_NOTUNIQUE, array('courseid', 'ruleoutcome'));
        $table->add_index('courseidcompetencyid', XMLDB_INDEX_UNIQUE, array('courseid', 'competencyid'));

        // Conditionally launch create table for competency_coursecomp.
        if (!$dbman->table_exists($table)) {
            $dbman->create_table($table);
        }

        // Main savepoint reached.
        upgrade_main_savepoint(true, 2016041500.53);
    }

    if ($oldversion < 2016041500.54) {

        // Define table competency_plan to be created.
        $table = new xmldb_table('competency_plan');

        // Adding fields to table competency_plan.
        $table->add_field('id', XMLDB_TYPE_INTEGER, '10', null, XMLDB_NOTNULL, XMLDB_SEQUENCE, null);
        $table->add_field('name', XMLDB_TYPE_CHAR, '100', null, XMLDB_NOTNULL, null, null);
        $table->add_field('description', XMLDB_TYPE_TEXT, null, null, null, null, null);
        $table->add_field('descriptionformat', XMLDB_TYPE_INTEGER, '4', null, XMLDB_NOTNULL, null, '0');
        $table->add_field('userid', XMLDB_TYPE_INTEGER, '10', null, XMLDB_NOTNULL, null, null);
        $table->add_field('templateid', XMLDB_TYPE_INTEGER, '10', null, null, null, null);
        $table->add_field('origtemplateid', XMLDB_TYPE_INTEGER, '10', null, null, null, null);
        $table->add_field('status', XMLDB_TYPE_INTEGER, '1', null, XMLDB_NOTNULL, null, null);
        $table->add_field('duedate', XMLDB_TYPE_INTEGER, '10', null, null, null, '0');
        $table->add_field('reviewerid', XMLDB_TYPE_INTEGER, '10', null, null, null, null);
        $table->add_field('timecreated', XMLDB_TYPE_INTEGER, '10', null, XMLDB_NOTNULL, null, null);
        $table->add_field('timemodified', XMLDB_TYPE_INTEGER, '10', null, XMLDB_NOTNULL, null, '0');
        $table->add_field('usermodified', XMLDB_TYPE_INTEGER, '10', null, XMLDB_NOTNULL, null, null);

        // Adding keys to table competency_plan.
        $table->add_key('primary', XMLDB_KEY_PRIMARY, array('id'));

        // Adding indexes to table competency_plan.
        $table->add_index('useridstatus', XMLDB_INDEX_NOTUNIQUE, array('userid', 'status'));
        $table->add_index('templateid', XMLDB_INDEX_NOTUNIQUE, array('templateid'));
        $table->add_index('statusduedate', XMLDB_INDEX_NOTUNIQUE, array('status', 'duedate'));

        // Conditionally launch create table for competency_plan.
        if (!$dbman->table_exists($table)) {
            $dbman->create_table($table);
        }

        // Main savepoint reached.
        upgrade_main_savepoint(true, 2016041500.54);
    }

    if ($oldversion < 2016041500.55) {

        // Define table competency_template to be created.
        $table = new xmldb_table('competency_template');

        // Adding fields to table competency_template.
        $table->add_field('id', XMLDB_TYPE_INTEGER, '10', null, XMLDB_NOTNULL, XMLDB_SEQUENCE, null);
        $table->add_field('shortname', XMLDB_TYPE_CHAR, '100', null, null, null, null);
        $table->add_field('contextid', XMLDB_TYPE_INTEGER, '10', null, XMLDB_NOTNULL, null, null);
        $table->add_field('description', XMLDB_TYPE_TEXT, null, null, null, null, null);
        $table->add_field('descriptionformat', XMLDB_TYPE_INTEGER, '4', null, XMLDB_NOTNULL, null, '0');
        $table->add_field('visible', XMLDB_TYPE_INTEGER, '2', null, XMLDB_NOTNULL, null, '1');
        $table->add_field('duedate', XMLDB_TYPE_INTEGER, '10', null, null, null, null);
        $table->add_field('timecreated', XMLDB_TYPE_INTEGER, '10', null, XMLDB_NOTNULL, null, null);
        $table->add_field('timemodified', XMLDB_TYPE_INTEGER, '10', null, XMLDB_NOTNULL, null, null);
        $table->add_field('usermodified', XMLDB_TYPE_INTEGER, '10', null, null, null, null);

        // Adding keys to table competency_template.
        $table->add_key('primary', XMLDB_KEY_PRIMARY, array('id'));

        // Conditionally launch create table for competency_template.
        if (!$dbman->table_exists($table)) {
            $dbman->create_table($table);
        }

        // Main savepoint reached.
        upgrade_main_savepoint(true, 2016041500.55);
    }

    if ($oldversion < 2016041500.56) {

        // Define table competency_templatecomp to be created.
        $table = new xmldb_table('competency_templatecomp');

        // Adding fields to table competency_templatecomp.
        $table->add_field('id', XMLDB_TYPE_INTEGER, '10', null, XMLDB_NOTNULL, XMLDB_SEQUENCE, null);
        $table->add_field('templateid', XMLDB_TYPE_INTEGER, '10', null, XMLDB_NOTNULL, null, null);
        $table->add_field('competencyid', XMLDB_TYPE_INTEGER, '10', null, XMLDB_NOTNULL, null, null);
        $table->add_field('timecreated', XMLDB_TYPE_INTEGER, '10', null, XMLDB_NOTNULL, null, null);
        $table->add_field('timemodified', XMLDB_TYPE_INTEGER, '10', null, XMLDB_NOTNULL, null, null);
        $table->add_field('usermodified', XMLDB_TYPE_INTEGER, '10', null, XMLDB_NOTNULL, null, null);
        $table->add_field('sortorder', XMLDB_TYPE_INTEGER, '10', null, null, null, null);

        // Adding keys to table competency_templatecomp.
        $table->add_key('primary', XMLDB_KEY_PRIMARY, array('id'));
        $table->add_key('templateidlink', XMLDB_KEY_FOREIGN, array('templateid'), 'competency_template', array('id'));
        $table->add_key('competencyid', XMLDB_KEY_FOREIGN, array('competencyid'), 'competency_competency', array('id'));

        // Conditionally launch create table for competency_templatecomp.
        if (!$dbman->table_exists($table)) {
            $dbman->create_table($table);
        }

        // Main savepoint reached.
        upgrade_main_savepoint(true, 2016041500.56);
    }

    if ($oldversion < 2016041500.57) {

        // Define table competency_templatecohort to be created.
        $table = new xmldb_table('competency_templatecohort');

        // Adding fields to table competency_templatecohort.
        $table->add_field('id', XMLDB_TYPE_INTEGER, '10', null, XMLDB_NOTNULL, XMLDB_SEQUENCE, null);
        $table->add_field('templateid', XMLDB_TYPE_INTEGER, '10', null, XMLDB_NOTNULL, null, null);
        $table->add_field('cohortid', XMLDB_TYPE_INTEGER, '10', null, XMLDB_NOTNULL, null, null);
        $table->add_field('timecreated', XMLDB_TYPE_INTEGER, '10', null, XMLDB_NOTNULL, null, null);
        $table->add_field('timemodified', XMLDB_TYPE_INTEGER, '10', null, XMLDB_NOTNULL, null, null);
        $table->add_field('usermodified', XMLDB_TYPE_INTEGER, '10', null, XMLDB_NOTNULL, null, null);

        // Adding keys to table competency_templatecohort.
        $table->add_key('primary', XMLDB_KEY_PRIMARY, array('id'));

        // Adding indexes to table competency_templatecohort.
        $table->add_index('templateid', XMLDB_INDEX_NOTUNIQUE, array('templateid'));
        $table->add_index('templatecohortids', XMLDB_INDEX_UNIQUE, array('templateid', 'cohortid'));

        // Conditionally launch create table for competency_templatecohort.
        if (!$dbman->table_exists($table)) {
            $dbman->create_table($table);
        }

        // Main savepoint reached.
        upgrade_main_savepoint(true, 2016041500.57);
    }

    if ($oldversion < 2016041500.58) {

        // Define table competency_relatedcomp to be created.
        $table = new xmldb_table('competency_relatedcomp');

        // Adding fields to table competency_relatedcomp.
        $table->add_field('id', XMLDB_TYPE_INTEGER, '10', null, XMLDB_NOTNULL, XMLDB_SEQUENCE, null);
        $table->add_field('competencyid', XMLDB_TYPE_INTEGER, '10', null, XMLDB_NOTNULL, null, null);
        $table->add_field('relatedcompetencyid', XMLDB_TYPE_INTEGER, '10', null, XMLDB_NOTNULL, null, null);
        $table->add_field('timecreated', XMLDB_TYPE_INTEGER, '10', null, XMLDB_NOTNULL, null, null);
        $table->add_field('timemodified', XMLDB_TYPE_INTEGER, '10', null, null, null, null);
        $table->add_field('usermodified', XMLDB_TYPE_INTEGER, '10', null, XMLDB_NOTNULL, null, null);

        // Adding keys to table competency_relatedcomp.
        $table->add_key('primary', XMLDB_KEY_PRIMARY, array('id'));

        // Conditionally launch create table for competency_relatedcomp.
        if (!$dbman->table_exists($table)) {
            $dbman->create_table($table);
        }

        // Main savepoint reached.
        upgrade_main_savepoint(true, 2016041500.58);
    }

    if ($oldversion < 2016041500.59) {

        // Define table competency_usercomp to be created.
        $table = new xmldb_table('competency_usercomp');

        // Adding fields to table competency_usercomp.
        $table->add_field('id', XMLDB_TYPE_INTEGER, '10', null, XMLDB_NOTNULL, XMLDB_SEQUENCE, null);
        $table->add_field('userid', XMLDB_TYPE_INTEGER, '10', null, XMLDB_NOTNULL, null, null);
        $table->add_field('competencyid', XMLDB_TYPE_INTEGER, '10', null, XMLDB_NOTNULL, null, null);
        $table->add_field('status', XMLDB_TYPE_INTEGER, '2', null, XMLDB_NOTNULL, null, '0');
        $table->add_field('reviewerid', XMLDB_TYPE_INTEGER, '10', null, null, null, null);
        $table->add_field('proficiency', XMLDB_TYPE_INTEGER, '2', null, null, null, null);
        $table->add_field('grade', XMLDB_TYPE_INTEGER, '10', null, null, null, null);
        $table->add_field('timecreated', XMLDB_TYPE_INTEGER, '10', null, XMLDB_NOTNULL, null, null);
        $table->add_field('timemodified', XMLDB_TYPE_INTEGER, '10', null, null, null, null);
        $table->add_field('usermodified', XMLDB_TYPE_INTEGER, '10', null, XMLDB_NOTNULL, null, null);

        // Adding keys to table competency_usercomp.
        $table->add_key('primary', XMLDB_KEY_PRIMARY, array('id'));

        // Adding indexes to table competency_usercomp.
        $table->add_index('useridcompetency', XMLDB_INDEX_UNIQUE, array('userid', 'competencyid'));

        // Conditionally launch create table for competency_usercomp.
        if (!$dbman->table_exists($table)) {
            $dbman->create_table($table);
        }

        // Main savepoint reached.
        upgrade_main_savepoint(true, 2016041500.59);
    }

    if ($oldversion < 2016041500.60) {

        // Define table competency_usercompcourse to be created.
        $table = new xmldb_table('competency_usercompcourse');

        // Adding fields to table competency_usercompcourse.
        $table->add_field('id', XMLDB_TYPE_INTEGER, '10', null, XMLDB_NOTNULL, XMLDB_SEQUENCE, null);
        $table->add_field('userid', XMLDB_TYPE_INTEGER, '10', null, XMLDB_NOTNULL, null, null);
        $table->add_field('courseid', XMLDB_TYPE_INTEGER, '10', null, XMLDB_NOTNULL, null, null);
        $table->add_field('competencyid', XMLDB_TYPE_INTEGER, '10', null, XMLDB_NOTNULL, null, null);
        $table->add_field('proficiency', XMLDB_TYPE_INTEGER, '2', null, null, null, null);
        $table->add_field('grade', XMLDB_TYPE_INTEGER, '10', null, null, null, null);
        $table->add_field('timecreated', XMLDB_TYPE_INTEGER, '10', null, XMLDB_NOTNULL, null, null);
        $table->add_field('timemodified', XMLDB_TYPE_INTEGER, '10', null, null, null, null);
        $table->add_field('usermodified', XMLDB_TYPE_INTEGER, '10', null, XMLDB_NOTNULL, null, null);

        // Adding keys to table competency_usercompcourse.
        $table->add_key('primary', XMLDB_KEY_PRIMARY, array('id'));

        // Adding indexes to table competency_usercompcourse.
        $table->add_index('useridcoursecomp', XMLDB_INDEX_UNIQUE, array('userid', 'courseid', 'competencyid'));

        // Conditionally launch create table for competency_usercompcourse.
        if (!$dbman->table_exists($table)) {
            $dbman->create_table($table);
        }

        // Main savepoint reached.
        upgrade_main_savepoint(true, 2016041500.60);
    }

    if ($oldversion < 2016041500.61) {

        // Define table competency_usercompplan to be created.
        $table = new xmldb_table('competency_usercompplan');

        // Adding fields to table competency_usercompplan.
        $table->add_field('id', XMLDB_TYPE_INTEGER, '10', null, XMLDB_NOTNULL, XMLDB_SEQUENCE, null);
        $table->add_field('userid', XMLDB_TYPE_INTEGER, '10', null, XMLDB_NOTNULL, null, null);
        $table->add_field('competencyid', XMLDB_TYPE_INTEGER, '10', null, XMLDB_NOTNULL, null, null);
        $table->add_field('planid', XMLDB_TYPE_INTEGER, '10', null, XMLDB_NOTNULL, null, null);
        $table->add_field('proficiency', XMLDB_TYPE_INTEGER, '2', null, null, null, null);
        $table->add_field('grade', XMLDB_TYPE_INTEGER, '10', null, null, null, null);
        $table->add_field('sortorder', XMLDB_TYPE_INTEGER, '10', null, null, null, null);
        $table->add_field('timecreated', XMLDB_TYPE_INTEGER, '10', null, XMLDB_NOTNULL, null, null);
        $table->add_field('timemodified', XMLDB_TYPE_INTEGER, '10', null, null, null, null);
        $table->add_field('usermodified', XMLDB_TYPE_INTEGER, '10', null, XMLDB_NOTNULL, null, null);

        // Adding keys to table competency_usercompplan.
        $table->add_key('primary', XMLDB_KEY_PRIMARY, array('id'));

        // Adding indexes to table competency_usercompplan.
        $table->add_index('usercompetencyplan', XMLDB_INDEX_UNIQUE, array('userid', 'competencyid', 'planid'));

        // Conditionally launch create table for competency_usercompplan.
        if (!$dbman->table_exists($table)) {
            $dbman->create_table($table);
        }

        // Main savepoint reached.
        upgrade_main_savepoint(true, 2016041500.61);
    }

    if ($oldversion < 2016041500.62) {

        // Define table competency_plancomp to be created.
        $table = new xmldb_table('competency_plancomp');

        // Adding fields to table competency_plancomp.
        $table->add_field('id', XMLDB_TYPE_INTEGER, '10', null, XMLDB_NOTNULL, XMLDB_SEQUENCE, null);
        $table->add_field('planid', XMLDB_TYPE_INTEGER, '10', null, XMLDB_NOTNULL, null, null);
        $table->add_field('competencyid', XMLDB_TYPE_INTEGER, '10', null, XMLDB_NOTNULL, null, null);
        $table->add_field('sortorder', XMLDB_TYPE_INTEGER, '10', null, null, null, null);
        $table->add_field('timecreated', XMLDB_TYPE_INTEGER, '10', null, XMLDB_NOTNULL, null, null);
        $table->add_field('timemodified', XMLDB_TYPE_INTEGER, '10', null, null, null, null);
        $table->add_field('usermodified', XMLDB_TYPE_INTEGER, '10', null, XMLDB_NOTNULL, null, null);

        // Adding keys to table competency_plancomp.
        $table->add_key('primary', XMLDB_KEY_PRIMARY, array('id'));

        // Adding indexes to table competency_plancomp.
        $table->add_index('planidcompetencyid', XMLDB_INDEX_UNIQUE, array('planid', 'competencyid'));

        // Conditionally launch create table for competency_plancomp.
        if (!$dbman->table_exists($table)) {
            $dbman->create_table($table);
        }

        // Main savepoint reached.
        upgrade_main_savepoint(true, 2016041500.62);
    }

    if ($oldversion < 2016041500.63) {

        // Define table competency_evidence to be created.
        $table = new xmldb_table('competency_evidence');

        // Adding fields to table competency_evidence.
        $table->add_field('id', XMLDB_TYPE_INTEGER, '10', null, XMLDB_NOTNULL, XMLDB_SEQUENCE, null);
        $table->add_field('usercompetencyid', XMLDB_TYPE_INTEGER, '10', null, XMLDB_NOTNULL, null, null);
        $table->add_field('contextid', XMLDB_TYPE_INTEGER, '10', null, XMLDB_NOTNULL, null, null);
        $table->add_field('action', XMLDB_TYPE_INTEGER, '2', null, XMLDB_NOTNULL, null, null);
        $table->add_field('actionuserid', XMLDB_TYPE_INTEGER, '10', null, null, null, null);
        $table->add_field('descidentifier', XMLDB_TYPE_CHAR, '255', null, XMLDB_NOTNULL, null, null);
        $table->add_field('desccomponent', XMLDB_TYPE_CHAR, '255', null, XMLDB_NOTNULL, null, null);
        $table->add_field('desca', XMLDB_TYPE_TEXT, null, null, null, null, null);
        $table->add_field('url', XMLDB_TYPE_CHAR, '255', null, null, null, null);
        $table->add_field('grade', XMLDB_TYPE_INTEGER, '10', null, null, null, null);
        $table->add_field('note', XMLDB_TYPE_TEXT, null, null, null, null, null);
        $table->add_field('timecreated', XMLDB_TYPE_INTEGER, '10', null, XMLDB_NOTNULL, null, null);
        $table->add_field('timemodified', XMLDB_TYPE_INTEGER, '10', null, XMLDB_NOTNULL, null, null);
        $table->add_field('usermodified', XMLDB_TYPE_INTEGER, '10', null, XMLDB_NOTNULL, null, null);

        // Adding keys to table competency_evidence.
        $table->add_key('primary', XMLDB_KEY_PRIMARY, array('id'));

        // Adding indexes to table competency_evidence.
        $table->add_index('usercompetencyid', XMLDB_INDEX_NOTUNIQUE, array('usercompetencyid'));

        // Conditionally launch create table for competency_evidence.
        if (!$dbman->table_exists($table)) {
            $dbman->create_table($table);
        }

        // Main savepoint reached.
        upgrade_main_savepoint(true, 2016041500.63);
    }

    if ($oldversion < 2016041500.64) {

        // Define table competency_userevidence to be created.
        $table = new xmldb_table('competency_userevidence');

        // Adding fields to table competency_userevidence.
        $table->add_field('id', XMLDB_TYPE_INTEGER, '10', null, XMLDB_NOTNULL, XMLDB_SEQUENCE, null);
        $table->add_field('userid', XMLDB_TYPE_INTEGER, '10', null, XMLDB_NOTNULL, null, null);
        $table->add_field('name', XMLDB_TYPE_CHAR, '100', null, XMLDB_NOTNULL, null, null);
        $table->add_field('description', XMLDB_TYPE_TEXT, null, null, XMLDB_NOTNULL, null, null);
        $table->add_field('descriptionformat', XMLDB_TYPE_INTEGER, '1', null, XMLDB_NOTNULL, null, null);
        $table->add_field('url', XMLDB_TYPE_TEXT, null, null, XMLDB_NOTNULL, null, null);
        $table->add_field('timecreated', XMLDB_TYPE_INTEGER, '10', null, XMLDB_NOTNULL, null, null);
        $table->add_field('timemodified', XMLDB_TYPE_INTEGER, '10', null, XMLDB_NOTNULL, null, null);
        $table->add_field('usermodified', XMLDB_TYPE_INTEGER, '10', null, XMLDB_NOTNULL, null, null);

        // Adding keys to table competency_userevidence.
        $table->add_key('primary', XMLDB_KEY_PRIMARY, array('id'));

        // Adding indexes to table competency_userevidence.
        $table->add_index('userid', XMLDB_INDEX_NOTUNIQUE, array('userid'));

        // Conditionally launch create table for competency_userevidence.
        if (!$dbman->table_exists($table)) {
            $dbman->create_table($table);
        }

        // Main savepoint reached.
        upgrade_main_savepoint(true, 2016041500.64);
    }

    if ($oldversion < 2016041500.65) {

        // Define table competency_userevidencecomp to be created.
        $table = new xmldb_table('competency_userevidencecomp');

        // Adding fields to table competency_userevidencecomp.
        $table->add_field('id', XMLDB_TYPE_INTEGER, '10', null, XMLDB_NOTNULL, XMLDB_SEQUENCE, null);
        $table->add_field('userevidenceid', XMLDB_TYPE_INTEGER, '10', null, XMLDB_NOTNULL, null, null);
        $table->add_field('competencyid', XMLDB_TYPE_INTEGER, '10', null, XMLDB_NOTNULL, null, null);
        $table->add_field('timecreated', XMLDB_TYPE_INTEGER, '10', null, XMLDB_NOTNULL, null, null);
        $table->add_field('timemodified', XMLDB_TYPE_INTEGER, '10', null, XMLDB_NOTNULL, null, null);
        $table->add_field('usermodified', XMLDB_TYPE_INTEGER, '10', null, XMLDB_NOTNULL, null, null);

        // Adding keys to table competency_userevidencecomp.
        $table->add_key('primary', XMLDB_KEY_PRIMARY, array('id'));

        // Adding indexes to table competency_userevidencecomp.
        $table->add_index('userevidenceid', XMLDB_INDEX_NOTUNIQUE, array('userevidenceid'));
        $table->add_index('userevidencecompids', XMLDB_INDEX_UNIQUE, array('userevidenceid', 'competencyid'));

        // Conditionally launch create table for competency_userevidencecomp.
        if (!$dbman->table_exists($table)) {
            $dbman->create_table($table);
        }

        // Main savepoint reached.
        upgrade_main_savepoint(true, 2016041500.65);
    }

    if ($oldversion < 2016041500.66) {

        // Define table competency_modulecomp to be created.
        $table = new xmldb_table('competency_modulecomp');

        // Adding fields to table competency_modulecomp.
        $table->add_field('id', XMLDB_TYPE_INTEGER, '10', null, XMLDB_NOTNULL, XMLDB_SEQUENCE, null);
        $table->add_field('cmid', XMLDB_TYPE_INTEGER, '10', null, XMLDB_NOTNULL, null, null);
        $table->add_field('timecreated', XMLDB_TYPE_INTEGER, '10', null, XMLDB_NOTNULL, null, null);
        $table->add_field('timemodified', XMLDB_TYPE_INTEGER, '10', null, XMLDB_NOTNULL, null, null);
        $table->add_field('usermodified', XMLDB_TYPE_INTEGER, '10', null, XMLDB_NOTNULL, null, null);
        $table->add_field('sortorder', XMLDB_TYPE_INTEGER, '10', null, XMLDB_NOTNULL, null, null);
        $table->add_field('competencyid', XMLDB_TYPE_INTEGER, '10', null, XMLDB_NOTNULL, null, null);
        $table->add_field('ruleoutcome', XMLDB_TYPE_INTEGER, '2', null, XMLDB_NOTNULL, null, null);

        // Adding keys to table competency_modulecomp.
        $table->add_key('primary', XMLDB_KEY_PRIMARY, array('id'));
        $table->add_key('cmidkey', XMLDB_KEY_FOREIGN, array('cmid'), 'course_modules', array('id'));
        $table->add_key('competencyidkey', XMLDB_KEY_FOREIGN, array('competencyid'), 'competency_competency', array('id'));

        // Adding indexes to table competency_modulecomp.
        $table->add_index('cmidruleoutcome', XMLDB_INDEX_NOTUNIQUE, array('cmid', 'ruleoutcome'));
        $table->add_index('cmidcompetencyid', XMLDB_INDEX_UNIQUE, array('cmid', 'competencyid'));

        // Conditionally launch create table for competency_modulecomp.
        if (!$dbman->table_exists($table)) {
            $dbman->create_table($table);
        }

        // Main savepoint reached.
        upgrade_main_savepoint(true, 2016041500.66);
    }

    if ($oldversion < 2016042100.00) {
        // Update all countries to upper case.
        $DB->execute("UPDATE {user} SET country = UPPER(country)");
        // Main savepoint reached.
        upgrade_main_savepoint(true, 2016042100.00);
    }

    if ($oldversion < 2016042600.01) {
        $deprecatedwebservices = [
            'moodle_course_create_courses',
            'moodle_course_get_courses',
            'moodle_enrol_get_enrolled_users',
            'moodle_enrol_get_users_courses',
            'moodle_enrol_manual_enrol_users',
            'moodle_file_get_files',
            'moodle_file_upload',
            'moodle_group_add_groupmembers',
            'moodle_group_create_groups',
            'moodle_group_delete_groupmembers',
            'moodle_group_delete_groups',
            'moodle_group_get_course_groups',
            'moodle_group_get_groupmembers',
            'moodle_group_get_groups',
            'moodle_message_send_instantmessages',
            'moodle_notes_create_notes',
            'moodle_role_assign',
            'moodle_role_unassign',
            'moodle_user_create_users',
            'moodle_user_delete_users',
            'moodle_user_get_course_participants_by_id',
            'moodle_user_get_users_by_courseid',
            'moodle_user_get_users_by_id',
            'moodle_user_update_users',
            'core_grade_get_definitions',
            'core_user_get_users_by_id',
            'moodle_webservice_get_siteinfo',
            'mod_forum_get_forum_discussions'
        ];

        list($insql, $params) = $DB->get_in_or_equal($deprecatedwebservices);
        $DB->delete_records_select('external_functions', "name $insql", $params);
        $DB->delete_records_select('external_services_functions', "functionname $insql", $params);
        // Main savepoint reached.
        upgrade_main_savepoint(true, 2016042600.01);
    }

    if ($oldversion < 2016051300.00) {
        // Add a default competency rating scale.
        make_competence_scale();

        // Savepoint reached.
        upgrade_main_savepoint(true, 2016051300.00);
    }

    if ($oldversion < 2016051700.01) {
        // This script is included in each major version upgrade process (3.0, 3.1) so make sure we don't run it twice.
        if (empty($CFG->upgrade_letterboundarycourses)) {
            // MDL-45390. If a grade is being displayed with letters and the grade boundaries are not being adhered to properly
            // then this course will also be frozen.
            // If the changes are accepted then the display of some grades may change.
            // This is here to freeze the gradebook in affected courses.
            upgrade_course_letter_boundary();

            // To skip running the same script on the upgrade to the next major version release.
            set_config('upgrade_letterboundarycourses', 1);
        }
        // Main savepoint reached.
        upgrade_main_savepoint(true, 2016051700.01);
    }

    // Moodle v3.1.0 release upgrade line.
    // Put any upgrade step following this.

    if ($oldversion < 2016081700.00) {

        // If someone is emotionally attached to it let's leave the config (basically the version) there.
        if (!file_exists($CFG->dirroot . '/report/search/classes/output/form.php')) {
            unset_all_config_for_plugin('report_search');
        }

        // Savepoint reached.
        upgrade_main_savepoint(true, 2016081700.00);
    }

    if ($oldversion < 2016081700.02) {
        // Default schedule values.
        $hour = 0;
        $minute = 0;

        // Get the old settings.
        if (isset($CFG->statsruntimestarthour)) {
            $hour = $CFG->statsruntimestarthour;
        }
        if (isset($CFG->statsruntimestartminute)) {
            $minute = $CFG->statsruntimestartminute;
        }

        // Retrieve the scheduled task record first.
        $stattask = $DB->get_record('task_scheduled', array('component' => 'moodle', 'classname' => '\core\task\stats_cron_task'));

        // Don't touch customised scheduling.
        if ($stattask && !$stattask->customised) {

            $nextruntime = mktime($hour, $minute, 0, date('m'), date('d'), date('Y'));
            if ($nextruntime < $stattask->lastruntime) {
                // Add 24 hours to the next run time.
                $newtime = new DateTime();
                $newtime->setTimestamp($nextruntime);
                $newtime->add(new DateInterval('P1D'));
                $nextruntime = $newtime->getTimestamp();
            }
            $stattask->nextruntime = $nextruntime;
            $stattask->minute = $minute;
            $stattask->hour = $hour;
            $stattask->customised = 1;
            $DB->update_record('task_scheduled', $stattask);
        }
        // These settings are no longer used.
        unset_config('statsruntimestarthour');
        unset_config('statsruntimestartminute');
        unset_config('statslastexecution');

        upgrade_main_savepoint(true, 2016081700.02);
    }

    if ($oldversion < 2016082200.00) {
        // An upgrade step to remove any duplicate stamps, within the same context, in the question_categories table, and to
        // add a unique index to (contextid, stamp) to avoid future stamp duplication. See MDL-54864.

        // Extend the execution time limit of the script to 2 hours.
        upgrade_set_timeout(7200);

        // This SQL fetches the id of those records which have duplicate stamps within the same context.
        // This doesn't return the original record within the context, from which the duplicate stamps were likely created.
        $fromclause = "FROM (
                        SELECT min(id) AS minid, contextid, stamp
                            FROM {question_categories}
                            GROUP BY contextid, stamp
                        ) minid
                        JOIN {question_categories} qc
                            ON qc.contextid = minid.contextid AND qc.stamp = minid.stamp AND qc.id > minid.minid";

        // Get the total record count - used for the progress bar.
        $countduplicatessql = "SELECT count(qc.id) $fromclause";
        $total = $DB->count_records_sql($countduplicatessql);

        // Get the records themselves.
        $getduplicatessql = "SELECT qc.id $fromclause ORDER BY minid";
        $rs = $DB->get_recordset_sql($getduplicatessql);

        // For each duplicate, update the stamp to a new random value.
        $i = 0;
        $pbar = new progress_bar('updatequestioncategorystamp', 500, true);
        foreach ($rs as $record) {
            // Generate a new, unique stamp and update the record.
            do {
                $newstamp = make_unique_id_code();
            } while (isset($usedstamps[$newstamp]));
            $usedstamps[$newstamp] = 1;
            $DB->set_field('question_categories', 'stamp', $newstamp, array('id' => $record->id));

            // Update progress.
            $i++;
            $pbar->update($i, $total, "Updating duplicate question category stamp - $i/$total.");
        }
        unset($usedstamps);

        // The uniqueness of each (contextid, stamp) pair is now guaranteed, so add the unique index to stop future duplicates.
        $table = new xmldb_table('question_categories');
        $index = new xmldb_index('contextidstamp', XMLDB_INDEX_UNIQUE, array('contextid', 'stamp'));
        if (!$dbman->index_exists($table, $index)) {
            $dbman->add_index($table, $index);
        }

        // Savepoint reached.
        upgrade_main_savepoint(true, 2016082200.00);
    }

    if ($oldversion < 2016091900.00) {

        // Removing the themes from core.
        $themes = array('base', 'canvas');

        foreach ($themes as $key => $theme) {
            if (check_dir_exists($CFG->dirroot . '/theme/' . $theme, false)) {
                // Ignore the themes that have been re-downloaded.
                unset($themes[$key]);
            }
        }

        if (!empty($themes)) {
            // Hacky emulation of plugin uninstallation.
            foreach ($themes as $theme) {
                unset_all_config_for_plugin('theme_' . $theme);
            }
        }

        // Main savepoint reached.
        upgrade_main_savepoint(true, 2016091900.00);
    }

    if ($oldversion < 2016091900.02) {

        // Define index attemptstepid-name (unique) to be dropped from question_attempt_step_data.
        $table = new xmldb_table('question_attempt_step_data');
        $index = new xmldb_index('attemptstepid-name', XMLDB_INDEX_UNIQUE, array('attemptstepid', 'name'));

        // Conditionally launch drop index attemptstepid-name.
        if ($dbman->index_exists($table, $index)) {
            $dbman->drop_index($table, $index);
        }

        // Main savepoint reached.
        upgrade_main_savepoint(true, 2016091900.02);
    }

    if ($oldversion < 2016100300.00) {
        unset_config('enablecssoptimiser');

        upgrade_main_savepoint(true, 2016100300.00);
    }

    if ($oldversion < 2016100501.00) {

        // Define field enddate to be added to course.
        $table = new xmldb_table('course');
        $field = new xmldb_field('enddate', XMLDB_TYPE_INTEGER, '10', null, XMLDB_NOTNULL, null, '0', 'startdate');

        // Conditionally launch add field enddate.
        if (!$dbman->field_exists($table, $field)) {
            $dbman->add_field($table, $field);
        }

        // Main savepoint reached.
        upgrade_main_savepoint(true, 2016100501.00);
    }

    if ($oldversion < 2016101100.00) {
        // Define field component to be added to message.
        $table = new xmldb_table('message');
        $field = new xmldb_field('component', XMLDB_TYPE_CHAR, '100', null, null, null, null, 'timeusertodeleted');

        // Conditionally launch add field component.
        if (!$dbman->field_exists($table, $field)) {
            $dbman->add_field($table, $field);
        }

        // Define field eventtype to be added to message.
        $field = new xmldb_field('eventtype', XMLDB_TYPE_CHAR, '100', null, null, null, null, 'component');

        // Conditionally launch add field eventtype.
        if (!$dbman->field_exists($table, $field)) {
            $dbman->add_field($table, $field);
        }

        // Main savepoint reached.
        upgrade_main_savepoint(true, 2016101100.00);
    }


    if ($oldversion < 2016101101.00) {
        // Define field component to be added to message_read.
        $table = new xmldb_table('message_read');
        $field = new xmldb_field('component', XMLDB_TYPE_CHAR, '100', null, null, null, null, 'timeusertodeleted');

        // Conditionally launch add field component.
        if (!$dbman->field_exists($table, $field)) {
            $dbman->add_field($table, $field);
        }

        // Define field eventtype to be added to message_read.
        $field = new xmldb_field('eventtype', XMLDB_TYPE_CHAR, '100', null, null, null, null, 'component');

        // Conditionally launch add field eventtype.
        if (!$dbman->field_exists($table, $field)) {
            $dbman->add_field($table, $field);
        }

        // Main savepoint reached.
        upgrade_main_savepoint(true, 2016101101.00);
    }

    if ($oldversion < 2016101401.00) {
        // Clean up repository_alfresco config unless plugin has been manually installed.
        if (!file_exists($CFG->dirroot . '/repository/alfresco/lib.php')) {
            // Remove capabilities.
            capabilities_cleanup('repository_alfresco');
            // Clean config.
            unset_all_config_for_plugin('repository_alfresco');
        }

        // Savepoint reached.
        upgrade_main_savepoint(true, 2016101401.00);
    }

    if ($oldversion < 2016101401.02) {
        $table = new xmldb_table('external_tokens');
        $field = new xmldb_field('privatetoken', XMLDB_TYPE_CHAR, '64', null, null, null, null);

        // Conditionally add privatetoken field to the external_tokens table.
        if (!$dbman->field_exists($table, $field)) {
            $dbman->add_field($table, $field);
        }

        // Main savepoint reached.
        upgrade_main_savepoint(true, 2016101401.02);
    }

    if ($oldversion < 2016110202.00) {

        // Force uninstall of deleted authentication plugin.
        if (!file_exists("$CFG->dirroot/auth/radius")) {
            // Leave settings inplace if there are radius users.
            if (!$DB->record_exists('user', array('auth' => 'radius', 'deleted' => 0))) {
                // Remove all other associated config.
                unset_all_config_for_plugin('auth/radius');
                // The version number for radius is in this format.
                unset_all_config_for_plugin('auth_radius');
            }
        }
        upgrade_main_savepoint(true, 2016110202.00);
    }

    if ($oldversion < 2016110300.00) {
        // Remove unused admin email setting.
        unset_config('emailonlyfromreplyaddress');

        // Main savepoint reached.
        upgrade_main_savepoint(true, 2016110300.00);
    }

    if ($oldversion < 2016110500.00) {

        $oldplayers = [
            'vimeo' => null,
            'mp3' => ['.mp3'],
            'html5video' => ['.mov', '.mp4', '.m4v', '.mpeg', '.mpe', '.mpg', '.ogv', '.webm'],
            'flv' => ['.flv', '.f4v'],
            'html5audio' => ['.aac', '.flac', '.mp3', '.m4a', '.oga', '.ogg', '.wav'],
            'youtube' => null,
            'swf' => null,
        ];

        // Convert hardcoded media players to the settings of the new media player plugin type.
        if (get_config('core', 'media_plugins_sortorder') === false) {
            $enabledplugins = [];
            $videoextensions = [];
            $audioextensions = [];
            foreach ($oldplayers as $oldplayer => $extensions) {
                $settingname = 'core_media_enable_'.$oldplayer;
                if (!empty($CFG->$settingname)) {
                    if ($extensions) {
                        // VideoJS will be used for all media files players that were used previously.
                        $enabledplugins['videojs'] = 'videojs';
                        if ($oldplayer === 'mp3' || $oldplayer === 'html5audio') {
                            $audioextensions += array_combine($extensions, $extensions);
                        } else {
                            $videoextensions += array_combine($extensions, $extensions);
                        }
                    } else {
                        // Enable youtube, vimeo and swf.
                        $enabledplugins[$oldplayer] = $oldplayer;
                    }
                }
            }

            set_config('media_plugins_sortorder', join(',', $enabledplugins));

            // Configure VideoJS to match the existing players set up.
            if ($enabledplugins['videojs']) {
                $enabledplugins[] = 'videojs';
                set_config('audioextensions', join(',', $audioextensions), 'media_videojs');
                set_config('videoextensions', join(',', $videoextensions), 'media_videojs');
                $useflash = !empty($CFG->core_media_enable_flv) || !empty($CFG->core_media_enable_mp3);
                set_config('useflash', $useflash, 'media_videojs');
                if (empty($CFG->core_media_enable_youtube)) {
                    // Normally YouTube is enabled in videojs, but if youtube converter was disabled before upgrade
                    // disable it in videojs as well.
                    set_config('youtube', false, 'media_videojs');
                }
            }
        }

        // Unset old settings.
        foreach ($oldplayers as $oldplayer => $extensions) {
            unset_config('core_media_enable_' . $oldplayer);
        }

        // Preset defaults if CORE_MEDIA_VIDEO_WIDTH and CORE_MEDIA_VIDEO_HEIGHT are specified in config.php .
        // After this upgrade step these constants will not be used any more.
        if (defined('CORE_MEDIA_VIDEO_WIDTH')) {
            set_config('media_default_width', CORE_MEDIA_VIDEO_WIDTH);
        }
        if (defined('CORE_MEDIA_VIDEO_HEIGHT')) {
            set_config('media_default_height', CORE_MEDIA_VIDEO_HEIGHT);
        }

        // Savepoint reached.
        upgrade_main_savepoint(true, 2016110500.00);
    }

    if ($oldversion < 2016110600.00) {
        // Define a field 'deletioninprogress' in the 'course_modules' table, to background deletion tasks.
        $table = new xmldb_table('course_modules');
        $field = new xmldb_field('deletioninprogress', XMLDB_TYPE_INTEGER, '1', null, XMLDB_NOTNULL, null, '0', 'availability');

        // Conditionally launch add field 'deletioninprogress'.
        if (!$dbman->field_exists($table, $field)) {
            $dbman->add_field($table, $field);
        }

        // Main savepoint reached.
        upgrade_main_savepoint(true, 2016110600.00);
    }

    if ($oldversion < 2016112200.01) {

        // Define field requiredbytheme to be added to block_instances.
        $table = new xmldb_table('block_instances');
        $field = new xmldb_field('requiredbytheme', XMLDB_TYPE_INTEGER, '4', null, XMLDB_NOTNULL, null, '0', 'showinsubcontexts');

        // Conditionally launch add field requiredbytheme.
        if (!$dbman->field_exists($table, $field)) {
            $dbman->add_field($table, $field);
        }

        // Main savepoint reached.
        upgrade_main_savepoint(true, 2016112200.01);
    }
    if ($oldversion < 2016112200.02) {

        // Change the existing site level admin and settings blocks to be requiredbytheme which means they won't show in boost.
        $context = context_system::instance();
        $params = array('blockname' => 'settings', 'parentcontextid' => $context->id);
        $DB->set_field('block_instances', 'requiredbytheme', 1, $params);

        $params = array('blockname' => 'navigation', 'parentcontextid' => $context->id);
        $DB->set_field('block_instances', 'requiredbytheme', 1, $params);
        // Main savepoint reached.
        upgrade_main_savepoint(true, 2016112200.02);
    }

    // Automatically generated Moodle v3.2.0 release upgrade line.
    // Put any upgrade step following this.

    if ($oldversion < 2016122800.00) {
        // Find all roles with the coursecreator archetype.
        $coursecreatorroleids = $DB->get_records('role', array('archetype' => 'coursecreator'), '', 'id');

        $context = context_system::instance();
        $capability = 'moodle/site:configview';

        foreach ($coursecreatorroleids as $roleid => $notused) {

            // Check that the capability has not already been assigned. If it has then it's either already set
            // to allow or specifically set to prohibit or prevent.
            if (!$DB->record_exists('role_capabilities', array('roleid' => $roleid, 'capability' => $capability))) {
                // Assign the capability.
                $cap = new stdClass();
                $cap->contextid    = $context->id;
                $cap->roleid       = $roleid;
                $cap->capability   = $capability;
                $cap->permission   = CAP_ALLOW;
                $cap->timemodified = time();
                $cap->modifierid   = 0;

                $DB->insert_record('role_capabilities', $cap);
            }
        }

        // Main savepoint reached.
        upgrade_main_savepoint(true, 2016122800.00);
    }

    if ($oldversion < 2017020200.01) {

        // Define index useridfrom_timeuserfromdeleted_notification (not unique) to be added to message.
        $table = new xmldb_table('message');
        $index = new xmldb_index('useridfrom_timeuserfromdeleted_notification', XMLDB_INDEX_NOTUNIQUE, array('useridfrom', 'timeuserfromdeleted', 'notification'));

        // Conditionally launch add index useridfrom_timeuserfromdeleted_notification.
        if (!$dbman->index_exists($table, $index)) {
            $dbman->add_index($table, $index);
        }

        // Define index useridto_timeusertodeleted_notification (not unique) to be added to message.
        $index = new xmldb_index('useridto_timeusertodeleted_notification', XMLDB_INDEX_NOTUNIQUE, array('useridto', 'timeusertodeleted', 'notification'));

        // Conditionally launch add index useridto_timeusertodeleted_notification.
        if (!$dbman->index_exists($table, $index)) {
            $dbman->add_index($table, $index);
        }

        $index = new xmldb_index('useridto', XMLDB_INDEX_NOTUNIQUE, array('useridto'));

        // Conditionally launch drop index useridto.
        if ($dbman->index_exists($table, $index)) {
            $dbman->drop_index($table, $index);
        }

        // Main savepoint reached.
        upgrade_main_savepoint(true, 2017020200.01);
    }

    if ($oldversion < 2017020200.02) {

        // Define index useridfrom_timeuserfromdeleted_notification (not unique) to be added to message_read.
        $table = new xmldb_table('message_read');
        $index = new xmldb_index('useridfrom_timeuserfromdeleted_notification', XMLDB_INDEX_NOTUNIQUE, array('useridfrom', 'timeuserfromdeleted', 'notification'));

        // Conditionally launch add index useridfrom_timeuserfromdeleted_notification.
        if (!$dbman->index_exists($table, $index)) {
            $dbman->add_index($table, $index);
        }

        // Define index useridto_timeusertodeleted_notification (not unique) to be added to message_read.
        $index = new xmldb_index('useridto_timeusertodeleted_notification', XMLDB_INDEX_NOTUNIQUE, array('useridto', 'timeusertodeleted', 'notification'));

        // Conditionally launch add index useridto_timeusertodeleted_notification.
        if (!$dbman->index_exists($table, $index)) {
            $dbman->add_index($table, $index);
        }

        $index = new xmldb_index('useridto', XMLDB_INDEX_NOTUNIQUE, array('useridto'));

        // Conditionally launch drop index useridto.
        if ($dbman->index_exists($table, $index)) {
            $dbman->drop_index($table, $index);
        }

        // Main savepoint reached.
        upgrade_main_savepoint(true, 2017020200.02);
    }

    if ($oldversion < 2017020901.00) {

        // Delete "orphaned" block positions. Note, the query does not use indexes (because there are none),
        // if it runs too long during upgrade you can comment this line - it will leave orphaned records
        // in the database but they won't bother you.
        upgrade_block_positions();

        // Main savepoint reached.
        upgrade_main_savepoint(true, 2017020901.00);
    }

    if ($oldversion < 2017021300.00) {
        unset_config('loginpasswordautocomplete');
        upgrade_main_savepoint(true, 2017021300.00);
    }

    if ($oldversion < 2017021400.00) {
        // Define field visibleoncoursepage to be added to course_modules.
        $table = new xmldb_table('course_modules');
        $field = new xmldb_field('visibleoncoursepage', XMLDB_TYPE_INTEGER, '1', null, XMLDB_NOTNULL, null, '1', 'visible');

        // Conditionally launch add field visibleoncoursepage.
        if (!$dbman->field_exists($table, $field)) {
            $dbman->add_field($table, $field);
        }

        // Main savepoint reached.
        upgrade_main_savepoint(true, 2017021400.00);
    }

    if ($oldversion < 2017030700.00) {

        // Define field priority to be added to event.
        $table = new xmldb_table('event');
        $field = new xmldb_field('priority', XMLDB_TYPE_INTEGER, '10', null, null, null, null, 'subscriptionid');

        // Conditionally launch add field priority.
        if (!$dbman->field_exists($table, $field)) {
            $dbman->add_field($table, $field);
        }

        // Main savepoint reached.
        upgrade_main_savepoint(true, 2017030700.00);
    }

    if ($oldversion < 2017031400.00) {

        // Define table file_conversion to be created.
        $table = new xmldb_table('file_conversion');

        // Adding fields to table file_conversion.
        $table->add_field('id', XMLDB_TYPE_INTEGER, '10', null, XMLDB_NOTNULL, XMLDB_SEQUENCE, null);
        $table->add_field('usermodified', XMLDB_TYPE_INTEGER, '10', null, XMLDB_NOTNULL, null, null);
        $table->add_field('timecreated', XMLDB_TYPE_INTEGER, '10', null, XMLDB_NOTNULL, null, null);
        $table->add_field('timemodified', XMLDB_TYPE_INTEGER, '10', null, XMLDB_NOTNULL, null, null);
        $table->add_field('sourcefileid', XMLDB_TYPE_INTEGER, '10', null, XMLDB_NOTNULL, null, null);
        $table->add_field('targetformat', XMLDB_TYPE_CHAR, '100', null, XMLDB_NOTNULL, null, null);
        $table->add_field('status', XMLDB_TYPE_INTEGER, '10', null, null, null, '0');
        $table->add_field('statusmessage', XMLDB_TYPE_TEXT, null, null, null, null, null);
        $table->add_field('converter', XMLDB_TYPE_CHAR, '255', null, null, null, null);
        $table->add_field('destfileid', XMLDB_TYPE_INTEGER, '10', null, null, null, null);
        $table->add_field('data', XMLDB_TYPE_TEXT, null, null, null, null, null);

        // Adding keys to table file_conversion.
        $table->add_key('primary', XMLDB_KEY_PRIMARY, array('id'));
        $table->add_key('sourcefileid', XMLDB_KEY_FOREIGN, array('sourcefileid'), 'files', array('id'));
        $table->add_key('destfileid', XMLDB_KEY_FOREIGN, array('destfileid'), 'files', array('id'));

        // Conditionally launch create table for file_conversion.
        if (!$dbman->table_exists($table)) {
            $dbman->create_table($table);
        }

        // Main savepoint reached.
        upgrade_main_savepoint(true, 2017031400.00);
    }

    if ($oldversion < 2017040400.00) {

        // If block_course_overview is no longer present, replace with block_myoverview.
        if (!file_exists($CFG->dirroot . '/blocks/course_overview/block_course_overview.php')) {
            $DB->set_field('block_instances', 'blockname', 'myoverview', array('blockname' => 'course_overview'));
        }

        upgrade_main_savepoint(true, 2017040400.00);
    }

    if ($oldversion < 2017040401.00) {

        // If block_course_overview is no longer present, remove it.
        // Note - we do not need to completely remove the block context etc because we
        // have replaced all occurrences of block_course_overview with block_myoverview
        // in the upgrade step above.
        if (!file_exists($CFG->dirroot . '/blocks/course_overview/block_course_overview.php')) {
            // Delete the block from the block table.
            $DB->delete_records('block', array('name' => 'course_overview'));
            // Remove capabilities.
            capabilities_cleanup('block_course_overview');
            // Clean config.
            unset_all_config_for_plugin('block_course_overview');
        }

        upgrade_main_savepoint(true, 2017040401.00);
    }

    if ($oldversion < 2017040402.00) {

        // Define fields to be added to the 'event' table.
        $table = new xmldb_table('event');
        $fieldtype = new xmldb_field('type', XMLDB_TYPE_INTEGER, '4', null, XMLDB_NOTNULL, null, 0, 'instance');
        $fieldtimesort = new xmldb_field('timesort', XMLDB_TYPE_INTEGER, '10', null, false, null, null, 'timeduration');

        // Conditionally launch add field.
        if (!$dbman->field_exists($table, $fieldtype)) {
            $dbman->add_field($table, $fieldtype);
        }

        // Conditionally launch add field.
        if (!$dbman->field_exists($table, $fieldtimesort)) {
            $dbman->add_field($table, $fieldtimesort);
        }

        // Now, define the index we will be adding.
        $index = new xmldb_index('type-timesort', XMLDB_INDEX_NOTUNIQUE, array('type', 'timesort'));

        // Conditionally launch add index.
        if (!$dbman->index_exists($table, $index)) {
            $dbman->add_index($table, $index);
        }

        upgrade_main_savepoint(true, 2017040402.00);
    }

    if ($oldversion < 2017040700.01) {

        // Define table oauth2_issuer to be created.
        $table = new xmldb_table('oauth2_issuer');

        // Adding fields to table oauth2_issuer.
        $table->add_field('id', XMLDB_TYPE_INTEGER, '10', null, XMLDB_NOTNULL, XMLDB_SEQUENCE, null);
        $table->add_field('timecreated', XMLDB_TYPE_INTEGER, '10', null, XMLDB_NOTNULL, null, null);
        $table->add_field('timemodified', XMLDB_TYPE_INTEGER, '10', null, XMLDB_NOTNULL, null, null);
        $table->add_field('usermodified', XMLDB_TYPE_INTEGER, '10', null, XMLDB_NOTNULL, null, null);
        $table->add_field('name', XMLDB_TYPE_CHAR, '255', null, XMLDB_NOTNULL, null, null);
        $table->add_field('image', XMLDB_TYPE_TEXT, null, null, XMLDB_NOTNULL, null, null);
        $table->add_field('baseurl', XMLDB_TYPE_TEXT, null, null, XMLDB_NOTNULL, null, null);
        $table->add_field('clientid', XMLDB_TYPE_TEXT, null, null, XMLDB_NOTNULL, null, null);
        $table->add_field('clientsecret', XMLDB_TYPE_TEXT, null, null, XMLDB_NOTNULL, null, null);
        $table->add_field('loginscopes', XMLDB_TYPE_TEXT, null, null, XMLDB_NOTNULL, null, null);
        $table->add_field('loginscopesoffline', XMLDB_TYPE_TEXT, null, null, XMLDB_NOTNULL, null, null);
        $table->add_field('loginparams', XMLDB_TYPE_TEXT, null, null, XMLDB_NOTNULL, null, null);
        $table->add_field('loginparamsoffline', XMLDB_TYPE_TEXT, null, null, XMLDB_NOTNULL, null, null);
        $table->add_field('alloweddomains', XMLDB_TYPE_TEXT, null, null, XMLDB_NOTNULL, null, null);
        $table->add_field('scopessupported', XMLDB_TYPE_TEXT, null, null, null, null, null);
        $table->add_field('showonloginpage', XMLDB_TYPE_INTEGER, '2', null, XMLDB_NOTNULL, null, '1');
        $table->add_field('enabled', XMLDB_TYPE_INTEGER, '2', null, XMLDB_NOTNULL, null, '1');
        $table->add_field('sortorder', XMLDB_TYPE_INTEGER, '10', null, XMLDB_NOTNULL, null, null);

        // Adding keys to table oauth2_issuer.
        $table->add_key('primary', XMLDB_KEY_PRIMARY, array('id'));

        // Conditionally launch create table for oauth2_issuer.
        if (!$dbman->table_exists($table)) {
            $dbman->create_table($table);
        }

        // Main savepoint reached.
        upgrade_main_savepoint(true, 2017040700.01);
    }

    if ($oldversion < 2017040700.02) {

        // Define table oauth2_endpoint to be created.
        $table = new xmldb_table('oauth2_endpoint');

        // Adding fields to table oauth2_endpoint.
        $table->add_field('id', XMLDB_TYPE_INTEGER, '10', null, XMLDB_NOTNULL, XMLDB_SEQUENCE, null);
        $table->add_field('timecreated', XMLDB_TYPE_INTEGER, '10', null, XMLDB_NOTNULL, null, null);
        $table->add_field('timemodified', XMLDB_TYPE_INTEGER, '10', null, XMLDB_NOTNULL, null, null);
        $table->add_field('usermodified', XMLDB_TYPE_INTEGER, '10', null, XMLDB_NOTNULL, null, null);
        $table->add_field('name', XMLDB_TYPE_CHAR, '255', null, XMLDB_NOTNULL, null, null);
        $table->add_field('url', XMLDB_TYPE_TEXT, null, null, XMLDB_NOTNULL, null, null);
        $table->add_field('issuerid', XMLDB_TYPE_INTEGER, '10', null, XMLDB_NOTNULL, null, null);

        // Adding keys to table oauth2_endpoint.
        $table->add_key('primary', XMLDB_KEY_PRIMARY, array('id'));
        $table->add_key('issuer_id_key', XMLDB_KEY_FOREIGN, array('issuerid'), 'oauth2_issuer', array('id'));

        // Conditionally launch create table for oauth2_endpoint.
        if (!$dbman->table_exists($table)) {
            $dbman->create_table($table);
        }

        // Main savepoint reached.
        upgrade_main_savepoint(true, 2017040700.02);
    }

    if ($oldversion < 2017040700.03) {

        // Define table oauth2_system_account to be created.
        $table = new xmldb_table('oauth2_system_account');

        // Adding fields to table oauth2_system_account.
        $table->add_field('id', XMLDB_TYPE_INTEGER, '10', null, XMLDB_NOTNULL, XMLDB_SEQUENCE, null);
        $table->add_field('timecreated', XMLDB_TYPE_INTEGER, '10', null, XMLDB_NOTNULL, null, null);
        $table->add_field('timemodified', XMLDB_TYPE_INTEGER, '10', null, XMLDB_NOTNULL, null, null);
        $table->add_field('usermodified', XMLDB_TYPE_INTEGER, '10', null, XMLDB_NOTNULL, null, null);
        $table->add_field('issuerid', XMLDB_TYPE_INTEGER, '10', null, XMLDB_NOTNULL, null, null);
        $table->add_field('refreshtoken', XMLDB_TYPE_TEXT, null, null, XMLDB_NOTNULL, null, null);
        $table->add_field('grantedscopes', XMLDB_TYPE_TEXT, null, null, XMLDB_NOTNULL, null, null);
        $table->add_field('username', XMLDB_TYPE_TEXT, null, null, XMLDB_NOTNULL, null, null);
        $table->add_field('email', XMLDB_TYPE_TEXT, null, null, XMLDB_NOTNULL, null, null);

        // Adding keys to table oauth2_system_account.
        $table->add_key('primary', XMLDB_KEY_PRIMARY, array('id'));
        $table->add_key('issueridkey', XMLDB_KEY_FOREIGN_UNIQUE, array('issuerid'), 'oauth2_issuer', array('id'));

        // Conditionally launch create table for oauth2_system_account.
        if (!$dbman->table_exists($table)) {
            $dbman->create_table($table);
        }

        // Main savepoint reached.
        upgrade_main_savepoint(true, 2017040700.03);
    }

    if ($oldversion < 2017040700.04) {

        // Define table oauth2_user_field_mapping to be created.
        $table = new xmldb_table('oauth2_user_field_mapping');

        // Adding fields to table oauth2_user_field_mapping.
        $table->add_field('id', XMLDB_TYPE_INTEGER, '10', null, XMLDB_NOTNULL, XMLDB_SEQUENCE, null);
        $table->add_field('timemodified', XMLDB_TYPE_INTEGER, '10', null, XMLDB_NOTNULL, null, null);
        $table->add_field('timecreated', XMLDB_TYPE_INTEGER, '10', null, XMLDB_NOTNULL, null, null);
        $table->add_field('usermodified', XMLDB_TYPE_INTEGER, '10', null, XMLDB_NOTNULL, null, null);
        $table->add_field('issuerid', XMLDB_TYPE_INTEGER, '10', null, XMLDB_NOTNULL, null, null);
        $table->add_field('externalfield', XMLDB_TYPE_CHAR, '64', null, XMLDB_NOTNULL, null, null);
        $table->add_field('internalfield', XMLDB_TYPE_CHAR, '64', null, XMLDB_NOTNULL, null, null);

        // Adding keys to table oauth2_user_field_mapping.
        $table->add_key('primary', XMLDB_KEY_PRIMARY, array('id'));
        $table->add_key('issuerkey', XMLDB_KEY_FOREIGN, array('issuerid'), 'oauth2_issuer', array('id'));
        $table->add_key('uniqinternal', XMLDB_KEY_UNIQUE, array('issuerid', 'internalfield'));

        // Conditionally launch create table for oauth2_user_field_mapping.
        if (!$dbman->table_exists($table)) {
            $dbman->create_table($table);
        }

        // Main savepoint reached.
        upgrade_main_savepoint(true, 2017040700.04);
    }

    if ($oldversion < 2017041801.00) {

        // Define table course_completion_defaults to be created.
        $table = new xmldb_table('course_completion_defaults');

        // Adding fields to table course_completion_defaults.
        $table->add_field('id', XMLDB_TYPE_INTEGER, '10', null, XMLDB_NOTNULL, XMLDB_SEQUENCE, null);
        $table->add_field('course', XMLDB_TYPE_INTEGER, '10', null, XMLDB_NOTNULL, null, null);
        $table->add_field('module', XMLDB_TYPE_INTEGER, '10', null, XMLDB_NOTNULL, null, null);
        $table->add_field('completion', XMLDB_TYPE_INTEGER, '1', null, XMLDB_NOTNULL, null, '0');
        $table->add_field('completionview', XMLDB_TYPE_INTEGER, '1', null, XMLDB_NOTNULL, null, '0');
        $table->add_field('completionusegrade', XMLDB_TYPE_INTEGER, '1', null, XMLDB_NOTNULL, null, '0');
        $table->add_field('completionexpected', XMLDB_TYPE_INTEGER, '10', null, XMLDB_NOTNULL, null, '0');
        $table->add_field('customrules', XMLDB_TYPE_TEXT, null, null, null, null, null);

        // Adding keys to table course_completion_defaults.
        $table->add_key('primary', XMLDB_KEY_PRIMARY, array('id'));
        $table->add_key('module', XMLDB_KEY_FOREIGN, array('module'), 'modules', array('id'));
        $table->add_key('course', XMLDB_KEY_FOREIGN, array('course'), 'course', array('id'));

        // Adding indexes to table course_completion_defaults.
        $table->add_index('coursemodule', XMLDB_INDEX_UNIQUE, array('course', 'module'));

        // Conditionally launch create table for course_completion_defaults.
        if (!$dbman->table_exists($table)) {
            $dbman->create_table($table);
        }

        upgrade_main_savepoint(true, 2017041801.00);
    }

    if ($oldversion < 2017050500.01) {
        // Get the list of parent event IDs.
        $sql = "SELECT DISTINCT repeatid
                           FROM {event}
                          WHERE repeatid <> 0";
        $parentids = array_keys($DB->get_records_sql($sql));
        // Check if there are repeating events we need to process.
        if (!empty($parentids)) {
            // The repeat IDs of parent events should match their own ID.
            // So we need to update parent events that have non-matching IDs and repeat IDs.
            list($insql, $params) = $DB->get_in_or_equal($parentids);
            $updatesql = "UPDATE {event}
                             SET repeatid = id
                           WHERE id <> repeatid
                                 AND id $insql";
            $DB->execute($updatesql, $params);
        }

        // Main savepoint reached.
        upgrade_main_savepoint(true, 2017050500.01);
    }

    if ($oldversion < 2017050500.02) {
        // MDL-58684:
        // Remove all portfolio_tempdata records as these may contain serialized \file_system type objects, which are now unable to
        // be unserialized because of changes to the file storage API made in MDL-46375. Portfolio now stores an id reference to
        // files instead of the object.
        // These records are normally removed after a successful export, however, can be left behind if the user abandons the
        // export attempt (a stale record). Additionally, each stale record cannot be reused and is normally cleaned up by the cron
        // task core\task\portfolio_cron_task. Since the cron task tries to unserialize them, and generates a warning, we'll remove
        // all records here.
        $DB->delete_records_select('portfolio_tempdata', 'id > ?', [0]);

        // Main savepoint reached.
        upgrade_main_savepoint(true, 2017050500.02);
    }

    if ($oldversion < 2017050900.01) {
        // Create adhoc task for upgrading of existing calendar events.
        $record = new \stdClass();
        $record->classname = '\core\task\refresh_mod_calendar_events_task';
        $record->component = 'core';

        // Next run time based from nextruntime computation in \core\task\manager::queue_adhoc_task().
        $nextruntime = time() - 1;
        $record->nextruntime = $nextruntime;
        $DB->insert_record('task_adhoc', $record);

        // Main savepoint reached.
        upgrade_main_savepoint(true, 2017050900.01);
    }

    // Automatically generated Moodle v3.3.0 release upgrade line.
    // Put any upgrade step following this.

    if ($oldversion < 2017061201.00) {
        $table = new xmldb_table('course_sections');
        $field = new xmldb_field('timemodified', XMLDB_TYPE_INTEGER, '10', null, XMLDB_NOTNULL, null, '0', 'availability');

        // Define a field 'timemodified' in the 'course_sections' table.
        if (!$dbman->field_exists($table, $field)) {
            $dbman->add_field($table, $field);
        }

        upgrade_main_savepoint(true, 2017061201.00);
    }

    if ($oldversion < 2017061301.00) {
        // Check if the value of 'navcourselimit' is set to the old default value, if so, change it to the new default.
        if ($CFG->navcourselimit == 20) {
            set_config('navcourselimit', 10);
        }

        // Main savepoint reached.
        upgrade_main_savepoint(true, 2017061301.00);
    }

    if ($oldversion < 2017071000.00) {

        // Define field requireconfirmation to be added to oauth2_issuer.
        $table = new xmldb_table('oauth2_issuer');
        $field = new xmldb_field('requireconfirmation', XMLDB_TYPE_INTEGER, '2', null, XMLDB_NOTNULL, null, '1', 'sortorder');

        // Conditionally launch add field requireconfirmation.
        if (!$dbman->field_exists($table, $field)) {
            $dbman->add_field($table, $field);
        }

        // Main savepoint reached.
        upgrade_main_savepoint(true, 2017071000.00);
    }

    if ($oldversion < 2017071001.00) {

        // Define field timemodified to be added to block_instances.
        $table = new xmldb_table('block_instances');
        $field = new xmldb_field('timemodified', XMLDB_TYPE_INTEGER, '10', null, null,
                null, null, 'configdata');

        // Conditionally launch add field timemodified.
        if (!$dbman->field_exists($table, $field)) {
            $dbman->add_field($table, $field);

            // Set field to current time.
            $DB->set_field('block_instances', 'timemodified', time());

            // Changing nullability of field timemodified on table block_instances to not null.
            $field = new xmldb_field('timemodified', XMLDB_TYPE_INTEGER, '10', null, XMLDB_NOTNULL,
                    null, null, 'configdata');

            // Launch change of nullability for field timemodified.
            $dbman->change_field_notnull($table, $field);

            // Define index timemodified (not unique) to be added to block_instances.
            $index = new xmldb_index('timemodified', XMLDB_INDEX_NOTUNIQUE, array('timemodified'));

            // Conditionally launch add index timemodified.
            if (!$dbman->index_exists($table, $index)) {
                $dbman->add_index($table, $index);
            }
        }

        // Define field timecreated to be added to block_instances.
        $field = new xmldb_field('timecreated', XMLDB_TYPE_INTEGER, '10', null, null,
                null, null, 'configdata');

        // Conditionally launch add field timecreated.
        if (!$dbman->field_exists($table, $field)) {
            $dbman->add_field($table, $field);

            // Set field to current time.
            $DB->set_field('block_instances', 'timecreated', time());

            // Changing nullability of field timecreated on table block_instances to not null.
            $field = new xmldb_field('timecreated', XMLDB_TYPE_INTEGER, '10', null, XMLDB_NOTNULL,
                    null, null, 'configdata');

            // Launch change of nullability for field timecreated.
            $dbman->change_field_notnull($table, $field);
        }

        // Main savepoint reached.
        upgrade_main_savepoint(true, 2017071001.00);
    }

    if ($oldversion < 2017071100.00 ) {
        // Clean old upgrade setting not used anymore.
        unset_config('upgrade_minmaxgradestepignored');
        upgrade_main_savepoint(true, 2017071100.00);
    }

    if ($oldversion < 2017072000.02) {

        // Define table analytics_models to be created.
        $table = new xmldb_table('analytics_models');

        // Adding fields to table analytics_models.
        $table->add_field('id', XMLDB_TYPE_INTEGER, '10', null, XMLDB_NOTNULL, XMLDB_SEQUENCE, null);
        $table->add_field('enabled', XMLDB_TYPE_INTEGER, '1', null, XMLDB_NOTNULL, null, '0');
        $table->add_field('trained', XMLDB_TYPE_INTEGER, '1', null, XMLDB_NOTNULL, null, '0');
        $table->add_field('target', XMLDB_TYPE_CHAR, '255', null, XMLDB_NOTNULL, null, null);
        $table->add_field('indicators', XMLDB_TYPE_TEXT, null, null, XMLDB_NOTNULL, null, null);
        $table->add_field('timesplitting', XMLDB_TYPE_CHAR, '255', null, null, null, null);
        $table->add_field('version', XMLDB_TYPE_INTEGER, '10', null, XMLDB_NOTNULL, null, null);
        $table->add_field('timecreated', XMLDB_TYPE_INTEGER, '10', null, null, null, null);
        $table->add_field('timemodified', XMLDB_TYPE_INTEGER, '10', null, XMLDB_NOTNULL, null, null);
        $table->add_field('usermodified', XMLDB_TYPE_INTEGER, '10', null, XMLDB_NOTNULL, null, null);

        // Adding keys to table analytics_models.
        $table->add_key('primary', XMLDB_KEY_PRIMARY, array('id'));

        // Adding indexes to table analytics_models.
        $table->add_index('enabledandtrained', XMLDB_INDEX_NOTUNIQUE, array('enabled', 'trained'));

        // Conditionally launch create table for analytics_models.
        if (!$dbman->table_exists($table)) {
            $dbman->create_table($table);
        }

        // Define table analytics_models_log to be created.
        $table = new xmldb_table('analytics_models_log');

        // Adding fields to table analytics_models_log.
        $table->add_field('id', XMLDB_TYPE_INTEGER, '10', null, XMLDB_NOTNULL, XMLDB_SEQUENCE, null);
        $table->add_field('modelid', XMLDB_TYPE_INTEGER, '10', null, XMLDB_NOTNULL, null, null);
        $table->add_field('version', XMLDB_TYPE_INTEGER, '10', null, XMLDB_NOTNULL, null, null);
        $table->add_field('target', XMLDB_TYPE_CHAR, '255', null, XMLDB_NOTNULL, null, null);
        $table->add_field('indicators', XMLDB_TYPE_TEXT, null, null, XMLDB_NOTNULL, null, null);
        $table->add_field('timesplitting', XMLDB_TYPE_CHAR, '255', null, null, null, null);
        $table->add_field('score', XMLDB_TYPE_NUMBER, '10, 5', null, XMLDB_NOTNULL, null, '0');
        $table->add_field('info', XMLDB_TYPE_TEXT, null, null, null, null, null);
        $table->add_field('dir', XMLDB_TYPE_TEXT, null, null, XMLDB_NOTNULL, null, null);
        $table->add_field('timecreated', XMLDB_TYPE_INTEGER, '10', null, XMLDB_NOTNULL, null, null);
        $table->add_field('usermodified', XMLDB_TYPE_INTEGER, '10', null, XMLDB_NOTNULL, null, null);

        // Adding keys to table analytics_models_log.
        $table->add_key('primary', XMLDB_KEY_PRIMARY, array('id'));

        // Adding indexes to table analytics_models_log.
        $table->add_index('modelid', XMLDB_INDEX_NOTUNIQUE, array('modelid'));

        // Conditionally launch create table for analytics_models_log.
        if (!$dbman->table_exists($table)) {
            $dbman->create_table($table);
        }

        // Define table analytics_predictions to be created.
        $table = new xmldb_table('analytics_predictions');

        // Adding fields to table analytics_predictions.
        $table->add_field('id', XMLDB_TYPE_INTEGER, '10', null, XMLDB_NOTNULL, XMLDB_SEQUENCE, null);
        $table->add_field('modelid', XMLDB_TYPE_INTEGER, '10', null, XMLDB_NOTNULL, null, null);
        $table->add_field('contextid', XMLDB_TYPE_INTEGER, '10', null, XMLDB_NOTNULL, null, null);
        $table->add_field('sampleid', XMLDB_TYPE_INTEGER, '10', null, XMLDB_NOTNULL, null, null);
        $table->add_field('rangeindex', XMLDB_TYPE_INTEGER, '5', null, XMLDB_NOTNULL, null, null);
        $table->add_field('prediction', XMLDB_TYPE_INTEGER, '2', null, XMLDB_NOTNULL, null, null);
        $table->add_field('predictionscore', XMLDB_TYPE_NUMBER, '10, 5', null, XMLDB_NOTNULL, null, null);
        $table->add_field('calculations', XMLDB_TYPE_TEXT, null, null, XMLDB_NOTNULL, null, null);
        $table->add_field('timecreated', XMLDB_TYPE_INTEGER, '10', null, XMLDB_NOTNULL, null, '0');

        // Adding keys to table analytics_predictions.
        $table->add_key('primary', XMLDB_KEY_PRIMARY, array('id'));

        // Adding indexes to table analytics_predictions.
        $table->add_index('modelidandcontextid', XMLDB_INDEX_NOTUNIQUE, array('modelid', 'contextid'));

        // Conditionally launch create table for analytics_predictions.
        if (!$dbman->table_exists($table)) {
            $dbman->create_table($table);
        }

        // Define table analytics_train_samples to be created.
        $table = new xmldb_table('analytics_train_samples');

        // Adding fields to table analytics_train_samples.
        $table->add_field('id', XMLDB_TYPE_INTEGER, '10', null, XMLDB_NOTNULL, XMLDB_SEQUENCE, null);
        $table->add_field('modelid', XMLDB_TYPE_INTEGER, '10', null, XMLDB_NOTNULL, null, null);
        $table->add_field('analysableid', XMLDB_TYPE_INTEGER, '10', null, XMLDB_NOTNULL, null, null);
        $table->add_field('timesplitting', XMLDB_TYPE_CHAR, '255', null, XMLDB_NOTNULL, null, null);
        $table->add_field('fileid', XMLDB_TYPE_INTEGER, '10', null, XMLDB_NOTNULL, null, null);
        $table->add_field('sampleids', XMLDB_TYPE_TEXT, null, null, XMLDB_NOTNULL, null, null);
        $table->add_field('timecreated', XMLDB_TYPE_INTEGER, '10', null, XMLDB_NOTNULL, null, '0');

        // Adding keys to table analytics_train_samples.
        $table->add_key('primary', XMLDB_KEY_PRIMARY, array('id'));

        // Adding indexes to table analytics_train_samples.
        $table->add_index('modelidandanalysableidandtimesplitting', XMLDB_INDEX_NOTUNIQUE,
            array('modelid', 'analysableid', 'timesplitting'));

        // Conditionally launch create table for analytics_train_samples.
        if (!$dbman->table_exists($table)) {
            $dbman->create_table($table);
        }

        // Define table analytics_predict_ranges to be created.
        $table = new xmldb_table('analytics_predict_ranges');

        // Adding fields to table analytics_predict_ranges.
        $table->add_field('id', XMLDB_TYPE_INTEGER, '10', null, XMLDB_NOTNULL, XMLDB_SEQUENCE, null);
        $table->add_field('modelid', XMLDB_TYPE_INTEGER, '10', null, XMLDB_NOTNULL, null, null);
        $table->add_field('analysableid', XMLDB_TYPE_INTEGER, '10', null, XMLDB_NOTNULL, null, null);
        $table->add_field('timesplitting', XMLDB_TYPE_CHAR, '255', null, XMLDB_NOTNULL, null, null);
        $table->add_field('rangeindex', XMLDB_TYPE_INTEGER, '10', null, XMLDB_NOTNULL, null, null);
        $table->add_field('timecreated', XMLDB_TYPE_INTEGER, '10', null, XMLDB_NOTNULL, null, '0');

        // Adding keys to table analytics_predict_ranges.
        $table->add_key('primary', XMLDB_KEY_PRIMARY, array('id'));

        // Adding indexes to table analytics_predict_ranges.
        $table->add_index('modelidandanalysableidandtimesplitting', XMLDB_INDEX_NOTUNIQUE,
            array('modelid', 'analysableid', 'timesplitting'));

        // Conditionally launch create table for analytics_predict_ranges.
        if (!$dbman->table_exists($table)) {
            $dbman->create_table($table);
        }

        // Define table analytics_used_files to be created.
        $table = new xmldb_table('analytics_used_files');

        // Adding fields to table analytics_used_files.
        $table->add_field('id', XMLDB_TYPE_INTEGER, '10', null, XMLDB_NOTNULL, XMLDB_SEQUENCE, null);
        $table->add_field('modelid', XMLDB_TYPE_INTEGER, '10', null, XMLDB_NOTNULL, null, '0');
        $table->add_field('fileid', XMLDB_TYPE_INTEGER, '10', null, XMLDB_NOTNULL, null, '0');
        $table->add_field('action', XMLDB_TYPE_CHAR, '50', null, XMLDB_NOTNULL, null, null);
        $table->add_field('time', XMLDB_TYPE_INTEGER, '10', null, XMLDB_NOTNULL, null, '0');

        // Adding keys to table analytics_used_files.
        $table->add_key('primary', XMLDB_KEY_PRIMARY, array('id'));

        // Adding indexes to table analytics_used_files.
        $table->add_index('modelidandfileidandaction', XMLDB_INDEX_NOTUNIQUE, array('modelid', 'fileid', 'action'));

        // Conditionally launch create table for analytics_used_files.
        if (!$dbman->table_exists($table)) {
            $dbman->create_table($table);
        }

        $now = time();
        $admin = get_admin();

        $targetname = '\core\analytics\target\course_dropout';
        if (!$DB->record_exists('analytics_models', array('target' => $targetname))) {
            // We can not use API calls to create the built-in models.
            $modelobj = new stdClass();
            $modelobj->target = $targetname;
            $modelobj->indicators = json_encode(array(
                '\mod_assign\analytics\indicator\cognitive_depth',
                '\mod_assign\analytics\indicator\social_breadth',
                '\mod_book\analytics\indicator\cognitive_depth',
                '\mod_book\analytics\indicator\social_breadth',
                '\mod_chat\analytics\indicator\cognitive_depth',
                '\mod_chat\analytics\indicator\social_breadth',
                '\mod_choice\analytics\indicator\cognitive_depth',
                '\mod_choice\analytics\indicator\social_breadth',
                '\mod_data\analytics\indicator\cognitive_depth',
                '\mod_data\analytics\indicator\social_breadth',
                '\mod_feedback\analytics\indicator\cognitive_depth',
                '\mod_feedback\analytics\indicator\social_breadth',
                '\mod_folder\analytics\indicator\cognitive_depth',
                '\mod_folder\analytics\indicator\social_breadth',
                '\mod_forum\analytics\indicator\cognitive_depth',
                '\mod_forum\analytics\indicator\social_breadth',
                '\mod_glossary\analytics\indicator\cognitive_depth',
                '\mod_glossary\analytics\indicator\social_breadth',
                '\mod_imscp\analytics\indicator\cognitive_depth',
                '\mod_imscp\analytics\indicator\social_breadth',
                '\mod_label\analytics\indicator\cognitive_depth',
                '\mod_label\analytics\indicator\social_breadth',
                '\mod_lesson\analytics\indicator\cognitive_depth',
                '\mod_lesson\analytics\indicator\social_breadth',
                '\mod_lti\analytics\indicator\cognitive_depth',
                '\mod_lti\analytics\indicator\social_breadth',
                '\mod_page\analytics\indicator\cognitive_depth',
                '\mod_page\analytics\indicator\social_breadth',
                '\mod_quiz\analytics\indicator\cognitive_depth',
                '\mod_quiz\analytics\indicator\social_breadth',
                '\mod_resource\analytics\indicator\cognitive_depth',
                '\mod_resource\analytics\indicator\social_breadth',
                '\mod_scorm\analytics\indicator\cognitive_depth',
                '\mod_scorm\analytics\indicator\social_breadth',
                '\mod_survey\analytics\indicator\cognitive_depth',
                '\mod_survey\analytics\indicator\social_breadth',
                '\mod_url\analytics\indicator\cognitive_depth',
                '\mod_url\analytics\indicator\social_breadth',
                '\mod_wiki\analytics\indicator\cognitive_depth',
                '\mod_wiki\analytics\indicator\social_breadth',
                '\mod_workshop\analytics\indicator\cognitive_depth',
                '\mod_workshop\analytics\indicator\social_breadth',
            ));
            $modelobj->version = $now;
            $modelobj->timecreated = $now;
            $modelobj->timemodified = $now;
            $modelobj->usermodified = $admin->id;
            $DB->insert_record('analytics_models', $modelobj);
        }

        $targetname = '\core\analytics\target\no_teaching';
        if (!$DB->record_exists('analytics_models', array('target' => $targetname))) {
            $modelobj = new stdClass();
            $modelobj->enabled = 1;
            $modelobj->trained = 1;
            $modelobj->target = $targetname;
            $modelobj->indicators = json_encode(array('\core_course\analytics\indicator\no_teacher'));
            $modelobj->timesplitting = '\core\analytics\time_splitting\single_range';
            $modelobj->version = $now;
            $modelobj->timecreated = $now;
            $modelobj->timemodified = $now;
            $modelobj->usermodified = $admin->id;
            $DB->insert_record('analytics_models', $modelobj);
        }

        // Main savepoint reached.
        upgrade_main_savepoint(true, 2017072000.02);
    }

    if ($oldversion < 2017072700.01) {
        // Changing nullability of field email on table oauth2_system_account to null.
        $table = new xmldb_table('oauth2_system_account');
        $field = new xmldb_field('email', XMLDB_TYPE_TEXT, null, null, null, null, null, 'grantedscopes');

        // Launch change of nullability for field email.
        $dbman->change_field_notnull($table, $field);

        // Main savepoint reached.
        upgrade_main_savepoint(true, 2017072700.01);
    }

    if ($oldversion < 2017072700.02) {

        // If the site was previously registered with http://hub.moodle.org change the registration to
        // point to https://moodle.net - this is the correct hub address using https protocol.
        $oldhuburl = "http://hub.moodle.org";
        $newhuburl = "https://moodle.net";
        $cleanoldhuburl = preg_replace('/[^A-Za-z0-9_-]/i', '', $oldhuburl);
        $cleannewhuburl = preg_replace('/[^A-Za-z0-9_-]/i', '', $newhuburl);

        // Update existing registration.
        $DB->execute("UPDATE {registration_hubs} SET hubname = ?, huburl = ? WHERE huburl = ?",
            ['Moodle.net', $newhuburl, $oldhuburl]);

        // Update settings of existing registration.
        $sqlnamelike = $DB->sql_like('name', '?');
        $entries = $DB->get_records_sql("SELECT * FROM {config_plugins} where plugin=? and " . $sqlnamelike,
            ['hub', '%' . $DB->sql_like_escape('_' . $cleanoldhuburl)]);
        foreach ($entries as $entry) {
            $newname = substr($entry->name, 0, -strlen($cleanoldhuburl)) . $cleannewhuburl;
            $DB->update_record('config_plugins', ['id' => $entry->id, 'name' => $newname]);
        }

        // Update published courses.
        $DB->execute('UPDATE {course_published} SET huburl = ? WHERE huburl = ?', [$newhuburl, $oldhuburl]);

        // Main savepoint reached.
        upgrade_main_savepoint(true, 2017072700.02);
    }

    if ($oldversion < 2017080700.01) {

        // Get the table by its previous name.
        $table = new xmldb_table('analytics_predict_ranges');
        if ($dbman->table_exists($table)) {

            // We can only accept this because we are in master.
            $DB->delete_records('analytics_predictions');
            $DB->delete_records('analytics_used_files', array('action' => 'predicted'));
            $DB->delete_records('analytics_predict_ranges');

            // Define field sampleids to be added to analytics_predict_ranges (renamed below to analytics_predict_samples).
            $field = new xmldb_field('sampleids', XMLDB_TYPE_TEXT, null, null, XMLDB_NOTNULL, null, null, 'rangeindex');

            // Conditionally launch add field sampleids.
            if (!$dbman->field_exists($table, $field)) {
                $dbman->add_field($table, $field);
            }

            // Define field timemodified to be added to analytics_predict_ranges (renamed below to analytics_predict_samples).
            $field = new xmldb_field('timemodified', XMLDB_TYPE_INTEGER, '10', null, XMLDB_NOTNULL, null, '0', 'timecreated');

            // Conditionally launch add field timemodified.
            if (!$dbman->field_exists($table, $field)) {
                $dbman->add_field($table, $field);
            }

            // Rename the table to its new name.
            $dbman->rename_table($table, 'analytics_predict_samples');
        }

        $table = new xmldb_table('analytics_predict_samples');

        $index = new xmldb_index('modelidandanalysableidandtimesplitting', XMLDB_INDEX_NOTUNIQUE,
            array('modelid', 'analysableid', 'timesplitting'));

        // Conditionally launch drop index.
        if ($dbman->index_exists($table, $index)) {
            $dbman->drop_index($table, $index);
        }

        $index = new xmldb_index('modelidandanalysableidandtimesplittingandrangeindex', XMLDB_INDEX_NOTUNIQUE,
            array('modelid', 'analysableid', 'timesplitting', 'rangeindex'));

        // Conditionally launch add index.
        if (!$dbman->index_exists($table, $index)) {
            $dbman->add_index($table, $index);
        }

        // Main savepoint reached.
        upgrade_main_savepoint(true, 2017080700.01);
    }

    if ($oldversion < 2017082200.00) {
        $plugins = ['radius', 'fc', 'nntp', 'pam', 'pop3', 'imap'];

        foreach ($plugins as $plugin) {
            // Check to see if the plugin exists on disk.
            // If it does not, remove the config for it.
            if (!file_exists($CFG->dirroot . "/auth/{$plugin}/auth.php")) {
                // Clean config.
                unset_all_config_for_plugin("auth_{$plugin}");
            }
        }
        upgrade_main_savepoint(true, 2017082200.00);
    }

    if ($oldversion < 2017082200.01) {

        // Define table analytics_indicator_calc to be created.
        $table = new xmldb_table('analytics_indicator_calc');

        // Adding fields to table analytics_indicator_calc.
        $table->add_field('id', XMLDB_TYPE_INTEGER, '10', null, XMLDB_NOTNULL, XMLDB_SEQUENCE, null);
        $table->add_field('starttime', XMLDB_TYPE_INTEGER, '10', null, XMLDB_NOTNULL, null, null);
        $table->add_field('endtime', XMLDB_TYPE_INTEGER, '10', null, XMLDB_NOTNULL, null, null);
        $table->add_field('contextid', XMLDB_TYPE_INTEGER, '10', null, XMLDB_NOTNULL, null, null);
        $table->add_field('sampleorigin', XMLDB_TYPE_CHAR, '255', null, XMLDB_NOTNULL, null, null);
        $table->add_field('sampleid', XMLDB_TYPE_INTEGER, '10', null, XMLDB_NOTNULL, null, null);
        $table->add_field('indicator', XMLDB_TYPE_CHAR, '255', null, XMLDB_NOTNULL, null, null);
        $table->add_field('value', XMLDB_TYPE_NUMBER, '10, 2', null, null, null, null);
        $table->add_field('timecreated', XMLDB_TYPE_INTEGER, '10', null, XMLDB_NOTNULL, null, null);

        // Adding keys to table analytics_indicator_calc.
        $table->add_key('primary', XMLDB_KEY_PRIMARY, array('id'));

        // Adding indexes to table analytics_indicator_calc.
        $table->add_index('starttime-endtime-contextid', XMLDB_INDEX_NOTUNIQUE, array('starttime', 'endtime', 'contextid'));

        // Conditionally launch create table for analytics_indicator_calc.
        if (!$dbman->table_exists($table)) {
            $dbman->create_table($table);
        }

        // Main savepoint reached.
        upgrade_main_savepoint(true, 2017082200.01);
    }

    if ($oldversion < 2017082300.01) {

        // This script in included in each major version upgrade process so make sure we don't run it twice.
        if (empty($CFG->linkcoursesectionsupgradescriptwasrun)) {
            // Check if the site is using a boost-based theme.
            // If value of 'linkcoursesections' is set to the old default value, change it to the new default.
            if (upgrade_theme_is_from_family('boost', $CFG->theme)) {
                set_config('linkcoursesections', 1);
            }
            set_config('linkcoursesectionsupgradescriptwasrun', 1);
        }

        // Main savepoint reached.
        upgrade_main_savepoint(true, 2017082300.01);
    }

    if ($oldversion < 2017082500.00) {
        // Handle FKs for the table 'analytics_models_log'.
        $table = new xmldb_table('analytics_models_log');

        // Remove the existing index before adding FK (which creates an index).
        $index = new xmldb_index('modelid', XMLDB_INDEX_NOTUNIQUE, array('modelid'));

        // Conditionally launch drop index.
        if ($dbman->index_exists($table, $index)) {
            $dbman->drop_index($table, $index);
        }

        // Now, add the FK.
        $key = new xmldb_key('modelid', XMLDB_KEY_FOREIGN, array('modelid'), 'analytics_models', array('id'));
        $dbman->add_key($table, $key);

        // Handle FKs for the table 'analytics_predictions'.
        $table = new xmldb_table('analytics_predictions');
        $key = new xmldb_key('modelid', XMLDB_KEY_FOREIGN, array('modelid'), 'analytics_models', array('id'));
        $dbman->add_key($table, $key);

        $key = new xmldb_key('contextid', XMLDB_KEY_FOREIGN, array('contextid'), 'context', array('id'));
        $dbman->add_key($table, $key);

        // Handle FKs for the table 'analytics_train_samples'.
        $table = new xmldb_table('analytics_train_samples');
        $key = new xmldb_key('modelid', XMLDB_KEY_FOREIGN, array('modelid'), 'analytics_models', array('id'));
        $dbman->add_key($table, $key);

        $key = new xmldb_key('fileid', XMLDB_KEY_FOREIGN, array('fileid'), 'files', array('id'));
        $dbman->add_key($table, $key);

        // Handle FKs for the table 'analytics_predict_samples'.
        $table = new xmldb_table('analytics_predict_samples');
        $key = new xmldb_key('modelid', XMLDB_KEY_FOREIGN, array('modelid'), 'analytics_models', array('id'));
        $dbman->add_key($table, $key);

        // Handle FKs for the table 'analytics_used_files'.
        $table = new xmldb_table('analytics_used_files');
        $key = new xmldb_key('modelid', XMLDB_KEY_FOREIGN, array('modelid'), 'analytics_models', array('id'));
        $dbman->add_key($table, $key);

        $key = new xmldb_key('fileid', XMLDB_KEY_FOREIGN, array('fileid'), 'files', array('id'));
        $dbman->add_key($table, $key);

        // Handle FKs for the table 'analytics_indicator_calc'.
        $table = new xmldb_table('analytics_indicator_calc');
        $key = new xmldb_key('contextid', XMLDB_KEY_FOREIGN, array('contextid'), 'context', array('id'));
        $dbman->add_key($table, $key);

        // Main savepoint reached.
        upgrade_main_savepoint(true, 2017082500.00);
    }

    if ($oldversion < 2017082800.00) {

        // Changing type of field prediction on table analytics_predictions to number.
        $table = new xmldb_table('analytics_predictions');
        $field = new xmldb_field('prediction', XMLDB_TYPE_NUMBER, '10, 2', null, XMLDB_NOTNULL, null, null, 'rangeindex');

        // Launch change of type for field prediction.
        $dbman->change_field_type($table, $field);

        // Main savepoint reached.
        upgrade_main_savepoint(true, 2017082800.00);
    }

<<<<<<< HEAD
    if ($oldversion < 2017090700.01) {

        // Define table analytics_prediction_actions to be created.
        $table = new xmldb_table('analytics_prediction_actions');

        // Adding fields to table analytics_prediction_actions.
        $table->add_field('id', XMLDB_TYPE_INTEGER, '10', null, XMLDB_NOTNULL, XMLDB_SEQUENCE, null);
        $table->add_field('predictionid', XMLDB_TYPE_INTEGER, '10', null, XMLDB_NOTNULL, null, null);
        $table->add_field('userid', XMLDB_TYPE_INTEGER, '10', null, XMLDB_NOTNULL, null, null);
        $table->add_field('actionname', XMLDB_TYPE_CHAR, '255', null, XMLDB_NOTNULL, null, null);
        $table->add_field('timecreated', XMLDB_TYPE_INTEGER, '10', null, XMLDB_NOTNULL, null, null);

        // Adding keys to table analytics_prediction_actions.
        $table->add_key('primary', XMLDB_KEY_PRIMARY, array('id'));
        $table->add_key('predictionid', XMLDB_KEY_FOREIGN, array('predictionid'), 'analytics_predictions', array('id'));
        $table->add_key('userid', XMLDB_KEY_FOREIGN, array('userid'), 'user', array('id'));

        // Adding indexes to table analytics_prediction_actions.
        $table->add_index('predictionidanduseridandactionname', XMLDB_INDEX_NOTUNIQUE,
            array('predictionid', 'userid', 'actionname'));

        // Conditionally launch create table for analytics_prediction_actions.
        if (!$dbman->table_exists($table)) {
            $dbman->create_table($table);
        }

        // Main savepoint reached.
        upgrade_main_savepoint(true, 2017090700.01);
    }

    if ($oldversion < 2017091200.00) {
        // Force all messages to be reindexed.
        set_config('core_message_message_sent_lastindexrun', '0', 'core_search');
        set_config('core_message_message_received_lastindexrun', '0', 'core_search');

        // Main savepoint reached.
        upgrade_main_savepoint(true, 2017091200.00);
=======
    if ($oldversion < 2017090600.00) {
        // Define field userid to be added to task_adhoc.
        $table = new xmldb_table('task_adhoc');
        $field = new xmldb_field('userid', XMLDB_TYPE_INTEGER, '10', null, null, null, null, 'customdata');

        // Conditionally launch add field userid.
        if (!$dbman->field_exists($table, $field)) {
            $dbman->add_field($table, $field);
        }

        $key = new xmldb_key('useriduser', XMLDB_KEY_FOREIGN, array('userid'), 'user', array('id'));

        // Launch add key userid_user.
        $dbman->add_key($table, $key);

        // Main savepoint reached.
        upgrade_main_savepoint(true, 2017090600.00);
>>>>>>> 7e4c4b6f
    }

    return true;
}<|MERGE_RESOLUTION|>--- conflicted
+++ resolved
@@ -2436,7 +2436,6 @@
         upgrade_main_savepoint(true, 2017082800.00);
     }
 
-<<<<<<< HEAD
     if ($oldversion < 2017090700.01) {
 
         // Define table analytics_prediction_actions to be created.
@@ -2474,8 +2473,9 @@
 
         // Main savepoint reached.
         upgrade_main_savepoint(true, 2017091200.00);
-=======
-    if ($oldversion < 2017090600.00) {
+    }
+
+    if ($oldversion < 2017091201.00) {
         // Define field userid to be added to task_adhoc.
         $table = new xmldb_table('task_adhoc');
         $field = new xmldb_field('userid', XMLDB_TYPE_INTEGER, '10', null, null, null, null, 'customdata');
@@ -2491,8 +2491,7 @@
         $dbman->add_key($table, $key);
 
         // Main savepoint reached.
-        upgrade_main_savepoint(true, 2017090600.00);
->>>>>>> 7e4c4b6f
+        upgrade_main_savepoint(true, 2017091201.00);
     }
 
     return true;
