--- conflicted
+++ resolved
@@ -900,7 +900,6 @@
     }
 
     if ($oldversion < 2012062500.04) {
-<<<<<<< HEAD
         // Define table course_modules_avail_fields to be created
         $table = new xmldb_table('course_modules_avail_fields');
 
@@ -919,23 +918,12 @@
         // Conditionally launch create table for course_modules_avail_fields
         if (!$dbman->table_exists($table)) {
             $dbman->create_table($table);
-=======
-
-        // Define index name (unique) to be dropped form role
-        $table = new xmldb_table('role');
-        $index = new xmldb_index('name', XMLDB_INDEX_UNIQUE, array('name'));
-
-        // Conditionally launch drop index name
-        if ($dbman->index_exists($table, $index)) {
-            $dbman->drop_index($table, $index);
->>>>>>> a2dd56d2
         }
 
         // Main savepoint reached
         upgrade_main_savepoint(true, 2012062500.04);
     }
 
-<<<<<<< HEAD
     if ($oldversion < 2012062500.05) {
         // Define table course_sections_avail_fields to be created
         $table = new xmldb_table('course_sections_avail_fields');
@@ -1026,8 +1014,22 @@
         // Main savepoint reached
         upgrade_main_savepoint(true, 2012062500.09);
     }
-=======
->>>>>>> a2dd56d2
+
+    if ($oldversion < 2012062500.10) {
+
+        // Define index name (unique) to be dropped form role
+        $table = new xmldb_table('role');
+        $index = new xmldb_index('name', XMLDB_INDEX_UNIQUE, array('name'));
+
+        // Conditionally launch drop index name
+        if ($dbman->index_exists($table, $index)) {
+            $dbman->drop_index($table, $index);
+        }
+
+        // Main savepoint reached
+        upgrade_main_savepoint(true, 2012062500.10);
+    }
+
 
     return true;
 }