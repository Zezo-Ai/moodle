--- conflicted
+++ resolved
@@ -2863,19 +2863,23 @@
     }
 
     if ($oldversion < 2021100300.01) {
-<<<<<<< HEAD
         // Remove repository_skydrive (unless it has manually been added back).
         if (!file_exists($CFG->dirroot . '/repository/skydrive/lib.php')) {
             unset_all_config_for_plugin('repository_skydrive');
-=======
+        }
+
+        // Main savepoint reached.
+        upgrade_main_savepoint(true, 2021100300.01);
+    }
+
+    if ($oldversion < 2021100300.02) {
         // Remove filter_censor (unless it has manually been added back).
         if (!file_exists($CFG->dirroot . '/filter/censor/filter.php')) {
             unset_all_config_for_plugin('filter_censor');
->>>>>>> 32576936
-        }
-
-        // Main savepoint reached.
-        upgrade_main_savepoint(true, 2021100300.01);
+        }
+
+        // Main savepoint reached.
+        upgrade_main_savepoint(true, 2021100300.02);
     }
 
     return true;
