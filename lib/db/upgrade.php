<?php
// This file is part of Moodle - http://moodle.org/
//
// Moodle is free software: you can redistribute it and/or modify
// it under the terms of the GNU General Public License as published by
// the Free Software Foundation, either version 3 of the License, or
// (at your option) any later version.
//
// Moodle is distributed in the hope that it will be useful,
// but WITHOUT ANY WARRANTY; without even the implied warranty of
// MERCHANTABILITY or FITNESS FOR A PARTICULAR PURPOSE.  See the
// GNU General Public License for more details.
//
// You should have received a copy of the GNU General Public License
// along with Moodle.  If not, see <http://www.gnu.org/licenses/>.

/**
 * This file keeps track of upgrades to Moodle.
 *
 * Sometimes, changes between versions involve
 * alterations to database structures and other
 * major things that may break installations.
 *
 * The upgrade function in this file will attempt
 * to perform all the necessary actions to upgrade
 * your older installation to the current version.
 *
 * If there's something it cannot do itself, it
 * will tell you what you need to do.
 *
 * The commands in here will all be database-neutral,
 * using the methods of database_manager class
 *
 * Please do not forget to use upgrade_set_timeout()
 * before any action that may take longer time to finish.
 *
 * @package   core_install
 * @category  upgrade
 * @copyright 2006 onwards Martin Dougiamas  http://dougiamas.com
 * @license   http://www.gnu.org/copyleft/gpl.html GNU GPL v3 or later
 */

/**
 * Main upgrade tasks to be executed on Moodle version bump
 *
 * This function is automatically executed after one bump in the Moodle core
 * version is detected. It's in charge of performing the required tasks
 * to raise core from the previous version to the next one.
 *
 * It's a collection of ordered blocks of code, named "upgrade steps",
 * each one performing one isolated (from the rest of steps) task. Usually
 * tasks involve creating new DB objects or performing manipulation of the
 * information for cleanup/fixup purposes.
 *
 * Each upgrade step has a fixed structure, that can be summarised as follows:
 *
 * if ($oldversion < XXXXXXXXXX.XX) {
 *     // Explanation of the update step, linking to issue in the Tracker if necessary
 *     upgrade_set_timeout(XX); // Optional for big tasks
 *     // Code to execute goes here, usually the XMLDB Editor will
 *     // help you here. See {@link https://moodledev.io/general/development/tools/xmldb}.
 *     upgrade_main_savepoint(true, XXXXXXXXXX.XX);
 * }
 *
 * All plugins within Moodle (modules, blocks, reports...) support the existence of
 * their own upgrade.php file, using the "Frankenstyle" component name as
 * defined at {@link https://moodledev.io/general/development/policies/codingstyle/frankenstyle}, for example:
 *     - {@see xmldb_page_upgrade($oldversion)}. (modules don't require the plugintype ("mod_") to be used.
 *     - {@see xmldb_auth_manual_upgrade($oldversion)}.
 *     - {@see xmldb_workshopform_accumulative_upgrade($oldversion)}.
 *     - ....
 *
 * In order to keep the contents of this file reduced, it's allowed to create some helper
 * functions to be used here in the {@see upgradelib.php} file at the same directory. Note
 * that such a file must be manually included from upgrade.php, and there are some restrictions
 * about what can be used within it.
 *
 * For more information, take a look to the documentation available:
 *     - Data definition API: {@link https://moodledev.io/docs/apis/core/dml/ddl}
 *     - Upgrade API: {@link https://moodledev.io/docs/guides/upgrade}
 *
 * @param int $oldversion
 * @return bool always true
 */
function xmldb_main_upgrade($oldversion) {
    global $CFG, $DB;

    require_once($CFG->libdir . '/db/upgradelib.php'); // Core Upgrade-related functions.

    $dbman = $DB->get_manager(); // Loads ddl manager and xmldb classes.

    // Always keep this upgrade step with version being the minimum
    // allowed version to upgrade from (v4.1.2 right now).
    if ($oldversion < 2022112802) {
        // Just in case somebody hacks upgrade scripts or env, we really can not continue.
        echo("You need to upgrade to 4.1.2 or higher first!\n");
        exit(1);
        // Note this savepoint is 100% unreachable, but needed to pass the upgrade checks.
        upgrade_main_savepoint(true, 2022112802);
    }

    // Automatically generated Moodle v4.2.0 release upgrade line.
    // Put any upgrade step following this.

    if ($oldversion < 2023051500.00) {
        // Define communication table.
        $table = new xmldb_table('communication');

        // Adding fields to table communication.
        $table->add_field('id', XMLDB_TYPE_INTEGER, '10', null, XMLDB_NOTNULL, XMLDB_SEQUENCE);
        $table->add_field('instanceid', XMLDB_TYPE_INTEGER, '10', null, XMLDB_NOTNULL, null, null, 'id');
        $table->add_field('component', XMLDB_TYPE_CHAR, '100', null, XMLDB_NOTNULL, null, null, 'instanceid');
        $table->add_field('instancetype', XMLDB_TYPE_CHAR, '100', null, XMLDB_NOTNULL, null, null, 'component');
        $table->add_field('provider', XMLDB_TYPE_CHAR, '100', null, XMLDB_NOTNULL, null, null, 'instancerype');
        $table->add_field('roomname', XMLDB_TYPE_CHAR, '255', null, null, null, null, 'provider');
        $table->add_field('avatarfilename', XMLDB_TYPE_CHAR, '100', null, null, null, null, 'roomname');
        $table->add_field('active', XMLDB_TYPE_INTEGER, '1', null, XMLDB_NOTNULL, null, 1, 'avatarfilename');

        // Add key.
        $table->add_key('primary', XMLDB_KEY_PRIMARY, ['id']);

        // Conditionally launch create table for communication.
        if (!$dbman->table_exists($table)) {
            $dbman->create_table($table);
        }

        // Define communication user table.
        $table = new xmldb_table('communication_user');

        // Adding fields to table communication.
        $table->add_field('id', XMLDB_TYPE_INTEGER, '10', null, XMLDB_NOTNULL, XMLDB_SEQUENCE);
        $table->add_field('commid', XMLDB_TYPE_INTEGER, '10', null, XMLDB_NOTNULL, null, null, 'id');
        $table->add_field('userid', XMLDB_TYPE_INTEGER, '10', null, XMLDB_NOTNULL, null, null, 'commid');
        $table->add_field('synced', XMLDB_TYPE_INTEGER, '1', null, XMLDB_NOTNULL, null, 0, 'userid');
        $table->add_field('deleted', XMLDB_TYPE_INTEGER, '1', null, XMLDB_NOTNULL, null, 0, 'synced');

        // Add keys.
        $table->add_key('primary', XMLDB_KEY_PRIMARY, ['id']);
        $table->add_key('commid', XMLDB_KEY_FOREIGN, ['commid'], 'communication', ['id']);
        $table->add_key('userid', XMLDB_KEY_FOREIGN, ['userid'], 'user', ['id']);

        // Conditionally launch create table for communication.
        if (!$dbman->table_exists($table)) {
            $dbman->create_table($table);
        }

        // Main savepoint reached.
        upgrade_main_savepoint(true, 2023051500.00);
    }

    if ($oldversion < 2023062200.00) {
        // Remove device specific fields for themes from config table.
        unset_config('thememobile');
        unset_config('themelegacy');
        unset_config('themetablet');

        upgrade_main_savepoint(true, 2023062200.00);
    }

    if ($oldversion < 2023062700.01) {
        // Define field name to be added to external_tokens.
        $table = new xmldb_table('external_tokens');
        $field = new xmldb_field('name', XMLDB_TYPE_CHAR, '255', null, null, null, null, 'lastaccess');
        // Conditionally launch add field name.
        if (!$dbman->field_exists($table, $field)) {
            $dbman->add_field($table, $field);
        }
        // Update the old external tokens.
        $sql = 'UPDATE {external_tokens}
                   SET name = ' . $DB->sql_concat(
                       // We only need the prefix, so leave the third param with an empty string.
                        "'" . get_string('tokennameprefix', 'webservice', '') . "'",
                        "id"
                    );
        $DB->execute($sql);
        // Main savepoint reached.
        upgrade_main_savepoint(true, 2023062700.01);
    }

    if ($oldversion < 2023062900.01) {
        // Define field avatarsynced to be added to communication.
        $table = new xmldb_table('communication');
        $field = new xmldb_field('avatarsynced', XMLDB_TYPE_INTEGER, '1', null, XMLDB_NOTNULL, null, 0, 'active');

        // Conditionally launch add field avatarsynced.
        if (!$dbman->field_exists($table, $field)) {
            $dbman->add_field($table, $field);
        }

        // Main savepoint reached.
        upgrade_main_savepoint(true, 2023062900.01);
    }

    if ($oldversion < 2023080100.00) {
        // Upgrade yaml mime type for existing yaml and yml files.
        $filetypes = [
            '%.yaml' => 'application/yaml',
            '%.yml' => 'application/yaml,',
        ];

        $select = $DB->sql_like('filename', '?', false);
        foreach ($filetypes as $extension => $mimetype) {
            $DB->set_field_select(
                'files',
                'mimetype',
                $mimetype,
                $select,
                [$extension]
            );
        }

        // Main savepoint reached.
        upgrade_main_savepoint(true, 2023080100.00);
    }

    if ($oldversion < 2023081500.00) {
        upgrade_core_licenses();
        upgrade_main_savepoint(true, 2023081500.00);
    }

    if ($oldversion < 2023081800.01) {
        // Remove enabledevicedetection and devicedetectregex from config table.
        unset_config('enabledevicedetection');
        unset_config('devicedetectregex');
        // Main savepoint reached.
        upgrade_main_savepoint(true, 2023081800.01);
    }

    if ($oldversion < 2023082200.01) {
        // Some MIME icons have been removed and replaced with existing icons. They need to be upgraded for custom MIME types.
        $replacedicons = [
            'avi' => 'video',
            'base' => 'database',
            'bmp' => 'image',
            'html' => 'markup',
            'jpeg' => 'image',
            'mov' => 'video',
            'mp3' => 'audio',
            'mpeg' => 'video',
            'png' => 'image',
            'quicktime' => 'video',
            'tiff' => 'image',
            'wav' => 'audio',
            'wmv' => 'video',
        ];

        $custom = [];
        if (!empty($CFG->customfiletypes)) {
            if (array_key_exists('customfiletypes', $CFG->config_php_settings)) {
                // It's set in config.php, so the MIME icons can't be upgraded automatically.
                echo("\nYou need to manually check customfiletypes in config.php because some MIME icons have been removed!\n");
            } else {
                // It's a JSON string in the config table.
                $custom = json_decode($CFG->customfiletypes);
            }
        }

        $changed = false;
        foreach ($custom as $customentry) {
            if (!empty($customentry->icon) && array_key_exists($customentry->icon, $replacedicons)) {
                $customentry->icon = $replacedicons[$customentry->icon];
                $changed = true;
            }
        }

        if ($changed) {
            // Save the new customfiletypes.
            set_config('customfiletypes', json_encode($custom));
        }

        // Main savepoint reached.
        upgrade_main_savepoint(true, 2023082200.01);
    }

    if ($oldversion < 2023082200.02) {
        // Some MIME icons have been removed. They need to be replaced to 'unknown' for custom MIME types.
        $removedicons = array_flip([
            'clip-353',
            'edit',
            'env',
            'explore',
            'folder-open',
            'help',
            'move',
            'parent',
        ]);

        $custom = [];
        if (!empty($CFG->customfiletypes)) {
            if (array_key_exists('customfiletypes', $CFG->config_php_settings)) {
                // It's set in config.php, so the MIME icons can't be upgraded automatically.
                echo("\nYou need to manually check customfiletypes in config.php because some MIME icons have been removed!\n");
            } else {
                // It's a JSON string in the config table.
                $custom = json_decode($CFG->customfiletypes);
            }
        }

        $changed = false;
        foreach ($custom as $customentry) {
            if (!empty($customentry->icon) && array_key_exists($customentry->icon, $removedicons)) {
                // The icon has been removed, so set it to unknown.
                $customentry->icon = 'unknown';
                $changed = true;
            }
        }

        if ($changed) {
            // Save the new customfiletypes.
            set_config('customfiletypes', json_encode($custom));
        }

        // Main savepoint reached.
        upgrade_main_savepoint(true, 2023082200.02);
    }

    if ($oldversion < 2023082200.04) {
        // Remove any non-unique filters/conditions.
        $duplicates = $DB->get_records_sql("
            SELECT MIN(id) AS id, reportid, uniqueidentifier, iscondition
              FROM {reportbuilder_filter}
          GROUP BY reportid, uniqueidentifier, iscondition
            HAVING COUNT(*) > 1");

        foreach ($duplicates as $duplicate) {
            $DB->delete_records_select(
                'reportbuilder_filter',
                'id <> :id AND reportid = :reportid AND uniqueidentifier = :uniqueidentifier AND iscondition = :iscondition',
                (array) $duplicate
            );
        }

        // Define index report-filter (unique) to be added to reportbuilder_filter.
        $table = new xmldb_table('reportbuilder_filter');
        $index = new xmldb_index('report-filter', XMLDB_INDEX_UNIQUE, ['reportid', 'uniqueidentifier', 'iscondition']);

        // Conditionally launch add index report-filter.
        if (!$dbman->index_exists($table, $index)) {
            $dbman->add_index($table, $index);
        }

        // Main savepoint reached.
        upgrade_main_savepoint(true, 2023082200.04);
    }

    if ($oldversion < 2023082600.02) {
        // Get all the ids of users who still have md5 hashed passwords.
        if ($DB->sql_regex_supported()) {
            // If the database supports regex, we can add an exact check for md5.
            $condition = 'password ' . $DB->sql_regex() . ' :pattern';
            $params = ['pattern' => "^[a-fA-F0-9]{32}$"];
        } else {
            // Otherwise, we need to use a NOT LIKE condition and rule out bcrypt.
            $condition = $DB->sql_like('password', ':pattern', true, false, true);
            $params = ['pattern' => '$2y$%'];
        }

        // Regardless of database regex support we check the hash length which should be enough.
        // But extra regex or like matching makes sure.
        $sql = "SELECT id FROM {user} WHERE " . $DB->sql_length('password') . " = 32 AND $condition";
        $userids = $DB->get_fieldset_sql($sql, $params);

        // Update the password for each user with a new SHA-512 hash.
        // Users won't know this password, but they can reset it. This is a security measure,
        // in case the database is compromised or the hash has been leaked elsewhere.
        foreach ($userids as $userid) {
            $password = base64_encode(random_bytes(24)); // Generate a new password for the user.

            $user = new \stdClass();
            $user->id = $userid;
            $user->password = hash_internal_user_password($password);
            $DB->update_record('user', $user, true);
        }

        // Main savepoint reached.
        upgrade_main_savepoint(true, 2023082600.02);
    }

    if ($oldversion < 2023082600.03) {
        // The previous default configuration had a typo, check for its presence and correct if necessary.
        $sensiblesettings = get_config('adminpresets', 'sensiblesettings');
        if (strpos($sensiblesettings, 'smtppass@none') !== false) {
            $newsensiblesettings = str_replace('smtppass@none', 'smtppass@@none', $sensiblesettings);
            set_config('sensiblesettings', $newsensiblesettings, 'adminpresets');
        }

        // Main savepoint reached.
        upgrade_main_savepoint(true, 2023082600.03);
    }

    if ($oldversion < 2023082600.05) {
        unset_config('completiondefault');

        // Main savepoint reached.
        upgrade_main_savepoint(true, 2023082600.05);
    }

    if ($oldversion < 2023090100.00) {
        // Upgrade MIME type for existing PSD files.
        $DB->set_field_select(
            'files',
            'mimetype',
            'image/vnd.adobe.photoshop',
            $DB->sql_like('filename', '?', false),
            ['%.psd']
        );

        // Main savepoint reached.
        upgrade_main_savepoint(true, 2023090100.00);
    }

    if ($oldversion < 2023090200.01) {
        // Define table moodlenet_share_progress to be created.
        $table = new xmldb_table('moodlenet_share_progress');

        // Adding fields to table moodlenet_share_progress.
        $table->add_field('id', XMLDB_TYPE_INTEGER, '10', null, XMLDB_NOTNULL, XMLDB_SEQUENCE, null);
        $table->add_field('type', XMLDB_TYPE_INTEGER, '2', null, XMLDB_NOTNULL, null, null);
        $table->add_field('courseid', XMLDB_TYPE_INTEGER, '10', null, XMLDB_NOTNULL, null, null);
        $table->add_field('cmid', XMLDB_TYPE_INTEGER, '10', null, null, null, null);
        $table->add_field('userid', XMLDB_TYPE_INTEGER, '10', null, XMLDB_NOTNULL, null, null);
        $table->add_field('timecreated', XMLDB_TYPE_INTEGER, '10', null, XMLDB_NOTNULL, null, null);
        $table->add_field('resourceurl', XMLDB_TYPE_CHAR, '255', null, null, null, null);
        $table->add_field('status', XMLDB_TYPE_INTEGER, '2', null, null, null, null);

        // Adding keys to table moodlenet_share_progress.
        $table->add_key('primary', XMLDB_KEY_PRIMARY, ['id']);

        // Conditionally launch create table for moodlenet_share_progress.
        if (!$dbman->table_exists($table)) {
            $dbman->create_table($table);
        }

        // Main savepoint reached.
        upgrade_main_savepoint(true, 2023090200.01);
    }

    if ($oldversion < 2023091300.03) {
        // Delete all the searchanywhere prefs in user_preferences table.
        $DB->delete_records('user_preferences', ['name' => 'userselector_searchanywhere']);
        // Main savepoint reached.
        upgrade_main_savepoint(true, 2023091300.03);
    }

    if ($oldversion < 2023100400.01) {
        // Delete datakey with datavalue -1.
        $DB->delete_records('messageinbound_datakeys', ['datavalue' => '-1']);
        // Main savepoint reached.
        upgrade_main_savepoint(true, 2023100400.01);
    }

    if ($oldversion < 2023100400.03) {
        // Define field id to be added to communication.
        $table = new xmldb_table('communication');

        // Add the field and allow it to be nullable.
        // We need to backfill data before setting it to NOT NULL.
        $field = new xmldb_field(
            name: 'contextid',
            type: XMLDB_TYPE_INTEGER,
            precision: '10',
            notnull: null,
            previous: 'id',
        );

        // Conditionally launch add field id.
        if (!$dbman->field_exists($table, $field)) {
            $dbman->add_field($table, $field);
        }

        // Fill the existing data.
        $sql = <<<EOF
                    SELECT comm.id, c.id AS contextid
                      FROM {communication} comm
                INNER JOIN {context} c ON c.instanceid = comm.instanceid AND c.contextlevel = :contextcourse
                     WHERE comm.contextid IS NULL
                       AND comm.instancetype = :instancetype
        EOF;
        $rs = $DB->get_recordset_sql(
            sql: $sql,
            params: [
                'contextcourse' => CONTEXT_COURSE,
                'instancetype' => 'coursecommunication',
            ],
        );
        foreach ($rs as $comm) {
            $DB->set_field(
                table: 'communication',
                newfield: 'contextid',
                newvalue: $comm->contextid,
                conditions: [
                    'id' => $comm->id,
                ],
            );
        }
        $rs->close();

        $systemcontext = \core\context\system::instance();
        $DB->set_field_select(
            table: 'communication',
            newfield: 'contextid',
            newvalue: $systemcontext->id,
            select: 'contextid IS NULL',
        );

        // Now make it NOTNULL.
        $field = new xmldb_field(
            name: 'contextid',
            type: XMLDB_TYPE_INTEGER,
            precision: '10',
            notnull:  XMLDB_NOTNULL,
        );
        $dbman->change_field_notnull($table, $field);

        // Add the contextid constraint.
        $key = new xmldb_key('contextid', XMLDB_KEY_FOREIGN, ['contextid'], 'context', ['id']);
        $dbman->add_key($table, $key);

        // Main savepoint reached.
        upgrade_main_savepoint(true, 2023100400.03);
    }

    // Automatically generated Moodle v4.3.0 release upgrade line.
    // Put any upgrade step following this.

    if ($oldversion < 2023110900.00) {
        // Reorder the editors to make Tiny the default for all upgrades.
        $editors = [];
        array_push($editors, 'tiny');
        $list = explode(',', $CFG->texteditors);
        foreach ($list as $editor) {
            if ($editor != 'tiny') {
                array_push($editors, $editor);
            }
        }
        set_config('texteditors', implode(',', $editors));

        // Main savepoint reached.
        upgrade_main_savepoint(true, 2023110900.00);
    }

    if ($oldversion < 2023120100.01) {
        // The $CFG->linkcoursesections setting has been removed because it's not required anymore.
        // From now, sections will be always linked because a new page, section.php, has been created to display a single section.
        unset_config('linkcoursesections');

        upgrade_main_savepoint(true, 2023120100.01);
    }

    if ($oldversion < 2023121800.02) {
        // Define field attemptsavailable to be added to task_adhoc.
        $table = new xmldb_table('task_adhoc');
        $field = new xmldb_field(
            name: 'attemptsavailable',
            type: XMLDB_TYPE_INTEGER,
            precision: '2',
            unsigned: null,
            notnull: null,
            sequence: null,
            default: null,
            previous: 'pid',
        );

        // Conditionally launch add field attemptsavailable.
        if (!$dbman->field_exists($table, $field)) {
            $dbman->add_field($table, $field);
        }

        // Set attemptsavailable to 0 for the tasks that have not been run before.
        // Set attemptsavailable to 1 for the tasks that have been run and failed before.
        $DB->execute('
            UPDATE {task_adhoc}
               SET attemptsavailable = CASE
                                            WHEN faildelay = 0 THEN 1
                                            WHEN faildelay > 0 THEN 0
                                       END
        ');

        // Main savepoint reached.
        upgrade_main_savepoint(true, 2023121800.02);
    }

    if ($oldversion < 2023122100.01) {

        // Define field component to be added to course_sections.
        $table = new xmldb_table('course_sections');
        $field = new xmldb_field('component', XMLDB_TYPE_CHAR, '100', null, null, null, null, 'availability');

        // Conditionally launch add field component.
        if (!$dbman->field_exists($table, $field)) {
            $dbman->add_field($table, $field);
        }

        // Define field itemid to be added to course_sections.
        $field = new xmldb_field('itemid', XMLDB_TYPE_INTEGER, '10', null, null, null, null, 'component');

        // Conditionally launch add field itemid.
        if (!$dbman->field_exists($table, $field)) {
            $dbman->add_field($table, $field);
        }

        // Main savepoint reached.
        upgrade_main_savepoint(true, 2023122100.01);
    }

    if ($oldversion < 2023122100.02) {
        $sqllike = $DB->sql_like('filtercondition', '?');
        $params[] = '%includesubcategories%';

        $sql = "SELECT qsr.* FROM {question_set_references} qsr WHERE $sqllike";
        $results = $DB->get_recordset_sql($sql, $params);
        foreach ($results as $result) {
            $filtercondition = json_decode($result->filtercondition);
            if (isset($filtercondition->filter->category->includesubcategories)) {
                $filtercondition->filter->category->filteroptions =
                    ['includesubcategories' => $filtercondition->filter->category->includesubcategories];
                unset($filtercondition->filter->category->includesubcategories);
                $result->filtercondition = json_encode($filtercondition);
                $DB->update_record('question_set_references', $result);
            }
        }
        $results->close();

        upgrade_main_savepoint(true, 2023122100.02);
    }

    if ($oldversion < 2024010400.01) {

        // Define index timecreated (not unique) to be added to notifications.
        $table = new xmldb_table('notifications');
        $createdindex = new xmldb_index('timecreated', XMLDB_INDEX_NOTUNIQUE, ['timecreated']);

        // Conditionally launch add index timecreated.
        if (!$dbman->index_exists($table, $createdindex)) {
            $dbman->add_index($table, $createdindex);
        }

        // Define index timeread (not unique) to be added to notifications.
        $readindex = new xmldb_index('timeread', XMLDB_INDEX_NOTUNIQUE, ['timeread']);

        // Conditionally launch add index timeread.
        if (!$dbman->index_exists($table, $readindex)) {
            $dbman->add_index($table, $readindex);
        }

        // Main savepoint reached.
        upgrade_main_savepoint(true, 2024010400.01);
    }

    if ($oldversion < 2024012300.00) {

        // Define field valuetrust to be added to customfield_data.
        $table = new xmldb_table('customfield_data');
        $field = new xmldb_field('valuetrust', XMLDB_TYPE_INTEGER, '2', null, XMLDB_NOTNULL, null, '0', 'valueformat');

        // Conditionally launch add field valuetrust.
        if (!$dbman->field_exists($table, $field)) {
            $dbman->add_field($table, $field);
        }

        // Main savepoint reached.
        upgrade_main_savepoint(true, 2024012300.00);
    }

    if ($oldversion < 2024020200.01) {
        // If h5plib_v124 is no longer present, remove it.
        if (!file_exists($CFG->dirroot . '/h5p/h5plib/v124/version.php')) {
            // Clean config.
            uninstall_plugin('h5plib', 'v124');
        }

        // If h5plib_v126 is present, set it as the default one.
        if (file_exists($CFG->dirroot . '/h5p/h5plib/v126/version.php')) {
            set_config('h5plibraryhandler', 'h5plib_v126');
        }

        upgrade_main_savepoint(true, 2024020200.01);
    }

    if ($oldversion < 2024021500.01) {
        // Change default course formats order for sites never changed the default order.
        if (!get_config('core', 'format_plugins_sortorder')) {
            set_config('format_plugins_sortorder', 'topics,weeks,singleactivity,social');
        }

        // Main savepoint reached.
        upgrade_main_savepoint(true, 2024021500.01);
    }

    if ($oldversion < 2024021500.02) {
        // A [name => url] map of new OIDC endpoints to be updated/created.
        $endpointuris = [
            'authorization_endpoint' => 'https://clever.com/oauth/authorize',
            'token_endpoint' => 'https://clever.com/oauth/tokens',
            'userinfo_endpoint' => 'https://api.clever.com/userinfo',
            'jwks_uri' => 'https://clever.com/oauth/certs',
        ];

        // A [internalfield => externalfield] map of new OIDC-based user field mappings to be updated/created.
        $userfieldmappings = [
            'idnumber' => 'sub',
            'firstname' => 'given_name',
            'lastname' => 'family_name',
            'email' => 'email',
        ];

        $admin = get_admin();
        $adminid = $admin ? $admin->id : '0';

        $cleverservices = $DB->get_records('oauth2_issuer', ['servicetype' => 'clever']);
        foreach ($cleverservices as $cleverservice) {
            $time = time();

            // Insert/update the new endpoints.
            foreach ($endpointuris as $endpointname => $endpointuri) {
                $endpoint = ['issuerid' => $cleverservice->id, 'name' => $endpointname];
                $endpointid = $DB->get_field('oauth2_endpoint', 'id', $endpoint);

                if ($endpointid) {
                    $endpoint = array_merge($endpoint, [
                        'id' => $endpointid,
                        'url' => $endpointuri,
                        'timemodified' => $time,
                        'usermodified' => $adminid,
                    ]);
                    $DB->update_record('oauth2_endpoint', $endpoint);
                } else {
                    $endpoint = array_merge($endpoint, [
                        'url' => $endpointuri,
                        'timecreated' => $time,
                        'timemodified' => $time,
                        'usermodified' => $adminid,
                    ]);
                    $DB->insert_record('oauth2_endpoint', $endpoint);
                }
            }

            // Insert/update new user field mappings.
            foreach ($userfieldmappings as $internalfieldname => $externalfieldname) {
                $fieldmap = ['issuerid' => $cleverservice->id, 'internalfield' => $internalfieldname];
                $fieldmapid = $DB->get_field('oauth2_user_field_mapping', 'id', $fieldmap);

                if ($fieldmapid) {
                    $fieldmap = array_merge($fieldmap, [
                        'id' => $fieldmapid,
                        'externalfield' => $externalfieldname,
                        'timemodified' => $time,
                        'usermodified' => $adminid,
                    ]);
                    $DB->update_record('oauth2_user_field_mapping', $fieldmap);
                } else {
                    $fieldmap = array_merge($fieldmap, [
                        'externalfield' => $externalfieldname,
                        'timecreated' => $time,
                        'timemodified' => $time,
                        'usermodified' => $adminid,
                    ]);
                    $DB->insert_record('oauth2_user_field_mapping', $fieldmap);
                }
            }

            // Update the baseurl for the issuer.
            $cleverservice->baseurl = 'https://clever.com';
            $cleverservice->timemodified = $time;
            $cleverservice->usermodified = $adminid;
            $DB->update_record('oauth2_issuer', $cleverservice);
        }

        upgrade_main_savepoint(true, 2024021500.02);
    }

    if ($oldversion < 2024022300.02) {
        // Removed advanced grade item settings.
        unset_config('grade_item_advanced');

        upgrade_main_savepoint(true, 2024022300.02);
    }

    if ($oldversion < 2024030500.01) {

        // Define field firststartingtime to be added to task_adhoc.
        $table = new xmldb_table('task_adhoc');
        $field = new xmldb_field('firststartingtime', XMLDB_TYPE_INTEGER, '10', null, null, null, null, 'attemptsavailable');

        // Conditionally launch add field firststartingtime.
        if (!$dbman->field_exists($table, $field)) {
            $dbman->add_field($table, $field);
            // Main savepoint reached.
            upgrade_main_savepoint(true, 2024030500.01);
        }

    }

    if ($oldversion < 2024030500.02) {

        // Get all "select" custom field shortnames.
        $fieldshortnames = $DB->get_fieldset('customfield_field', 'shortname', ['type' => 'select']);

        // Ensure any used in custom reports columns are not using integer type aggregation.
        foreach ($fieldshortnames as $fieldshortname) {
            $DB->execute("
                UPDATE {reportbuilder_column}
                   SET aggregation = NULL
                 WHERE " . $DB->sql_like('uniqueidentifier', ':uniqueidentifier', false) . "
                   AND aggregation IN ('avg', 'max', 'min', 'sum')
            ", [
                'uniqueidentifier' => '%' . $DB->sql_like_escape(":customfield_{$fieldshortname}"),
            ]);
        }

        // Main savepoint reached.
        upgrade_main_savepoint(true, 2024030500.02);
    }

    if ($oldversion < 2024032600.01) {

        // Changing precision of field attemptsavailable on table task_adhoc to (2).
        $table = new xmldb_table('task_adhoc');
        $field = new xmldb_field('attemptsavailable', XMLDB_TYPE_INTEGER, '2', null, null, null, null, 'pid');

        // Launch change of precision for field.
        if (!$dbman->field_exists($table, $field)) {
            $dbman->change_field_precision($table, $field);
        }

        // Main savepoint reached.
        upgrade_main_savepoint(true, 2024032600.01);
    }

    if ($oldversion < 2024041200.00) {
        // Define field blocking to be dropped from task_adhoc.
        $table = new xmldb_table('task_adhoc');
        $field = new xmldb_field('blocking');

        // Conditionally launch drop field blocking.
        if ($dbman->field_exists($table, $field)) {
            $dbman->drop_field($table, $field);
        }

        // Define field blocking to be dropped from task_scheduled.
        $table = new xmldb_table('task_scheduled');
        $field = new xmldb_field('blocking');

        // Conditionally launch drop field blocking.
        if ($dbman->field_exists($table, $field)) {
            $dbman->drop_field($table, $field);
        }

        // Main savepoint reached.
        upgrade_main_savepoint(true, 2024041200.00);
    }

    // Automatically generated Moodle v4.4.0 release upgrade line.
    // Put any upgrade step following this.

    if ($oldversion < 2024070500.01) {
        // Remove the site_contactable config of the hub plugin from config plugin table.
        unset_config('site_contactable', 'hub');

        // Main savepoint reached.
        upgrade_main_savepoint(true, 2024070500.01);
    }

    if ($oldversion < 2024071900.01) {
        // Define table stored_progress to be created.
        $table = new xmldb_table('stored_progress');

        // Adding fields to table stored_progress.
        $table->add_field('id', XMLDB_TYPE_INTEGER, '10', null, XMLDB_NOTNULL, XMLDB_SEQUENCE, null);
        $table->add_field('idnumber', XMLDB_TYPE_CHAR, '255', null, XMLDB_NOTNULL, null, null);
        $table->add_field('timestart', XMLDB_TYPE_INTEGER, '20', null, null, null, null);
        $table->add_field('lastupdate', XMLDB_TYPE_INTEGER, '20', null, null, null, null);
        $table->add_field('percentcompleted', XMLDB_TYPE_NUMBER, '5, 2', null, null, null, '0');
        $table->add_field('message', XMLDB_TYPE_CHAR, '255', null, null, null, null);
        $table->add_field('haserrored', XMLDB_TYPE_INTEGER, '1', null, XMLDB_NOTNULL, null, '0');

        // Adding keys to table stored_progress.
        $table->add_key('primary', XMLDB_KEY_PRIMARY, ['id']);

        // Adding indexes to table stored_progress.
        $table->add_index('uid_index', XMLDB_INDEX_NOTUNIQUE, ['idnumber']);

        // Conditionally launch create table for stored_progress.
        if (!$dbman->table_exists($table)) {
            $dbman->create_table($table);
        }

        // Main savepoint reached.
        upgrade_main_savepoint(true, 2024071900.01);
    }

    if ($oldversion < 2024072600.01) {
        // If tool_innodb is no longer present, remove it.
        if (!file_exists($CFG->dirroot . '/admin/tool/innodb/version.php')) {
            // Delete tool_innodb.
            uninstall_plugin('tool', 'innodb');
        }

        // Main savepoint reached.
        upgrade_main_savepoint(true, 2024072600.01);
    }

    if ($oldversion < 2024080500.00) {

        // Fix missing default admin presets "sensible settings" (those that should be treated as sensitive).
        $newsensiblesettings = [
            'bigbluebuttonbn_shared_secret@@none',
            'apikey@@tiny_premium',
            'matrixaccesstoken@@communication_matrix',
            'api_secret@@factor_sms',
        ];

        $sensiblesettings = get_config('adminpresets', 'sensiblesettings');
        foreach ($newsensiblesettings as $newsensiblesetting) {
            if (strpos($sensiblesettings, $newsensiblesetting) === false) {
                $sensiblesettings .= ", {$newsensiblesetting}";
            }
        }

        set_config('sensiblesettings', $sensiblesettings, 'adminpresets');

        // Main savepoint reached.
        upgrade_main_savepoint(true, 2024080500.00);
    }

    if ($oldversion < 2024082900.01) {
        // If filter_tidy is no longer present, remove it.
        if (!file_exists($CFG->dirroot . '/filter/tidy/version.php')) {
            // Clean config.
            uninstall_plugin('filter', 'tidy');
        }

        upgrade_main_savepoint(true, 2024082900.01);
    }

    if ($oldversion < 2024091000.01) {
        // Define table ai_policy_register to be created.
        $table = new xmldb_table('ai_policy_register');

        // Adding fields to table ai_policy_register.
        $table->add_field('id', XMLDB_TYPE_INTEGER, '10', null, XMLDB_NOTNULL, XMLDB_SEQUENCE, null);
        $table->add_field('userid', XMLDB_TYPE_INTEGER, '10', null, XMLDB_NOTNULL, null, null);
        $table->add_field('contextid', XMLDB_TYPE_INTEGER, '10', null, XMLDB_NOTNULL, null, null);
        $table->add_field('timeaccepted', XMLDB_TYPE_INTEGER, '10', null, XMLDB_NOTNULL, null, null);

        // Adding keys to table ai_policy_register.
        $table->add_key('primary', XMLDB_KEY_PRIMARY, ['id']);
        $table->add_key('userid', XMLDB_KEY_FOREIGN_UNIQUE, ['userid'], 'user', ['id']);

        // Conditionally launch create table for ai_policy_register.
        if (!$dbman->table_exists($table)) {
            $dbman->create_table($table);
        }

        // Define table ai_action_generate_image to be created.
        $table = new xmldb_table('ai_action_generate_image');

        // Adding fields to table ai_action_generate_image.
        $table->add_field('id', XMLDB_TYPE_INTEGER, '10', null, XMLDB_NOTNULL, XMLDB_SEQUENCE, null);
        $table->add_field('prompt', XMLDB_TYPE_TEXT, null, null, null, null, null);
        $table->add_field('numberimages', XMLDB_TYPE_INTEGER, '10', null, XMLDB_NOTNULL, null, null);
        $table->add_field('quality', XMLDB_TYPE_CHAR, '21', null, XMLDB_NOTNULL, null, null);
        $table->add_field('aspectratio', XMLDB_TYPE_CHAR, '20', null, null, null, null);
        $table->add_field('style', XMLDB_TYPE_CHAR, '20', null, null, null, null);
        $table->add_field('sourceurl', XMLDB_TYPE_TEXT, null, null, null, null, null);
        $table->add_field('revisedprompt', XMLDB_TYPE_TEXT, null, null, null, null, null);

        // Adding keys to table ai_action_generate_image.
        $table->add_key('primary', XMLDB_KEY_PRIMARY, ['id']);

        // Conditionally launch create table for ai_action_generate_image.
        if (!$dbman->table_exists($table)) {
            $dbman->create_table($table);
        }

        // Define table ai_action_register to be created.
        $table = new xmldb_table('ai_action_register');

        // Adding fields to table ai_action_register.
        $table->add_field('id', XMLDB_TYPE_INTEGER, '10', null, XMLDB_NOTNULL, XMLDB_SEQUENCE, null);
        $table->add_field('actionname', XMLDB_TYPE_CHAR, '100', null, XMLDB_NOTNULL, null, null);
        $table->add_field('actionid', XMLDB_TYPE_INTEGER, '10', null, XMLDB_NOTNULL, null, null);
        $table->add_field('success', XMLDB_TYPE_INTEGER, '1', null, XMLDB_NOTNULL, null, '0');
        $table->add_field('userid', XMLDB_TYPE_INTEGER, '10', null, XMLDB_NOTNULL, null, null);
        $table->add_field('contextid', XMLDB_TYPE_INTEGER, '10', null, XMLDB_NOTNULL, null, null);
        $table->add_field('provider', XMLDB_TYPE_CHAR, '100', null, XMLDB_NOTNULL, null, null);
        $table->add_field('errorcode', XMLDB_TYPE_INTEGER, '4', null, null, null, null);
        $table->add_field('errormessage', XMLDB_TYPE_TEXT, null, null, null, null, null);
        $table->add_field('timecreated', XMLDB_TYPE_INTEGER, '10', null, XMLDB_NOTNULL, null, null);
        $table->add_field('timecompleted', XMLDB_TYPE_INTEGER, '10', null, null, null, null);

        // Adding keys to table ai_action_register.
        $table->add_key('primary', XMLDB_KEY_PRIMARY, ['id']);
        $table->add_key('userid', XMLDB_KEY_FOREIGN, ['userid'], 'user', ['id']);

        // Adding indexes to table ai_action_register.
        $table->add_index('action', XMLDB_INDEX_UNIQUE, ['actionname', 'actionid']);
        $table->add_index('provider', XMLDB_INDEX_NOTUNIQUE, ['actionname', 'provider']);

        // Conditionally launch create table for ai_action_register.
        if (!$dbman->table_exists($table)) {
            $dbman->create_table($table);
        }

        // Define table ai_action_generate_text to be created.
        $table = new xmldb_table('ai_action_generate_text');

        // Adding fields to table ai_action_generate_text.
        $table->add_field('id', XMLDB_TYPE_INTEGER, '10', null, XMLDB_NOTNULL, XMLDB_SEQUENCE, null);
        $table->add_field('prompt', XMLDB_TYPE_TEXT, null, null, null, null, null);
        $table->add_field('responseid', XMLDB_TYPE_CHAR, '128', null, null, null, null);
        $table->add_field('fingerprint', XMLDB_TYPE_CHAR, '128', null, null, null, null);
        $table->add_field('generatedcontent', XMLDB_TYPE_TEXT, null, null, null, null, null);
        $table->add_field('finishreason', XMLDB_TYPE_CHAR, '128', null, null, null, null);
        $table->add_field('prompttokens', XMLDB_TYPE_INTEGER, '10', null, null, null, null);
        $table->add_field('completiontoken', XMLDB_TYPE_INTEGER, '10', null, null, null, null);

        // Adding keys to table ai_action_generate_text.
        $table->add_key('primary', XMLDB_KEY_PRIMARY, ['id']);

        // Conditionally launch create table for ai_action_generate_text.
        if (!$dbman->table_exists($table)) {
            $dbman->create_table($table);
        }

        // Define table ai_action_summarise_text to be created.
        $table = new xmldb_table('ai_action_summarise_text');

        // Adding fields to table ai_action_summarise_text.
        $table->add_field('id', XMLDB_TYPE_INTEGER, '10', null, XMLDB_NOTNULL, XMLDB_SEQUENCE, null);
        $table->add_field('prompt', XMLDB_TYPE_TEXT, null, null, null, null, null);
        $table->add_field('responseid', XMLDB_TYPE_CHAR, '128', null, null, null, null);
        $table->add_field('fingerprint', XMLDB_TYPE_CHAR, '128', null, null, null, null);
        $table->add_field('generatedcontent', XMLDB_TYPE_TEXT, null, null, null, null, null);
        $table->add_field('finishreason', XMLDB_TYPE_CHAR, '128', null, null, null, null);
        $table->add_field('prompttokens', XMLDB_TYPE_INTEGER, '10', null, null, null, null);
        $table->add_field('completiontoken', XMLDB_TYPE_INTEGER, '10', null, null, null, null);

        // Adding keys to table ai_action_summarise_text.
        $table->add_key('primary', XMLDB_KEY_PRIMARY, ['id']);

        // Conditionally launch create table for ai_action_summarise_text.
        if (!$dbman->table_exists($table)) {
            $dbman->create_table($table);
        }

        // Main savepoint reached.
        upgrade_main_savepoint(true, 2024091000.01);
    }

    if ($oldversion < 2024091700.01) {
        // Convert the ai_action_register.success column to an integer, if necessary.
        upgrade_change_binary_column_to_int('ai_action_register', 'success', XMLDB_NOTNULL, 'actionid');

        // Main savepoint reached.
        upgrade_main_savepoint(true, 2024091700.01);
    }

    if ($oldversion < 2024092000.01) {

        // Define table sms_messages to be created.
        $table = new xmldb_table('sms_messages');

        // Adding fields to table sms_messages.
        $table->add_field('id', XMLDB_TYPE_INTEGER, '10', null, XMLDB_NOTNULL, XMLDB_SEQUENCE, null);
        $table->add_field('recipientnumber', XMLDB_TYPE_CHAR, '30', null, XMLDB_NOTNULL, null, null);
        $table->add_field('content', XMLDB_TYPE_TEXT, null, null, null, null, null);
        $table->add_field('component', XMLDB_TYPE_CHAR, '100', null, XMLDB_NOTNULL, null, null);
        $table->add_field('messagetype', XMLDB_TYPE_CHAR, '100', null, XMLDB_NOTNULL, null, null);
        $table->add_field('recipientuserid', XMLDB_TYPE_INTEGER, '10', null, null, null, null);
        $table->add_field('issensitive', XMLDB_TYPE_INTEGER, '2', null, XMLDB_NOTNULL, null, '0');
        $table->add_field('gatewayid', XMLDB_TYPE_INTEGER, '10', null, null, null, null);
        $table->add_field('status', XMLDB_TYPE_CHAR, '100', null, null, null, null);
        $table->add_field('timecreated', XMLDB_TYPE_INTEGER, '10', null, XMLDB_NOTNULL, null, null);

        // Adding keys to table sms_messages.
        $table->add_key('primary', XMLDB_KEY_PRIMARY, ['id']);
        $table->add_key('gateway', XMLDB_KEY_FOREIGN, ['gatewayid'], 'sms_gateways', ['id']);

        // Conditionally launch create table for sms_messages.
        if (!$dbman->table_exists($table)) {
            $dbman->create_table($table);
        }

        // Define table sms_gateways to be created.
        $table = new xmldb_table('sms_gateways');

        // Adding fields to table sms_gateways.
        $table->add_field('id', XMLDB_TYPE_INTEGER, '10', null, XMLDB_NOTNULL, XMLDB_SEQUENCE, null);
        $table->add_field('name', XMLDB_TYPE_CHAR, '255', null, XMLDB_NOTNULL, null, null);
        $table->add_field('gateway', XMLDB_TYPE_CHAR, '255', null, XMLDB_NOTNULL, null, null);
        $table->add_field('enabled', XMLDB_TYPE_INTEGER, '2', null, XMLDB_NOTNULL, null, '1');
        $table->add_field('config', XMLDB_TYPE_TEXT, null, null, XMLDB_NOTNULL, null, null);

        // Adding keys to table sms_gateways.
        $table->add_key('primary', XMLDB_KEY_PRIMARY, ['id']);

        // Conditionally launch create table for sms_gateways.
        if (!$dbman->table_exists($table)) {
            $dbman->create_table($table);
        }

        // Main savepoint reached.
        upgrade_main_savepoint(true, 2024092000.01);
    }

    if ($oldversion < 2024092600.00) {
        // If h5plib_v126 is no longer present, remove it.
        if (!file_exists($CFG->dirroot . '/h5p/h5plib/v126/version.php')) {
            // Clean config.
            uninstall_plugin('h5plib', 'v126');
        }

        // If h5plib_v127 is present, set it as the default one.
        if (file_exists($CFG->dirroot . '/h5p/h5plib/v127/version.php')) {
            set_config('h5plibraryhandler', 'h5plib_v127');
        }
        // Main savepoint reached.
        upgrade_main_savepoint(true, 2024092600.00);
    }

    if ($oldversion < 2024100100.02) {
        upgrade_store_relative_url_sitehomepage();

        // Main savepoint reached.
        upgrade_main_savepoint(true, 2024100100.02);
    }

    // Automatically generated Moodle v4.5.0 release upgrade line.
    // Put any upgrade step following this.

    if ($oldversion < 2024110400.00) {

        // Define field model to be added to ai_action_register.
        $table = new xmldb_table('ai_action_register');
        $field = new xmldb_field('model', XMLDB_TYPE_CHAR, '50', null, null, null, null, null);

        // Conditionally launch add field model.
        if (!$dbman->field_exists($table, $field)) {
            $dbman->add_field($table, $field);
        }

        // Main savepoint reached.
        upgrade_main_savepoint(true, 2024110400.00);
    }
    if ($oldversion < 2024110800.00) {
        // Delete settings that were removed from code.
        $settings = ['backup_general_questionbank', 'backup_import_questionbank', 'backup_auto_questionbank'];
        array_walk($settings, static fn($setting) => unset_config($setting, 'backup'));

        // Main savepoint reached.
        upgrade_main_savepoint(true, 2024110800.00);
    }

    if ($oldversion < 2024110800.02) {
        // Changing type of field value on table user_preferences to text.
        $table = new xmldb_table('user_preferences');
        $field = new xmldb_field('value', XMLDB_TYPE_TEXT, null, null, XMLDB_NOTNULL, null, null, 'name');

        // Launch change of type for field value.
        $dbman->change_field_type($table, $field);

        // Main savepoint reached.
        upgrade_main_savepoint(true, 2024110800.02);
    }

    if ($oldversion < 2024111500.00) {

        // Changing precision of field fullname on table course to (1333).
        $table = new xmldb_table('course');
        $field = new xmldb_field('fullname', XMLDB_TYPE_CHAR, '1333', null, XMLDB_NOTNULL, null, null, 'sortorder');

        // Launch change of precision for field fullname.
        $dbman->change_field_precision($table, $field);

        // Main savepoint reached.
        upgrade_main_savepoint(true, 2024111500.00);
    }

    if ($oldversion < 2024111500.01) {

        // Changing precision of field fullname on table course_request to (1333).
        $table = new xmldb_table('course_request');
        $field = new xmldb_field('fullname', XMLDB_TYPE_CHAR, '1333', null, XMLDB_NOTNULL, null, null, 'id');

        // Launch change of precision for field fullname.
        $dbman->change_field_precision($table, $field);

        // Main savepoint reached.
        upgrade_main_savepoint(true, 2024111500.01);
    }

    // Now we want to change the precision of course_request.shortname.
    // To do this, we need to first drop the index, then re-create it.
    if ($oldversion < 2024111500.02) {

        // Define index shortname (not unique) to be dropped form course_request.
        $table = new xmldb_table('course_request');
        $index = new xmldb_index('shortname', XMLDB_INDEX_NOTUNIQUE, ['shortname']);

        // Conditionally launch drop index shortname.
        if ($dbman->index_exists($table, $index)) {
            $dbman->drop_index($table, $index);
        }

        // Main savepoint reached.
        upgrade_main_savepoint(true, 2024111500.02);
    }

    if ($oldversion < 2024111500.03) {

        // Changing precision of field shortname on table course_request to (255).
        $table = new xmldb_table('course_request');
        $field = new xmldb_field('shortname', XMLDB_TYPE_CHAR, '255', null, XMLDB_NOTNULL, null, null, 'fullname');

        // Launch change of precision for field shortname.
        $dbman->change_field_precision($table, $field);

        // Main savepoint reached.
        upgrade_main_savepoint(true, 2024111500.03);
    }

    if ($oldversion < 2024111500.04) {

        // Define index shortname (not unique) to be added to course_request.
        $table = new xmldb_table('course_request');
        $index = new xmldb_index('shortname', XMLDB_INDEX_NOTUNIQUE, ['shortname']);

        // Conditionally launch add index shortname.
        if (!$dbman->index_exists($table, $index)) {
            $dbman->add_index($table, $index);
        }

        // Main savepoint reached.
        upgrade_main_savepoint(true, 2024111500.04);
    }

    if ($oldversion < 2024112900.01) {

        // Define table reportbuilder_user_filter to be created.
        $table = new xmldb_table('reportbuilder_user_filter');

        // Adding fields to table reportbuilder_user_filter.
        $table->add_field('id', XMLDB_TYPE_INTEGER, '10', null, XMLDB_NOTNULL, XMLDB_SEQUENCE, null);
        $table->add_field('reportid', XMLDB_TYPE_INTEGER, '10', null, XMLDB_NOTNULL, null, '0');
        $table->add_field('filterdata', XMLDB_TYPE_TEXT, null, null, XMLDB_NOTNULL, null, null);
        $table->add_field('usercreated', XMLDB_TYPE_INTEGER, '10', null, XMLDB_NOTNULL, null, '0');
        $table->add_field('usermodified', XMLDB_TYPE_INTEGER, '10', null, XMLDB_NOTNULL, null, '0');
        $table->add_field('timecreated', XMLDB_TYPE_INTEGER, '10', null, XMLDB_NOTNULL, null, '0');
        $table->add_field('timemodified', XMLDB_TYPE_INTEGER, '10', null, XMLDB_NOTNULL, null, '0');

        // Adding keys to table reportbuilder_user_filter.
        $table->add_key('primary', XMLDB_KEY_PRIMARY, ['id']);
        $table->add_key('reportid', XMLDB_KEY_FOREIGN, ['reportid'], 'reportbuilder_report', ['id']);
        $table->add_key('usercreated', XMLDB_KEY_FOREIGN, ['usercreated'], 'user', ['id']);
        $table->add_key('usermodified', XMLDB_KEY_FOREIGN, ['usermodified'], 'user', ['id']);

        // Adding indexes to table reportbuilder_user_filter.
        $table->add_index('report-user', XMLDB_INDEX_UNIQUE, ['reportid', 'usercreated']);

        // Conditionally launch create table for reportbuilder_user_filter.
        if (!$dbman->table_exists($table)) {
            $dbman->create_table($table);
        }

        // Main savepoint reached.
        upgrade_main_savepoint(true, 2024112900.01);
    }

    if ($oldversion < 2024112900.02) {

        // Structure to collect current user filter preferences.
        $userfilterdata = [];

        $select = $DB->sql_like('name', '?');
        $params = [$DB->sql_like_escape('reportbuilder-report-') . '%'];

        $preferences = $DB->get_records_select('user_preferences', $select, $params, 'userid, name');
        foreach ($preferences as $preference) {
            preg_match('/^reportbuilder-report-(?<reportid>\d+)-/', $preference->name, $matches);
            $userfilterdata[$preference->userid][$matches['reportid']][] = $preference->value;
        }

        // Migrate user filter preferences to new schema (combining previously chunked values due to size limitation).
        foreach ($userfilterdata as $userid => $reportfilterdata) {
            foreach ($reportfilterdata as $reportid => $filterdata) {
                $DB->insert_record('reportbuilder_user_filter', (object) [
                    'reportid' => $reportid,
                    'filterdata' => implode('', $filterdata),
                    'usercreated' => $userid,
                    'usermodified' => $userid,
                    'timecreated' => time(),
                    'timemodified' => time(),
                ]);
            }
        }

        // Clean up old user filter preferences.
        $DB->delete_records_select('user_preferences', $select, $params);

        // Main savepoint reached.
        upgrade_main_savepoint(true, 2024112900.02);
    }

    // Moodle 5.0 Upgrade.
    if ($oldversion < 2024121800.00) {
        $smsgateways = $DB->get_records('sms_gateways');
        foreach ($smsgateways as $gateway) {
            $newconfig = json_decode($gateway->config);
            // Continue only if either the `returnurl` OR the `saveandreturn` property exists.
            if (property_exists($newconfig, "returnurl") || property_exists($newconfig, "saveandreturn")) {
                // Remove unnecessary data in the config.
                unset($newconfig->returnurl, $newconfig->saveandreturn);

                // Update the record with the new config.
                $gateway->config = json_encode($newconfig);
                $DB->update_record('sms_gateways', $gateway);
            }
        }

        // Main savepoint reached.
        upgrade_main_savepoint(true, 2024121800.00);
    }

    if ($oldversion < 2024121900.01) {
        // Enable mod_subsection unless 'keepsubsectiondisabled' is set.
        if ((empty($CFG->keepsubsectiondisabled) || !$CFG->keepsubsectiondisabled)
                && $DB->get_record('modules', ['name' => 'subsection'])) {
            $manager = \core_plugin_manager::resolve_plugininfo_class('mod');
            $manager::enable_plugin('subsection', 1);
        }

        // Main savepoint reached.
        upgrade_main_savepoint(true, 2024121900.01);
    }

    if ($oldversion < 2025011700.02) {
        // Define table ai_providers to be created.
        $table = new xmldb_table('ai_providers');

        // Adding fields to table ai_providers.
        $table->add_field('id', XMLDB_TYPE_INTEGER, '10', null, XMLDB_NOTNULL, XMLDB_SEQUENCE, null);
        $table->add_field('name', XMLDB_TYPE_CHAR, '255', null, XMLDB_NOTNULL, null, null);
        $table->add_field('provider', XMLDB_TYPE_CHAR, '255', null, XMLDB_NOTNULL, null, null);
        $table->add_field('enabled', XMLDB_TYPE_INTEGER, '1', null, XMLDB_NOTNULL, null, '1');
        $table->add_field('config', XMLDB_TYPE_TEXT, null, null, XMLDB_NOTNULL, null, null);
        $table->add_field('actionconfig', XMLDB_TYPE_TEXT, null, null, null, null, null);

        // Adding keys to table ai_provider.
        $table->add_key('primary', XMLDB_KEY_PRIMARY, ['id']);

        // Adding indexes to table ai_provider.
        $table->add_index('provider', XMLDB_INDEX_NOTUNIQUE, ['provider']);

        // Conditionally launch create table for ai_provider.
        if (!$dbman->table_exists($table)) {
            $dbman->create_table($table);
        }

        // Now the instance table exists, migrate the existing providers.
        upgrade_convert_ai_providers_to_instances();

        // Main savepoint reached.
        upgrade_main_savepoint(true, 2025011700.02);
    }

    if ($oldversion < 2025012400.01) {
        // Remove the default value for the apiversion field.
        $table = new xmldb_table('badge_external_backpack');
        $apiversionfield = new xmldb_field('apiversion', XMLDB_TYPE_CHAR, '12', null, XMLDB_NOTNULL, null, null);
        $dbman->change_field_default($table, $apiversionfield);

        // Main savepoint reached.
        upgrade_main_savepoint(true, 2025012400.01);
    }

    if ($oldversion < 2025013100.01) {
        // Remove imageauthorname, imageauthoremail and imageauthorurl fields for badges.
        $table = new xmldb_table('badge');
        $fields = [
            'imageauthorname',
            'imageauthoremail',
            'imageauthorurl',
        ];

        foreach ($fields as $field) {
            $field = new xmldb_field($field);
            if ($dbman->field_exists($table, $field)) {
                $dbman->drop_field($table, $field);
            }
        }

        // Main savepoint reached.
        upgrade_main_savepoint(true, 2025013100.01);
    }

    if ($oldversion < 2025022100.01) {
        // Define table ai_action_explain_text to be created.
        $table = new xmldb_table('ai_action_explain_text');

        // Adding fields to table ai_action_explain_text.
        $table->add_field('id', XMLDB_TYPE_INTEGER, '10', null, XMLDB_NOTNULL, XMLDB_SEQUENCE, null);
        $table->add_field('prompt', XMLDB_TYPE_TEXT, null, null, null, null, null);
        $table->add_field('responseid', XMLDB_TYPE_CHAR, '128', null, null, null, null);
        $table->add_field('fingerprint', XMLDB_TYPE_CHAR, '128', null, null, null, null);
        $table->add_field('generatedcontent', XMLDB_TYPE_TEXT, null, null, null, null, null);
        $table->add_field('finishreason', XMLDB_TYPE_CHAR, '128', null, null, null, null);
        $table->add_field('prompttokens', XMLDB_TYPE_INTEGER, '10', null, null, null, null);
        $table->add_field('completiontoken', XMLDB_TYPE_INTEGER, '10', null, null, null, null);

        // Adding keys to table ai_action_explain_text.
        $table->add_key('primary', XMLDB_KEY_PRIMARY, ['id']);

        // Conditionally launch create table for ai_action_explain_text.
        if (!$dbman->table_exists($table)) {
            $dbman->create_table($table);
        }

        // Add explain action config to the AI providers.
        upgrade_add_explain_action_to_ai_providers();

        // Main savepoint reached.
        upgrade_main_savepoint(true, 2025022100.01);
    }

    if ($oldversion < 2025022100.02) {
        // Due to a code restriction on the upgrade, invoking any core functions is not permitted.
        // Thus, to acquire the list of provider plugins,
        // we should extract them from the `config_plugins` database table.
        $condition = $DB->sql_like('plugin', ':pattern');
        $params = ['pattern' => 'aiprovider_%', 'name' => 'version'];
        $sql = "SELECT plugin FROM {config_plugins} WHERE {$condition} AND name = :name";
        $providers = $DB->get_fieldset_sql($sql, $params);
        foreach ($providers as $provider) {
            // Replace the provider's language string with the provider component's name.
            if (get_string_manager()->string_exists('pluginname', $provider)) {
                $providername = get_string('pluginname', $provider);
                $sql = 'UPDATE {ai_action_register}
                        SET provider = :provider
                        WHERE LOWER(provider) = :providername';
                $DB->execute($sql, ['provider' => $provider, 'providername' => strtolower($providername)]);
            }
        }

        // Main savepoint reached.
        upgrade_main_savepoint(true, 2025022100.02);
    }

    // Uninstall auth_cas and remove dependencies.
    if ($oldversion < 2025030500.00) {
        if (!file_exists($CFG->dirroot . "/auth/cas/version.php")) {
            uninstall_plugin('auth', 'cas');

            // Remove the sensiblesettings config for auth_cas.
            $sensiblesettingsraw = explode(',', get_config('adminpresets', 'sensiblesettings'));
            $sensiblesettings = array_map('trim', $sensiblesettingsraw);

            if (($key = array_search('bind_pw@@auth_cas', $sensiblesettings)) !== false) {
                unset($sensiblesettings[$key]);
            }
            $sensiblesettings = implode(', ', $sensiblesettings);
            set_config('sensiblesettings', $sensiblesettings, 'adminpresets');
        }

        // Main savepoint reached.
        upgrade_main_savepoint(true, 2025030500.00);
    }

    if ($oldversion < 2025030500.01) {
        // If atto is no longer present, remove it.
        if (!file_exists("{$CFG->dirroot}/lib/editor/atto/version.php")) {
            // Remove each of the subplugins first. These are no longer on disk so the standard `uninstall_plugin` approach
            // on atto itself will not remove them.
            $plugins = array_keys(core_plugin_manager::instance()->get_plugins_of_type('atto'));

            // Now remove each.
            foreach ($plugins as $pluginname) {
                uninstall_plugin('atto', $pluginname);
            }

            // Finally uninstall the actual plugin.
            uninstall_plugin('editor', 'atto');
        }

        upgrade_main_savepoint(true, 2025030500.01);
    }

    // Remove portfolio_mahara.
    if ($oldversion < 2025030600.02) {
        if (!file_exists($CFG->dirroot . "/portfolio/mahara/version.php")) {
            uninstall_plugin('portfolio', 'mahara');
        }
        // Main savepoint reached.
        upgrade_main_savepoint(true, 2025030600.02);
    }

    // Remove enrol_mnet.
    if ($oldversion < 2025030600.03) {
        if (!file_exists($CFG->dirroot . "/enrol/mnet/version.php")) {
            uninstall_plugin('enrol', 'mnet');
        }
        // Main savepoint reached.
        upgrade_main_savepoint(true, 2025030600.03);
    }

    // Remove block_mnet_hosts.
    if ($oldversion < 2025030600.04) {
        if (!file_exists($CFG->dirroot . "/blocks/mnet_hosts/version.php")) {
            uninstall_plugin('block', 'mnet_hosts');

            // Delete all the admin preset plugin states concerning mnet_hosts in adminpresets_plug table.
            $DB->delete_records('adminpresets_plug', ['name' => 'mnet_hosts']);
        }

        // Main savepoint reached.
        upgrade_main_savepoint(true, 2025030600.04);
    }

    // Remove auth_mnet.
    if ($oldversion < 2025030600.05) {
        if (!file_exists($CFG->dirroot . "/auth/mnet/version.php")) {
            uninstall_plugin('auth', 'mnet');
        }
        // Main savepoint reached.
        upgrade_main_savepoint(true, 2025030600.05);
    }

    if ($oldversion < 2025030600.06) {
        // If mlbackend_php is no longer present, remove it.
        if (!file_exists($CFG->dirroot . '/lib/mlbackend/php/version.php')) {
            // Clean config.
            uninstall_plugin('mlbackend', 'php');

            // Change the processor if mlbackend_php is set.
            if (get_config('analytics', 'predictionsprocessor') === '\mlbackend_php\processor') {
                set_config('predictionsprocessor', '\mlbackend_python\processor', 'analytics');
                // We can't be sure mlbackend_python is set up correctly, so we disable analytics.
                set_config('enableanalytics', false);
            }

            // Cleanup any references to mlbackend_php.
            $select = $DB->sql_like('predictionsprocessor', ':predictionsprocessor', false);
            $params = ['predictionsprocessor' => '%' . $DB->sql_like_escape('mlbackend_php') . '%'];
            $DB->set_field_select(
                table: 'analytics_models',
                newfield: 'predictionsprocessor',
                newvalue: null,
                select: $select,
                params: $params,
            );
        }

        // Main savepoint reached.
        upgrade_main_savepoint(true, 2025030600.06);
    }

    if ($oldversion < 2025030600.07) {
        $providers = $DB->get_records('ai_providers', ['enabled' => 1]);
        // Formatting the value.
        $value = ','. implode(',', array_column($providers, 'id'));
        // Create the order config setting.
        set_config('provider_order', $value, 'core_ai');

        // Main savepoint reached.
        upgrade_main_savepoint(true, 2025030600.07);
    }

    // Remove mnetservice_enrol.
    if ($oldversion < 2025030600.08) {
        if (!file_exists($CFG->dirroot . "/mnet/service/enrol/version.php")) {
            uninstall_plugin('mnetservice', 'enrol');
        }
        // Main savepoint reached.
        upgrade_main_savepoint(true, 2025030600.08);
    }

    if ($oldversion < 2025031800.00) {
        // Add index for querying delegated sections.
        $table = new xmldb_table('course_sections');
        $index = new xmldb_index('component_itemid', XMLDB_INDEX_NOTUNIQUE, ['component', 'itemid']);

        if (!$dbman->index_exists($table, $index)) {
            $dbman->add_index($table, $index);
        }
        // Main savepoint reached.
        upgrade_main_savepoint(true, 2025031800.00);
    }

    if ($oldversion < 2025031800.03) {

        // Define field penalty to be added to grade_grades.
        $table = new xmldb_table('grade_grades');
        $field = new xmldb_field('deductedmark', XMLDB_TYPE_NUMBER, '10, 5', null,
            XMLDB_NOTNULL, null, '0', 'aggregationweight');

        // Conditionally launch add field penalty.
        if (!$dbman->field_exists($table, $field)) {
            $dbman->add_field($table, $field);
        }

        // Main savepoint reached.
        upgrade_main_savepoint(true, 2025031800.03);
    }

    if ($oldversion < 2025031800.04) {

        // Define field overriddenmark to be added to grade_grades.
        $table = new xmldb_table('grade_grades');
        $field = new xmldb_field('overriddenmark', XMLDB_TYPE_NUMBER, '10, 5', null,
            XMLDB_NOTNULL, null, '0', 'deductedmark');

        // Conditionally launch add field penalty.
        if (!$dbman->field_exists($table, $field)) {
            $dbman->add_field($table, $field);
        }

        // Main savepoint reached.
        upgrade_main_savepoint(true, 2025031800.04);
    }

<<<<<<< HEAD
    if ($oldversion < 2025032800.01) {
        // Upgrade webp mime type for existing webp files.
        upgrade_create_async_mimetype_upgrade_task('image/webp', ['webp']);

        // Main savepoint reached.
        upgrade_main_savepoint(true, 2025032800.01);
    }

=======
    // Remove chat and survey and respective analytics indicators.
    if ($oldversion < 2025032800.01) {
        $indicatorstoremove = [];
        $sqllikes = [];
        $sqlparams = [];

        if (!file_exists($CFG->dirroot . "/mod/survey/version.php")) {
            uninstall_plugin('mod', 'survey');
            $DB->delete_records('adminpresets_plug', ['plugin' => 'mod', 'name' => 'survey']);
            $indicatorstoremove['survey'] = [
                '\mod_survey\analytics\indicator\cognitive_depth',
                '\mod_survey\analytics\indicator\social_breadth',
            ];
            $sqlparams['surveypluginname'] = '%' . $DB->sql_like_escape('mod_survey') . '%';
            $sqllikes['survey'] = $DB->sql_like('indicators', ':surveypluginname');
        }
        if (!file_exists($CFG->dirroot . "/mod/chat/version.php")) {
            uninstall_plugin('mod', 'chat');
            $DB->delete_records('adminpresets_plug', ['plugin' => 'mod', 'name' => 'chat']);
            $indicatorstoremove['chat'] = [
                '\mod_chat\analytics\indicator\cognitive_depth',
                '\mod_chat\analytics\indicator\social_breadth',
            ];
            $sqlparams['chatpluginname'] = '%' . $DB->sql_like_escape('mod_chat') . '%';
            $sqllikes['chat'] = $DB->sql_like('indicators', ':chatpluginname');
        }

        foreach ($indicatorstoremove as $module => $indicators) {
            $models = $DB->get_recordset_select('analytics_models', $sqllikes[$module], $sqlparams);
            foreach ($models as $model) {
                $currentindicators = json_decode($model->indicators, true);
                if (!empty($indicators) && !empty($currentindicators)) {
                    $newindicators = array_values(array_diff($currentindicators, $indicators));
                    $model->indicators = json_encode($newindicators);
                    $DB->update_record('analytics_models', $model);
                }
            }
            $models->close();
        }
        // Main savepoint reached.
        upgrade_main_savepoint(true, 2025032800.01);
    }
>>>>>>> f02c60f5
    return true;
}<|MERGE_RESOLUTION|>--- conflicted
+++ resolved
@@ -1618,7 +1618,6 @@
         upgrade_main_savepoint(true, 2025031800.04);
     }
 
-<<<<<<< HEAD
     if ($oldversion < 2025032800.01) {
         // Upgrade webp mime type for existing webp files.
         upgrade_create_async_mimetype_upgrade_task('image/webp', ['webp']);
@@ -1627,9 +1626,8 @@
         upgrade_main_savepoint(true, 2025032800.01);
     }
 
-=======
     // Remove chat and survey and respective analytics indicators.
-    if ($oldversion < 2025032800.01) {
+    if ($oldversion < 2025040100.01) {
         $indicatorstoremove = [];
         $sqllikes = [];
         $sqlparams = [];
@@ -1668,8 +1666,8 @@
             $models->close();
         }
         // Main savepoint reached.
-        upgrade_main_savepoint(true, 2025032800.01);
-    }
->>>>>>> f02c60f5
+        upgrade_main_savepoint(true, 2025040100.01);
+    }
+
     return true;
 }