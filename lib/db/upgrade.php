<?php
// This file is part of Moodle - http://moodle.org/
//
// Moodle is free software: you can redistribute it and/or modify
// it under the terms of the GNU General Public License as published by
// the Free Software Foundation, either version 3 of the License, or
// (at your option) any later version.
//
// Moodle is distributed in the hope that it will be useful,
// but WITHOUT ANY WARRANTY; without even the implied warranty of
// MERCHANTABILITY or FITNESS FOR A PARTICULAR PURPOSE.  See the
// GNU General Public License for more details.
//
// You should have received a copy of the GNU General Public License
// along with Moodle.  If not, see <http://www.gnu.org/licenses/>.

/**
 * This file keeps track of upgrades to Moodle.
 *
 * Sometimes, changes between versions involve
 * alterations to database structures and other
 * major things that may break installations.
 *
 * The upgrade function in this file will attempt
 * to perform all the necessary actions to upgrade
 * your older installation to the current version.
 *
 * If there's something it cannot do itself, it
 * will tell you what you need to do.
 *
 * The commands in here will all be database-neutral,
 * using the methods of database_manager class
 *
 * Please do not forget to use upgrade_set_timeout()
 * before any action that may take longer time to finish.
 *
 * @package   core_install
 * @category  upgrade
 * @copyright 2006 onwards Martin Dougiamas  http://dougiamas.com
 * @license   http://www.gnu.org/copyleft/gpl.html GNU GPL v3 or later
 */

defined('MOODLE_INTERNAL') || die();

/**
 * Main upgrade tasks to be executed on Moodle version bump
 *
 * This function is automatically executed after one bump in the Moodle core
 * version is detected. It's in charge of performing the required tasks
 * to raise core from the previous version to the next one.
 *
 * It's a collection of ordered blocks of code, named "upgrade steps",
 * each one performing one isolated (from the rest of steps) task. Usually
 * tasks involve creating new DB objects or performing manipulation of the
 * information for cleanup/fixup purposes.
 *
 * Each upgrade step has a fixed structure, that can be summarised as follows:
 *
 * if ($oldversion < XXXXXXXXXX.XX) {
 *     // Explanation of the update step, linking to issue in the Tracker if necessary
 *     upgrade_set_timeout(XX); // Optional for big tasks
 *     // Code to execute goes here, usually the XMLDB Editor will
 *     // help you here. See {@link http://docs.moodle.org/dev/XMLDB_editor}.
 *     upgrade_main_savepoint(true, XXXXXXXXXX.XX);
 * }
 *
 * All plugins within Moodle (modules, blocks, reports...) support the existence of
 * their own upgrade.php file, using the "Frankenstyle" component name as
 * defined at {@link http://docs.moodle.org/dev/Frankenstyle}, for example:
 *     - {@link xmldb_page_upgrade($oldversion)}. (modules don't require the plugintype ("mod_") to be used.
 *     - {@link xmldb_auth_manual_upgrade($oldversion)}.
 *     - {@link xmldb_workshopform_accumulative_upgrade($oldversion)}.
 *     - ....
 *
 * In order to keep the contents of this file reduced, it's allowed to create some helper
 * functions to be used here in the {@link upgradelib.php} file at the same directory. Note
 * that such a file must be manually included from upgrade.php, and there are some restrictions
 * about what can be used within it.
 *
 * For more information, take a look to the documentation available:
 *     - Data definition API: {@link http://docs.moodle.org/dev/Data_definition_API}
 *     - Upgrade API: {@link http://docs.moodle.org/dev/Upgrade_API}
 *
 * @param int $oldversion
 * @return bool always true
 */
function xmldb_main_upgrade($oldversion) {
    global $CFG, $DB;

    require_once($CFG->libdir.'/db/upgradelib.php'); // Core Upgrade-related functions.

    $dbman = $DB->get_manager(); // Loads ddl manager and xmldb classes.

    // Always keep this upgrade step with version being the minimum
    // allowed version to upgrade from (v3.6.0 right now).
    if ($oldversion < 2018120300) {
        // Just in case somebody hacks upgrade scripts or env, we really can not continue.
        echo("You need to upgrade to 3.6.x or higher first!\n");
        exit(1);
        // Note this savepoint is 100% unreachable, but needed to pass the upgrade checks.
        upgrade_main_savepoint(true, 2018120300);
    }

    // Automatically generated Moodle v3.6.0 release upgrade line.
    // Put any upgrade step following this.

    if ($oldversion < 2018120300.01) {
        // Update the FB logo URL.
        $oldurl = 'https://facebookbrand.com/wp-content/themes/fb-branding/prj-fb-branding/assets/images/fb-art.png';
        $newurl = 'https://facebookbrand.com/wp-content/uploads/2016/05/flogo_rgb_hex-brc-site-250.png';

        $updatesql = "UPDATE {oauth2_issuer}
                         SET image = :newimage
                       WHERE " . $DB->sql_compare_text('image', 100). " = :oldimage";
        $params = [
            'newimage' => $newurl,
            'oldimage' => $oldurl
        ];
        $DB->execute($updatesql, $params);

        upgrade_main_savepoint(true, 2018120300.01);
    }

    if ($oldversion < 2018120300.02) {
        // Set all individual conversations to enabled.
        $updatesql = "UPDATE {message_conversations}
                         SET enabled = :enabled
                       WHERE type = :type";
        $DB->execute($updatesql, ['enabled' => 1, 'type' => 1]);

        upgrade_main_savepoint(true, 2018120300.02);
    }

    if ($oldversion < 2018120301.02) {
        upgrade_delete_orphaned_file_records();
        upgrade_main_savepoint(true, 2018120301.02);
    }

    if ($oldversion < 2019011500.00) {
        // Define table task_log to be created.
        $table = new xmldb_table('task_log');

        // Adding fields to table task_log.
        $table->add_field('id', XMLDB_TYPE_INTEGER, '10', null, XMLDB_NOTNULL, XMLDB_SEQUENCE, null);
        $table->add_field('type', XMLDB_TYPE_INTEGER, '4', null, XMLDB_NOTNULL, null, null);
        $table->add_field('component', XMLDB_TYPE_CHAR, '255', null, XMLDB_NOTNULL, null, null);
        $table->add_field('classname', XMLDB_TYPE_CHAR, '255', null, XMLDB_NOTNULL, null, null);
        $table->add_field('userid', XMLDB_TYPE_INTEGER, '10', null, XMLDB_NOTNULL, null, null);
        $table->add_field('timestart', XMLDB_TYPE_NUMBER, '20, 10', null, XMLDB_NOTNULL, null, null);
        $table->add_field('timeend', XMLDB_TYPE_NUMBER, '20, 10', null, XMLDB_NOTNULL, null, null);
        $table->add_field('dbreads', XMLDB_TYPE_INTEGER, '10', null, XMLDB_NOTNULL, null, null);
        $table->add_field('dbwrites', XMLDB_TYPE_INTEGER, '10', null, XMLDB_NOTNULL, null, null);
        $table->add_field('result', XMLDB_TYPE_INTEGER, '2', null, XMLDB_NOTNULL, null, null);

        // Adding keys to table task_log.
        $table->add_key('primary', XMLDB_KEY_PRIMARY, ['id']);

        // Adding indexes to table task_log.
        $table->add_index('classname', XMLDB_INDEX_NOTUNIQUE, ['classname']);
        $table->add_index('timestart', XMLDB_INDEX_NOTUNIQUE, ['timestart']);

        // Conditionally launch create table for task_log.
        if (!$dbman->table_exists($table)) {
            $dbman->create_table($table);
        }

        // Main savepoint reached.
        upgrade_main_savepoint(true, 2019011500.00);
    }

    if ($oldversion < 2019011501.00) {
        // Define field output to be added to task_log.
        $table = new xmldb_table('task_log');
        $field = new xmldb_field('output', XMLDB_TYPE_TEXT, null, null, XMLDB_NOTNULL, null, null, 'result');

        // Conditionally launch add field output.
        if (!$dbman->field_exists($table, $field)) {
            $dbman->add_field($table, $field);
        }

        // Main savepoint reached.
        upgrade_main_savepoint(true, 2019011501.00);
    }

    if ($oldversion < 2019011801.00) {

        // Define table customfield_category to be created.
        $table = new xmldb_table('customfield_category');

        // Adding fields to table customfield_category.
        $table->add_field('id', XMLDB_TYPE_INTEGER, '10', null, XMLDB_NOTNULL, XMLDB_SEQUENCE, null);
        $table->add_field('name', XMLDB_TYPE_CHAR, '400', null, XMLDB_NOTNULL, null, null);
        $table->add_field('description', XMLDB_TYPE_TEXT, null, null, null, null, null);
        $table->add_field('descriptionformat', XMLDB_TYPE_INTEGER, '10', null, null, null, null);
        $table->add_field('sortorder', XMLDB_TYPE_INTEGER, '10', null, null, null, null);
        $table->add_field('timecreated', XMLDB_TYPE_INTEGER, '10', null, XMLDB_NOTNULL, null, null);
        $table->add_field('timemodified', XMLDB_TYPE_INTEGER, '10', null, XMLDB_NOTNULL, null, null);
        $table->add_field('component', XMLDB_TYPE_CHAR, '100', null, XMLDB_NOTNULL, null, null);
        $table->add_field('area', XMLDB_TYPE_CHAR, '100', null, XMLDB_NOTNULL, null, null);
        $table->add_field('itemid', XMLDB_TYPE_INTEGER, '10', null, XMLDB_NOTNULL, null, '0');
        $table->add_field('contextid', XMLDB_TYPE_INTEGER, '10', null, null, null, null);

        // Adding keys to table customfield_category.
        $table->add_key('primary', XMLDB_KEY_PRIMARY, ['id']);
        $table->add_key('contextid', XMLDB_KEY_FOREIGN, ['contextid'], 'context', ['id']);

        // Adding indexes to table customfield_category.
        $table->add_index('component_area_itemid', XMLDB_INDEX_NOTUNIQUE, ['component', 'area', 'itemid', 'sortorder']);

        // Conditionally launch create table for customfield_category.
        if (!$dbman->table_exists($table)) {
            $dbman->create_table($table);
        }

        // Define table customfield_field to be created.
        $table = new xmldb_table('customfield_field');

        // Adding fields to table customfield_field.
        $table->add_field('id', XMLDB_TYPE_INTEGER, '10', null, XMLDB_NOTNULL, XMLDB_SEQUENCE, null);
        $table->add_field('shortname', XMLDB_TYPE_CHAR, '100', null, XMLDB_NOTNULL, null, null);
        $table->add_field('name', XMLDB_TYPE_CHAR, '400', null, XMLDB_NOTNULL, null, null);
        $table->add_field('type', XMLDB_TYPE_CHAR, '100', null, XMLDB_NOTNULL, null, null);
        $table->add_field('description', XMLDB_TYPE_TEXT, null, null, null, null, null);
        $table->add_field('descriptionformat', XMLDB_TYPE_INTEGER, '10', null, null, null, null);
        $table->add_field('sortorder', XMLDB_TYPE_INTEGER, '10', null, null, null, null);
        $table->add_field('categoryid', XMLDB_TYPE_INTEGER, '10', null, null, null, null);
        $table->add_field('configdata', XMLDB_TYPE_TEXT, null, null, null, null, null);
        $table->add_field('timecreated', XMLDB_TYPE_INTEGER, '10', null, XMLDB_NOTNULL, null, null);
        $table->add_field('timemodified', XMLDB_TYPE_INTEGER, '10', null, XMLDB_NOTNULL, null, null);

        // Adding keys to table customfield_field.
        $table->add_key('primary', XMLDB_KEY_PRIMARY, ['id']);
        $table->add_key('categoryid', XMLDB_KEY_FOREIGN, ['categoryid'], 'customfield_category', ['id']);

        // Adding indexes to table customfield_field.
        $table->add_index('categoryid_sortorder', XMLDB_INDEX_NOTUNIQUE, ['categoryid', 'sortorder']);

        // Conditionally launch create table for customfield_field.
        if (!$dbman->table_exists($table)) {
            $dbman->create_table($table);
        }

        // Define table customfield_data to be created.
        $table = new xmldb_table('customfield_data');

        // Adding fields to table customfield_data.
        $table->add_field('id', XMLDB_TYPE_INTEGER, '10', null, XMLDB_NOTNULL, XMLDB_SEQUENCE, null);
        $table->add_field('fieldid', XMLDB_TYPE_INTEGER, '10', null, XMLDB_NOTNULL, null, null);
        $table->add_field('instanceid', XMLDB_TYPE_INTEGER, '10', null, XMLDB_NOTNULL, null, null);
        $table->add_field('intvalue', XMLDB_TYPE_INTEGER, '10', null, null, null, null);
        $table->add_field('decvalue', XMLDB_TYPE_NUMBER, '10, 5', null, null, null, null);
        $table->add_field('shortcharvalue', XMLDB_TYPE_CHAR, '255', null, null, null, null);
        $table->add_field('charvalue', XMLDB_TYPE_CHAR, '1333', null, null, null, null);
        $table->add_field('value', XMLDB_TYPE_TEXT, null, null, XMLDB_NOTNULL, null, null);
        $table->add_field('valueformat', XMLDB_TYPE_INTEGER, '10', null, XMLDB_NOTNULL, null, null);
        $table->add_field('timecreated', XMLDB_TYPE_INTEGER, '10', null, XMLDB_NOTNULL, null, null);
        $table->add_field('timemodified', XMLDB_TYPE_INTEGER, '10', null, XMLDB_NOTNULL, null, null);
        $table->add_field('contextid', XMLDB_TYPE_INTEGER, '10', null, null, null, null);

        // Adding keys to table customfield_data.
        $table->add_key('primary', XMLDB_KEY_PRIMARY, ['id']);
        $table->add_key('fieldid', XMLDB_KEY_FOREIGN, ['fieldid'], 'customfield_field', ['id']);
        $table->add_key('contextid', XMLDB_KEY_FOREIGN, ['contextid'], 'context', ['id']);

        // Adding indexes to table customfield_data.
        $table->add_index('instanceid-fieldid', XMLDB_INDEX_UNIQUE, ['instanceid', 'fieldid']);
        $table->add_index('fieldid-intvalue', XMLDB_INDEX_NOTUNIQUE, ['fieldid', 'intvalue']);
        $table->add_index('fieldid-shortcharvalue', XMLDB_INDEX_NOTUNIQUE, ['fieldid', 'shortcharvalue']);
        $table->add_index('fieldid-decvalue', XMLDB_INDEX_NOTUNIQUE, ['fieldid', 'decvalue']);

        // Conditionally launch create table for customfield_data.
        if (!$dbman->table_exists($table)) {
            $dbman->create_table($table);
        }

        upgrade_main_savepoint(true, 2019011801.00);
    }

    if ($oldversion < 2019011801.01) {

        // Delete all files that have been used in sections, which are already deleted.
        $sql = "SELECT DISTINCT f.itemid as sectionid, f.contextid
                  FROM {files} f
             LEFT JOIN {course_sections} s ON f.itemid = s.id
                 WHERE f.component = :component AND f.filearea = :filearea AND s.id IS NULL ";

        $params = [
            'component' => 'course',
            'filearea' => 'section'
        ];

        $stalefiles = $DB->get_recordset_sql($sql, $params);

        $fs = get_file_storage();
        foreach ($stalefiles as $stalefile) {
            $fs->delete_area_files($stalefile->contextid, 'course', 'section', $stalefile->sectionid);
        }
        $stalefiles->close();

        upgrade_main_savepoint(true, 2019011801.01);
    }

    if ($oldversion < 2019011801.02) {
        // Add index 'useridfrom' to the table 'notifications'.
        $table = new xmldb_table('notifications');
        $index = new xmldb_index('useridfrom', XMLDB_INDEX_NOTUNIQUE, ['useridfrom']);

        if (!$dbman->index_exists($table, $index)) {
            $dbman->add_index($table, $index);
        }

        upgrade_main_savepoint(true, 2019011801.02);
    }

    if ($oldversion < 2019011801.03) {
        // Remove duplicate entries from group memberships.
        // Find records with multiple userid/groupid combinations and find the highest ID.
        // Later we will remove all those entries.
        $sql = "
            SELECT MIN(id) as minid, userid, groupid
            FROM {groups_members}
            GROUP BY userid, groupid
            HAVING COUNT(id) > 1";
        if ($duplicatedrows = $DB->get_recordset_sql($sql)) {
            foreach ($duplicatedrows as $row) {
                $DB->delete_records_select('groups_members',
                    'userid = :userid AND groupid = :groupid AND id <> :minid', (array)$row);
            }
        }
        $duplicatedrows->close();

        // Define key useridgroupid (unique) to be added to group_members.
        $table = new xmldb_table('groups_members');
        $key = new xmldb_key('useridgroupid', XMLDB_KEY_UNIQUE, array('userid', 'groupid'));
        // Launch add key useridgroupid.
        $dbman->add_key($table, $key);
        // Main savepoint reached.
        upgrade_main_savepoint(true, 2019011801.03);
    }

    if ($oldversion < 2019021500.01) {
        $insights = $DB->get_record('message_providers', ['component' => 'moodle', 'name' => 'insights']);
        if (!empty($insights)) {
            $insights->capability = null;
            $DB->update_record('message_providers', $insights);
        }
        upgrade_main_savepoint(true, 2019021500.01);
    }

    if ($oldversion < 2019021500.02) {
        // Default 'off' for existing sites as this is the behaviour they had earlier.
        set_config('messagingdefaultpressenter', false);

        // Main savepoint reached.
        upgrade_main_savepoint(true, 2019021500.02);
    }

    if ($oldversion < 2019030100.01) {
        // Create adhoc task to delete renamed My Course search area (ID core_course-mycourse).
        $record = new \stdClass();
        $record->classname = '\core\task\clean_up_deleted_search_area_task';
        $record->component = 'core';

        // Next run time based from nextruntime computation in \core\task\manager::queue_adhoc_task().
        $nextruntime = time() - 1;
        $record->nextruntime = $nextruntime;
        $record->customdata = json_encode('core_course-mycourse');

        $DB->insert_record('task_adhoc', $record);

        // Main savepoint reached.
        upgrade_main_savepoint(true, 2019030100.01);
    }

    if ($oldversion < 2019030700.01) {

        // Define field evaluationmode to be added to analytics_models_log.
        $table = new xmldb_table('analytics_models_log');
        $field = new xmldb_field('evaluationmode', XMLDB_TYPE_CHAR, '50', null, null, null,
            null, 'version');

        // Conditionally launch add field evaluationmode.
        if (!$dbman->field_exists($table, $field)) {
            $dbman->add_field($table, $field);

            $updatesql = "UPDATE {analytics_models_log}
                             SET evaluationmode = 'configuration'";
            $DB->execute($updatesql, []);

            // Changing nullability of field evaluationmode on table block_instances to not null.
            $field = new xmldb_field('evaluationmode', XMLDB_TYPE_CHAR, '50', null, XMLDB_NOTNULL,
                null, null, 'version');

            // Launch change of nullability for field evaluationmode.
            $dbman->change_field_notnull($table, $field);
        }

        // Main savepoint reached.
        upgrade_main_savepoint(true, 2019030700.01);
    }

    if ($oldversion < 2019030800.00) {
        // Define table 'message_conversation_actions' to be created.
        // Note - I would have preferred 'message_conversation_user_actions' but due to Oracle we can't. Boo.
        $table = new xmldb_table('message_conversation_actions');

        // Adding fields to table 'message_conversation_actions'.
        $table->add_field('id', XMLDB_TYPE_INTEGER, '10', null, XMLDB_NOTNULL, XMLDB_SEQUENCE, null);
        $table->add_field('userid', XMLDB_TYPE_INTEGER, '10', null, XMLDB_NOTNULL, null, null);
        $table->add_field('conversationid', XMLDB_TYPE_INTEGER, '10', null, XMLDB_NOTNULL, null, null);
        $table->add_field('action', XMLDB_TYPE_INTEGER, '10', null, XMLDB_NOTNULL, null, null);
        $table->add_field('timecreated', XMLDB_TYPE_INTEGER, '10', null, XMLDB_NOTNULL, null, null);

        // Adding keys to table 'message_conversation_actions'.
        $table->add_key('primary', XMLDB_KEY_PRIMARY, ['id']);
        $table->add_key('userid', XMLDB_KEY_FOREIGN, ['userid'], 'user', ['id']);
        $table->add_key('conversationid', XMLDB_KEY_FOREIGN, ['conversationid'], 'message_conversations', ['id']);

        // Conditionally launch create table for 'message_conversation_actions'.
        if (!$dbman->table_exists($table)) {
            $dbman->create_table($table);
        }

        // Main savepoint reached.
        upgrade_main_savepoint(true, 2019030800.00);
    }

    if ($oldversion < 2019030800.02) {
        // Remove any conversations and their members associated with non-existent groups.
        $sql = "SELECT mc.id
                  FROM {message_conversations} mc
             LEFT JOIN {groups} g
                    ON mc.itemid = g.id
                 WHERE mc.component = :component
                   AND mc.itemtype = :itemtype
                   AND g.id is NULL";
        $conversations = $DB->get_records_sql($sql, ['component' => 'core_group', 'itemtype' => 'groups']);

        if ($conversations) {
            $conversationids = array_keys($conversations);

            $DB->delete_records_list('message_conversations', 'id', $conversationids);
            $DB->delete_records_list('message_conversation_members', 'conversationid', $conversationids);
            $DB->delete_records_list('message_conversation_actions', 'conversationid', $conversationids);

            // Now, go through each conversation and delete any messages and related message actions.
            foreach ($conversationids as $conversationid) {
                if ($messages = $DB->get_records('messages', ['conversationid' => $conversationid])) {
                    $messageids = array_keys($messages);

                    // Delete the actions.
                    list($insql, $inparams) = $DB->get_in_or_equal($messageids);
                    $DB->delete_records_select('message_user_actions', "messageid $insql", $inparams);

                    // Delete the messages.
                    $DB->delete_records('messages', ['conversationid' => $conversationid]);
                }
            }
        }

        // Main savepoint reached.
        upgrade_main_savepoint(true, 2019030800.02);
    }

    if ($oldversion < 2019030800.03) {

        // Add missing indicators to course_dropout.
        $params = [
            'target' => '\core\analytics\target\course_dropout',
            'trained' => 0,
            'enabled' => 0,
        ];
        $models = $DB->get_records('analytics_models', $params);
        foreach ($models as $model) {
            $indicators = json_decode($model->indicators);

            $potentiallymissingindicators = [
                '\core_course\analytics\indicator\completion_enabled',
                '\core_course\analytics\indicator\potential_cognitive_depth',
                '\core_course\analytics\indicator\potential_social_breadth',
                '\core\analytics\indicator\any_access_after_end',
                '\core\analytics\indicator\any_access_before_start',
                '\core\analytics\indicator\any_write_action_in_course',
                '\core\analytics\indicator\read_actions'
            ];

            $missing = false;
            foreach ($potentiallymissingindicators as $potentiallymissingindicator) {
                if (!in_array($potentiallymissingindicator, $indicators)) {
                    // Add the missing indicator to sites upgraded before 2017072000.02.
                    $indicators[] = $potentiallymissingindicator;
                    $missing = true;
                }
            }

            if ($missing) {
                $model->indicators = json_encode($indicators);
                $model->version = time();
                $model->timemodified = time();
                $DB->update_record('analytics_models', $model);
            }
        }

        // Add missing indicators to no_teaching.
        $params = [
            'target' => '\core\analytics\target\no_teaching',
        ];
        $models = $DB->get_records('analytics_models', $params);
        foreach ($models as $model) {
            $indicators = json_decode($model->indicators);
            if (!in_array('\core_course\analytics\indicator\no_student', $indicators)) {
                // Add the missing indicator to sites upgraded before 2017072000.02.

                $indicators[] = '\core_course\analytics\indicator\no_student';

                $model->indicators = json_encode($indicators);
                $model->version = time();
                $model->timemodified = time();
                $DB->update_record('analytics_models', $model);
            }
        }

        // Main savepoint reached.
        upgrade_main_savepoint(true, 2019030800.03);
    }

    if ($oldversion < 2019031500.01) {

        $defaulttimesplittings = get_config('analytics', 'timesplittings');
        if ($defaulttimesplittings !== false) {
            set_config('defaulttimesplittingsevaluation', $defaulttimesplittings, 'analytics');
            unset_config('timesplittings', 'analytics');
        }

        // Main savepoint reached.
        upgrade_main_savepoint(true, 2019031500.01);
    }

    if ($oldversion < 2019032200.02) {
        // The no_teaching model might have been marked as not-trained by mistake (static models are always trained).
        $DB->set_field('analytics_models', 'trained', 1, ['target' => '\core\analytics\target\no_teaching']);
        upgrade_main_savepoint(true, 2019032200.02);
    }

    if ($oldversion < 2019032900.00) {

        // Define table badge_competencies to be renamed to badge_alignment.
        $table = new xmldb_table('badge_competencies');

        // Be careful if this step gets run twice.
        if ($dbman->table_exists($table)) {
            $key = new xmldb_key('competenciesbadge', XMLDB_KEY_FOREIGN, ['badgeid'], 'badge', ['id']);

            // Launch drop key competenciesbadge.
            $dbman->drop_key($table, $key);

            $key = new xmldb_key('alignmentsbadge', XMLDB_KEY_FOREIGN, ['badgeid'], 'badge', ['id']);

            // Launch add key alignmentsbadge.
            $dbman->add_key($table, $key);

            // Launch rename table for badge_alignment.
            $dbman->rename_table($table, 'badge_alignment');
        }

        upgrade_main_savepoint(true, 2019032900.00);
    }

    if ($oldversion < 2019032900.01) {
        $sql = "UPDATE {task_scheduled}
                   SET classname = ?
                 WHERE component = ?
                   AND classname = ?";
        $DB->execute($sql, [
            '\core\task\question_preview_cleanup_task',
            'moodle',
            '\core\task\question_cron_task'
        ]);

        // Main savepoint reached.
        upgrade_main_savepoint(true, 2019032900.01);
     }

    if ($oldversion < 2019040200.01) {
        // Removing the themes BSB, Clean, More from core.
        // If these theme wish to be retained empty this array before upgrade.
        $themes = array('theme_bootstrapbase' => 'bootstrapbase',
                'theme_clean' => 'clean', 'theme_more' => 'more');
        foreach ($themes as $key => $theme) {
            if (check_dir_exists($CFG->dirroot . '/theme/' . $theme, false)) {
                // Ignore the themes that have been re-downloaded.
                unset($themes[$key]);
            }
        }
        // Check we actually have themes to remove.
        if (count($themes) > 0) {
            list($insql, $inparams) = $DB->get_in_or_equal($themes, SQL_PARAMS_NAMED);

            // Replace the theme usage.
            $DB->set_field_select('course', 'theme', 'classic', "theme $insql", $inparams);
            $DB->set_field_select('course_categories', 'theme', 'classic', "theme $insql", $inparams);
            $DB->set_field_select('user', 'theme', 'classic', "theme $insql", $inparams);
            $DB->set_field_select('mnet_host', 'theme', 'classic', "theme $insql", $inparams);
            $DB->set_field_select('cohort', 'theme', 'classic', "theme $insql", $inparams);

            // Replace the theme configs.
            if (in_array(get_config('core', 'theme'), $themes)) {
                set_config('theme', 'classic');
            }
            if (in_array(get_config('core', 'thememobile'), $themes)) {
                set_config('thememobile', 'classic');
            }
            if (in_array(get_config('core', 'themelegacy'), $themes)) {
                set_config('themelegacy', 'classic');
            }
            if (in_array(get_config('core', 'themetablet'), $themes)) {
                set_config('themetablet', 'classic');
            }

            // Hacky emulation of plugin uninstallation.
            foreach ($themes as $key => $theme) {
                unset_all_config_for_plugin($key);
            }
        }

        // Main savepoint reached.
        upgrade_main_savepoint(true, 2019040200.01);
    }

    if ($oldversion < 2019040600.02) {

        // Define key fileid (foreign) to be dropped form analytics_train_samples.
        $table = new xmldb_table('analytics_train_samples');
        $key = new xmldb_key('fileid', XMLDB_KEY_FOREIGN, ['fileid'], 'files', ['id']);

        // Launch drop key fileid.
        $dbman->drop_key($table, $key);

        // Define field fileid to be dropped from analytics_train_samples.
        $table = new xmldb_table('analytics_train_samples');
        $field = new xmldb_field('fileid');

        // Conditionally launch drop field fileid.
        if ($dbman->field_exists($table, $field)) {
            $dbman->drop_field($table, $field);
        }

        // Main savepoint reached.
        upgrade_main_savepoint(true, 2019040600.02);
    }

    if ($oldversion < 2019040600.04) {
        // Define field and index to be added to backup_controllers.
        $table = new xmldb_table('backup_controllers');
        $field = new xmldb_field('progress', XMLDB_TYPE_NUMBER, '15, 14', null, XMLDB_NOTNULL, null, '0', 'timemodified');
        $index = new xmldb_index('useritem_ix', XMLDB_INDEX_NOTUNIQUE, ['userid', 'itemid']);
        // Conditionally launch add field progress.
        if (!$dbman->field_exists($table, $field)) {
            $dbman->add_field($table, $field);
        }
        // Conditionally launch add index useritem_ix.
        if (!$dbman->index_exists($table, $index)) {
            $dbman->add_index($table, $index);
        }

        // Main savepoint reached.
        upgrade_main_savepoint(true, 2019040600.04);
    }

    if ($oldversion < 2019041000.02) {

        // Define field fullmessagetrust to be added to messages.
        $table = new xmldb_table('messages');
        $field = new xmldb_field('fullmessagetrust', XMLDB_TYPE_INTEGER, '2', null, XMLDB_NOTNULL, null, '0', 'timecreated');

        // Conditionally launch add field fullmessagetrust.
        if (!$dbman->field_exists($table, $field)) {
            $dbman->add_field($table, $field);
        }

        // Main savepoint reached.
        upgrade_main_savepoint(true, 2019041000.02);
    }

    if ($oldversion < 2019041300.01) {
        // Add the field 'name' to the 'analytics_models' table.
        $table = new xmldb_table('analytics_models');
        $field = new xmldb_field('name', XMLDB_TYPE_CHAR, '1333', null, null, null, null, 'trained');

        if (!$dbman->field_exists($table, $field)) {
            $dbman->add_field($table, $field);
        }
        // Main savepoint reached.
        upgrade_main_savepoint(true, 2019041300.01);
    }

    if ($oldversion < 2019041800.01) {
        // STEP 1. For the existing and migrated self-conversations, set the type to the new MESSAGE_CONVERSATION_TYPE_SELF, update
        // the convhash and star them.
        $sql = "SELECT mcm.conversationid, mcm.userid, MAX(mcm.id) as maxid
                  FROM {message_conversation_members} mcm
            INNER JOIN {user} u ON mcm.userid = u.id
                 WHERE u.deleted = 0
              GROUP BY mcm.conversationid, mcm.userid
                HAVING COUNT(*) > 1";
        $selfconversationsrs = $DB->get_recordset_sql($sql);
        $maxids = [];
        foreach ($selfconversationsrs as $selfconversation) {
            $DB->update_record('message_conversations',
                ['id' => $selfconversation->conversationid,
                 'type' => \core_message\api::MESSAGE_CONVERSATION_TYPE_SELF,
                 'convhash' => \core_message\helper::get_conversation_hash([$selfconversation->userid])
                ]
            );

            // Star the existing self-conversation.
            $favouriterecord = new \stdClass();
            $favouriterecord->component = 'core_message';
            $favouriterecord->itemtype = 'message_conversations';
            $favouriterecord->itemid = $selfconversation->conversationid;
            $userctx = \context_user::instance($selfconversation->userid);
            $favouriterecord->contextid = $userctx->id;
            $favouriterecord->userid = $selfconversation->userid;
            if (!$DB->record_exists('favourite', (array)$favouriterecord)) {
                $favouriterecord->timecreated = time();
                $favouriterecord->timemodified = $favouriterecord->timecreated;
                $DB->insert_record('favourite', $favouriterecord);
            }

            // Set the self-conversation member with maxid to remove it later.
            $maxids[] = $selfconversation->maxid;
        }
        $selfconversationsrs->close();

        // Remove the repeated member with the higher id for all the existing self-conversations.
        if (!empty($maxids)) {
            list($insql, $inparams) = $DB->get_in_or_equal($maxids);
            $DB->delete_records_select('message_conversation_members', "id $insql", $inparams);
        }

        // STEP 2. Migrate existing self-conversation relying on old message tables, setting the type to the new
        // MESSAGE_CONVERSATION_TYPE_SELF and the convhash to the proper one. Star them also.

        // On the messaging legacy tables, self-conversations are only present in the 'message_read' table, so we don't need to
        // check the content in the 'message' table.
        $sql = "SELECT mr.*
                  FROM {message_read} mr
            INNER JOIN {user} u ON mr.useridfrom = u.id
                 WHERE mr.useridfrom = mr.useridto AND mr.notification = 0 AND u.deleted = 0";
        $legacyselfmessagesrs = $DB->get_recordset_sql($sql);
        foreach ($legacyselfmessagesrs as $message) {
            // Get the self-conversation or create and star it if doesn't exist.
            $conditions = [
                'type' => \core_message\api::MESSAGE_CONVERSATION_TYPE_SELF,
                'convhash' => \core_message\helper::get_conversation_hash([$message->useridfrom])
            ];
            $selfconversation = $DB->get_record('message_conversations', $conditions);
            if (empty($selfconversation)) {
                // Create the self-conversation.
                $selfconversation = new \stdClass();
                $selfconversation->type = \core_message\api::MESSAGE_CONVERSATION_TYPE_SELF;
                $selfconversation->convhash = \core_message\helper::get_conversation_hash([$message->useridfrom]);
                $selfconversation->enabled = 1;
                $selfconversation->timecreated = time();
                $selfconversation->timemodified = $selfconversation->timecreated;

                $selfconversation->id = $DB->insert_record('message_conversations', $selfconversation);

                // Add user to this self-conversation.
                $member = new \stdClass();
                $member->conversationid = $selfconversation->id;
                $member->userid = $message->useridfrom;
                $member->timecreated = time();

                $member->id = $DB->insert_record('message_conversation_members', $member);

                // Star the self-conversation.
                $favouriterecord = new \stdClass();
                $favouriterecord->component = 'core_message';
                $favouriterecord->itemtype = 'message_conversations';
                $favouriterecord->itemid = $selfconversation->id;
                $userctx = \context_user::instance($message->useridfrom);
                $favouriterecord->contextid = $userctx->id;
                $favouriterecord->userid = $message->useridfrom;
                if (!$DB->record_exists('favourite', (array)$favouriterecord)) {
                    $favouriterecord->timecreated = time();
                    $favouriterecord->timemodified = $favouriterecord->timecreated;
                    $DB->insert_record('favourite', $favouriterecord);
                }
            }

            // Create the object we will be inserting into the database.
            $tabledata = new \stdClass();
            $tabledata->useridfrom = $message->useridfrom;
            $tabledata->conversationid = $selfconversation->id;
            $tabledata->subject = $message->subject;
            $tabledata->fullmessage = $message->fullmessage;
            $tabledata->fullmessageformat = $message->fullmessageformat ?? FORMAT_MOODLE;
            $tabledata->fullmessagehtml = $message->fullmessagehtml;
            $tabledata->smallmessage = $message->smallmessage;
            $tabledata->timecreated = $message->timecreated;

            $messageid = $DB->insert_record('messages', $tabledata);

            // Check if we need to mark this message as deleted (self-conversations add this information on the
            // timeuserfromdeleted field.
            if ($message->timeuserfromdeleted) {
                $mua = new \stdClass();
                $mua->userid = $message->useridfrom;
                $mua->messageid = $messageid;
                $mua->action = \core_message\api::MESSAGE_ACTION_DELETED;
                $mua->timecreated = $message->timeuserfromdeleted;

                $DB->insert_record('message_user_actions', $mua);
            }

            // Mark this message as read.
            $mua = new \stdClass();
            $mua->userid = $message->useridto;
            $mua->messageid = $messageid;
            $mua->action = \core_message\api::MESSAGE_ACTION_READ;
            $mua->timecreated = $message->timeread;

            $DB->insert_record('message_user_actions', $mua);

            // The self-conversation message has been migrated. Delete the record from the legacy table as soon as possible
            // to avoid migrate it twice.
            $DB->delete_records('message_read', ['id' => $message->id]);
        }
        $legacyselfmessagesrs->close();

        // Main savepoint reached.
        upgrade_main_savepoint(true, 2019041800.01);
    }

    if ($oldversion < 2019042200.01) {

        // Define table role_sortorder to be dropped.
        $table = new xmldb_table('role_sortorder');

        // Conditionally launch drop table for role_sortorder.
        if ($dbman->table_exists($table)) {
            $dbman->drop_table($table);
        }

        // Main savepoint reached.
        upgrade_main_savepoint(true, 2019042200.01);
    }

    if ($oldversion < 2019042200.02) {

        // Let's update all (old core) targets to their new (core_course) locations.
        $targets = [
            '\core\analytics\target\course_competencies' => '\core_course\analytics\target\course_competencies',
            '\core\analytics\target\course_completion' => '\core_course\analytics\target\course_completion',
            '\core\analytics\target\course_dropout' => '\core_course\analytics\target\course_dropout',
            '\core\analytics\target\course_gradetopass' => '\core_course\analytics\target\course_gradetopass',
            '\core\analytics\target\no_teaching' => '\core_course\analytics\target\no_teaching',
        ];

        foreach ($targets as $oldclass => $newclass) {
            $DB->set_field('analytics_models', 'target', $newclass, ['target' => $oldclass]);
        }

        // Main savepoint reached.
        upgrade_main_savepoint(true, 2019042200.02);
    }

    if ($oldversion < 2019042300.01) {
        $sql = "UPDATE {capabilities}
                   SET name = ?,
                       contextlevel = ?
                 WHERE name = ?";
        $DB->execute($sql, ['moodle/category:viewcourselist', CONTEXT_COURSECAT, 'moodle/course:browse']);

        $sql = "UPDATE {role_capabilities}
                   SET capability = ?
                 WHERE capability = ?";
        $DB->execute($sql, ['moodle/category:viewcourselist', 'moodle/course:browse']);

        // Main savepoint reached.
        upgrade_main_savepoint(true, 2019042300.01);
    }

    if ($oldversion < 2019042300.03) {

        // Add new customdata field to message table.
        $table = new xmldb_table('message');
        $field = new xmldb_field('customdata', XMLDB_TYPE_TEXT, null, null, null, null, null, 'eventtype');

        // Conditionally launch add field output.
        if (!$dbman->field_exists($table, $field)) {
            $dbman->add_field($table, $field);
        }

        // Add new customdata field to notifications and messages table.
        $table = new xmldb_table('notifications');
        $field = new xmldb_field('customdata', XMLDB_TYPE_TEXT, null, null, null, null, null, 'timecreated');

        // Conditionally launch add field output.
        if (!$dbman->field_exists($table, $field)) {
            $dbman->add_field($table, $field);
        }

        $table = new xmldb_table('messages');
        // Conditionally launch add field output.
        if (!$dbman->field_exists($table, $field)) {
            $dbman->add_field($table, $field);
        }

        // Main savepoint reached.
        upgrade_main_savepoint(true, 2019042300.03);
    }

    if ($oldversion < 2019042700.01) {

        // Define field firstanalysis to be added to analytics_used_analysables.
        $table = new xmldb_table('analytics_used_analysables');

        // Declaring it as null initially (although it is NOT NULL).
        $field = new xmldb_field('firstanalysis', XMLDB_TYPE_INTEGER, '10', null, null, null, null, 'analysableid');

        // Conditionally launch add field firstanalysis.
        if (!$dbman->field_exists($table, $field)) {
            $dbman->add_field($table, $field);

            // Set existing values to the current timeanalysed value.
            $recordset = $DB->get_recordset('analytics_used_analysables');
            foreach ($recordset as $record) {
                $record->firstanalysis = $record->timeanalysed;
                $DB->update_record('analytics_used_analysables', $record);
            }
            $recordset->close();

            // Now make the field 'NOT NULL'.
            $field = new xmldb_field('firstanalysis', XMLDB_TYPE_INTEGER, '10',
                null, XMLDB_NOTNULL, null, null, 'analysableid');
            $dbman->change_field_notnull($table, $field);
        }

        // Main savepoint reached.
        upgrade_main_savepoint(true, 2019042700.01);
    }

    if ($oldversion < 2019050300.01) {
        // Delete all stale favourite records which were left behind when a course was deleted.
        $params = ['component' => 'core_message', 'itemtype' => 'message_conversations'];
        $sql = "SELECT fav.id as id
                  FROM {favourite} fav
             LEFT JOIN {context} ctx ON (ctx.id = fav.contextid)
                 WHERE fav.component = :component
                       AND fav.itemtype = :itemtype
                       AND ctx.id IS NULL";

        if ($records = $DB->get_fieldset_sql($sql, $params)) {
            // Just for safety, delete by chunks.
            $chunks = array_chunk($records, 1000);
            foreach ($chunks as $chunk) {
                list($insql, $inparams) = $DB->get_in_or_equal($chunk);
                $DB->delete_records_select('favourite', "id $insql", $inparams);
            }
        }

        upgrade_main_savepoint(true, 2019050300.01);
    }

    if ($oldversion < 2019050600.00) {

        // Define field apiversion to be added to badge_backpack.
        $table = new xmldb_table('badge_backpack');
        $field = new xmldb_field('apiversion', XMLDB_TYPE_CHAR, '12', null, XMLDB_NOTNULL, null, '1.0', 'password');

        // Conditionally launch add field apiversion.
        if (!$dbman->field_exists($table, $field)) {
            $dbman->add_field($table, $field);
        }

        // Define table badge_external_backpack to be created.
        $table = new xmldb_table('badge_external_backpack');

        // Adding fields to table badge_external_backpack.
        $table->add_field('id', XMLDB_TYPE_INTEGER, '10', null, XMLDB_NOTNULL, XMLDB_SEQUENCE, null);
        $table->add_field('backpackapiurl', XMLDB_TYPE_CHAR, '255', null, XMLDB_NOTNULL, null, null);
        $table->add_field('backpackweburl', XMLDB_TYPE_CHAR, '255', null, XMLDB_NOTNULL, null, null);
        $table->add_field('apiversion', XMLDB_TYPE_CHAR, '12', null, XMLDB_NOTNULL, null, '1.0');
        $table->add_field('sortorder', XMLDB_TYPE_INTEGER, '10', null, XMLDB_NOTNULL, null, '0');
        $table->add_field('password', XMLDB_TYPE_CHAR, '255', null, null, null, null);

        // Adding keys to table badge_external_backpack.
        $table->add_key('primary', XMLDB_KEY_PRIMARY, ['id']);
        $table->add_key('backpackapiurlkey', XMLDB_KEY_UNIQUE, ['backpackapiurl']);
        $table->add_key('backpackweburlkey', XMLDB_KEY_UNIQUE, ['backpackweburl']);

        // Conditionally launch create table for badge_external_backpack.
        if (!$dbman->table_exists($table)) {
            $dbman->create_table($table);
        }

        // Define field entityid to be added to badge_external.
        $table = new xmldb_table('badge_external');
        $field = new xmldb_field('entityid', XMLDB_TYPE_CHAR, '255', null, null, null, null, 'collectionid');

        // Conditionally launch add field entityid.
        if (!$dbman->field_exists($table, $field)) {
            $dbman->add_field($table, $field);
        }

        // Define table badge_external_identifier to be created.
        $table = new xmldb_table('badge_external_identifier');

        // Adding fields to table badge_external_identifier.
        $table->add_field('id', XMLDB_TYPE_INTEGER, '10', null, XMLDB_NOTNULL, XMLDB_SEQUENCE, null);
        $table->add_field('sitebackpackid', XMLDB_TYPE_INTEGER, '10', null, XMLDB_NOTNULL, null, null);
        $table->add_field('internalid', XMLDB_TYPE_CHAR, '128', null, XMLDB_NOTNULL, null, null);
        $table->add_field('externalid', XMLDB_TYPE_CHAR, '128', null, XMLDB_NOTNULL, null, null);
        $table->add_field('type', XMLDB_TYPE_CHAR, '16', null, XMLDB_NOTNULL, null, null);

        // Adding keys to table badge_external_identifier.
        $table->add_key('primary', XMLDB_KEY_PRIMARY, ['id']);
        $table->add_key('fk_backpackid', XMLDB_KEY_FOREIGN, ['sitebackpackid'], 'badge_backpack', ['id']);
        $table->add_key('backpack-internal-external', XMLDB_KEY_UNIQUE, ['sitebackpackid', 'internalid', 'externalid', 'type']);

        // Conditionally launch create table for badge_external_identifier.
        if (!$dbman->table_exists($table)) {
            $dbman->create_table($table);
        }

        // Define field externalbackpackid to be added to badge_backpack.
        $table = new xmldb_table('badge_backpack');
        $field = new xmldb_field('externalbackpackid', XMLDB_TYPE_INTEGER, '10', null, null, null, null, 'password');

        // Conditionally launch add field externalbackpackid.
        if (!$dbman->field_exists($table, $field)) {
            $dbman->add_field($table, $field);
        }

        // Define key externalbackpack (foreign) to be added to badge_backpack.
        $key = new xmldb_key('externalbackpack', XMLDB_KEY_FOREIGN, ['externalbackpackid'], 'badge_external_backpack', ['id']);

        // Launch add key externalbackpack.
        $dbman->add_key($table, $key);

        $field = new xmldb_field('apiversion');

        // Conditionally launch drop field apiversion.
        if ($dbman->field_exists($table, $field)) {
            $dbman->drop_field($table, $field);
        }

        $field = new xmldb_field('backpackurl');

        // Conditionally launch drop field backpackurl.
        if ($dbman->field_exists($table, $field)) {
            $dbman->drop_field($table, $field);
        }

        // Add default backpacks.
        require_once($CFG->dirroot . '/badges/upgradelib.php'); // Core install and upgrade related functions only for badges.
        badges_install_default_backpacks();

        // Main savepoint reached.
        upgrade_main_savepoint(true, 2019050600.00);
    }

    if ($oldversion < 2019051300.01) {
        $DB->set_field('analytics_models', 'enabled', '1', ['target' => '\core_user\analytics\target\upcoming_activities_due']);

        // Main savepoint reached.
        upgrade_main_savepoint(true, 2019051300.01);
    }

    // Automatically generated Moodle v3.7.0 release upgrade line.
    // Put any upgrade step following this.

    if ($oldversion < 2019060600.02) {
        // Renaming 'opentogoogle' config to 'opentowebcrawlers'.
        $opentogooglevalue = get_config('core', 'opentogoogle');

        // Move the value over if it was previously configured.
        if ($opentogooglevalue !== false) {
            set_config('opentowebcrawlers', $opentogooglevalue);
        }

        // Remove the now unused value.
        unset_config('opentogoogle');

        // Main savepoint reached.
        upgrade_main_savepoint(true, 2019060600.02);
    }

    if ($oldversion < 2019062900.00) {
        // Debugsmtp is now only available via config.php.
        $DB->delete_records('config', array('name' => 'debugsmtp'));

        // Main savepoint reached.
        upgrade_main_savepoint(true, 2019062900.00);
    }

    if ($oldversion < 2019070400.01) {

        $basecolors = ['#81ecec', '#74b9ff', '#a29bfe', '#dfe6e9', '#00b894',
            '#0984e3', '#b2bec3', '#fdcb6e', '#fd79a8', '#6c5ce7'];

        $colornr = 1;
        foreach ($basecolors as $color) {
            set_config('coursecolor' .  $colornr, $color, 'core_admin');
            $colornr++;
        }

        upgrade_main_savepoint(true, 2019070400.01);
    }

    if ($oldversion < 2019072200.00) {

        // Define field relativedatesmode to be added to course.
        $table = new xmldb_table('course');
        $field = new xmldb_field('relativedatesmode', XMLDB_TYPE_INTEGER, '1', null, XMLDB_NOTNULL, null, '0', 'enddate');

        // Conditionally launch add field relativedatesmode.
        if (!$dbman->field_exists($table, $field)) {
            $dbman->add_field($table, $field);
        }

        // Main savepoint reached.
        upgrade_main_savepoint(true, 2019072200.00);
    }

    if ($oldversion < 2019072500.01) {
        // Remove the "popup" processor from the list of default processors for the messagecontactrequests notification.
        $oldloggedinconfig = get_config('message', 'message_provider_moodle_messagecontactrequests_loggedin');
        $oldloggedoffconfig = get_config('message', 'message_provider_moodle_messagecontactrequests_loggedoff');
        $newloggedinconfig = implode(',', array_filter(explode(',', $oldloggedinconfig), function($value) {
            return $value != 'popup';
        }));
        $newloggedoffconfig = implode(',', array_filter(explode(',', $oldloggedoffconfig), function($value) {
            return $value != 'popup';
        }));
        set_config('message_provider_moodle_messagecontactrequests_loggedin', $newloggedinconfig, 'message');
        set_config('message_provider_moodle_messagecontactrequests_loggedoff', $newloggedoffconfig, 'message');

        upgrade_main_savepoint(true, 2019072500.01);
    }

    if ($oldversion < 2019072500.03) {
        unset_config('httpswwwroot');

        upgrade_main_savepoint(true, 2019072500.03);
    }

    if ($oldversion < 2019073100.00) {
        // Update the empty tag instructions to null.
        $instructions = get_config('core', 'auth_instructions');

        if (trim(html_to_text($instructions)) === '') {
            set_config('auth_instructions', '');
        }

        // Main savepoint reached.
        upgrade_main_savepoint(true, 2019073100.00);
    }

    if ($oldversion < 2019083000.01) {

        // If block_community is no longer present, remove it.
        if (!file_exists($CFG->dirroot . '/blocks/community/communitycourse.php')) {
            // Drop table that is no longer needed.
            $table = new xmldb_table('block_community');
            if ($dbman->table_exists($table)) {
                $dbman->drop_table($table);
            }

            // Delete instances.
            $instances = $DB->get_records_list('block_instances', 'blockname', ['community']);
            $instanceids = array_keys($instances);

            if (!empty($instanceids)) {
                $DB->delete_records_list('block_positions', 'blockinstanceid', $instanceids);
                $DB->delete_records_list('block_instances', 'id', $instanceids);
                list($sql, $params) = $DB->get_in_or_equal($instanceids, SQL_PARAMS_NAMED);
                $params['contextlevel'] = CONTEXT_BLOCK;
                $DB->delete_records_select('context', "contextlevel=:contextlevel AND instanceid " . $sql, $params);

                $preferences = array();
                foreach ($instances as $instanceid => $instance) {
                    $preferences[] = 'block' . $instanceid . 'hidden';
                    $preferences[] = 'docked_block_instance_' . $instanceid;
                }
                $DB->delete_records_list('user_preferences', 'name', $preferences);
            }

            // Delete the block from the block table.
            $DB->delete_records('block', array('name' => 'community'));

            // Remove capabilities.
            capabilities_cleanup('block_community');
            // Clean config.
            unset_all_config_for_plugin('block_community');

            // Remove Moodle-level community based capabilities.
            $capabilitiestoberemoved = ['block/community:addinstance', 'block/community:myaddinstance'];
            // Delete any role_capabilities for the old roles.
            $DB->delete_records_list('role_capabilities', 'capability', $capabilitiestoberemoved);
            // Delete the capability itself.
            $DB->delete_records_list('capabilities', 'name', $capabilitiestoberemoved);
        }

        upgrade_main_savepoint(true, 2019083000.01);
    }

    if ($oldversion < 2019083000.02) {
        // Remove unused config.
        unset_config('enablecoursepublishing');
        upgrade_main_savepoint(true, 2019083000.02);
    }

    if ($oldversion < 2019083000.04) {
        // Delete "orphaned" subscriptions.
        $sql = "SELECT DISTINCT es.userid
                  FROM {event_subscriptions} es
             LEFT JOIN {user} u ON u.id = es.userid
                 WHERE u.deleted = 1 OR u.id IS NULL";
        $deletedusers = $DB->get_fieldset_sql($sql);
        if ($deletedusers) {
            list($sql, $params) = $DB->get_in_or_equal($deletedusers);

            // Delete orphaned subscriptions.
            $DB->execute("DELETE FROM {event_subscriptions} WHERE userid " . $sql, $params);
        }

        upgrade_main_savepoint(true, 2019083000.04);
    }

    if ($oldversion < 2019090500.01) {

        // Define index analysableid (not unique) to be added to analytics_used_analysables.
        $table = new xmldb_table('analytics_used_analysables');
        $index = new xmldb_index('analysableid', XMLDB_INDEX_NOTUNIQUE, ['analysableid']);

        // Conditionally launch add index analysableid.
        if (!$dbman->index_exists($table, $index)) {
            $dbman->add_index($table, $index);
        }

        // Main savepoint reached.
        upgrade_main_savepoint(true, 2019090500.01);
    }

    if ($oldversion < 2019092700.01) {
        upgrade_rename_prediction_actions_useful_incorrectly_flagged();
        upgrade_main_savepoint(true, 2019092700.01);
    }

    if ($oldversion < 2019100800.02) {
        // Rename the official moodle sites directory the site is registered with.
        $DB->execute("UPDATE {registration_hubs}
                         SET hubname = ?, huburl = ?
                       WHERE huburl = ?", ['moodle', 'https://stats.moodle.org', 'https://moodle.net']);

        // Convert the hub site specific settings to the new naming format without the hub URL in the name.
        $hubconfig = get_config('hub');

        if (!empty($hubconfig)) {
            foreach (upgrade_convert_hub_config_site_param_names($hubconfig, 'https://moodle.net') as $name => $value) {
                set_config($name, $value, 'hub');
            }
        }

        upgrade_main_savepoint(true, 2019100800.02);
    }

    if ($oldversion < 2019100900.00) {
        // If block_participants is no longer present, remove it.
        if (!file_exists($CFG->dirroot . '/blocks/participants/block_participants.php')) {
            // Delete instances.
            $instances = $DB->get_records_list('block_instances', 'blockname', ['participants']);
            $instanceids = array_keys($instances);

            if (!empty($instanceids)) {
                $DB->delete_records_list('block_positions', 'blockinstanceid', $instanceids);
                $DB->delete_records_list('block_instances', 'id', $instanceids);
                list($sql, $params) = $DB->get_in_or_equal($instanceids, SQL_PARAMS_NAMED);
                $params['contextlevel'] = CONTEXT_BLOCK;
                $DB->delete_records_select('context', "contextlevel=:contextlevel AND instanceid " . $sql, $params);

                $preferences = array();
                foreach ($instances as $instanceid => $instance) {
                    $preferences[] = 'block' . $instanceid . 'hidden';
                    $preferences[] = 'docked_block_instance_' . $instanceid;
                }
                $DB->delete_records_list('user_preferences', 'name', $preferences);
            }

            // Delete the block from the block table.
            $DB->delete_records('block', array('name' => 'participants'));

            // Remove capabilities.
            capabilities_cleanup('block_participants');

            // Clean config.
            unset_all_config_for_plugin('block_participants');
        }

        upgrade_main_savepoint(true, 2019100900.00);
    }

    if ($oldversion < 2019101600.01) {

        // Change the setting $CFG->requestcategoryselection into $CFG->lockrequestcategory with opposite value.
        set_config('lockrequestcategory', empty($CFG->requestcategoryselection));

        upgrade_main_savepoint(true, 2019101600.01);
    }

    if ($oldversion < 2019101800.02) {

        // Get the table by its previous name.
        $table = new xmldb_table('analytics_models');
        if ($dbman->table_exists($table)) {

            // Define field contextids to be added to analytics_models.
            $field = new xmldb_field('contextids', XMLDB_TYPE_TEXT, null, null, null, null, null, 'version');

            // Conditionally launch add field contextids.
            if (!$dbman->field_exists($table, $field)) {
                $dbman->add_field($table, $field);
            }
        }

        // Main savepoint reached.
        upgrade_main_savepoint(true, 2019101800.02);
    }

    if ($oldversion < 2019102500.04) {
        // Define table h5p_libraries to be created.
        $table = new xmldb_table('h5p_libraries');

        // Adding fields to table h5p_libraries.
        $table->add_field('id', XMLDB_TYPE_INTEGER, '10', null, XMLDB_NOTNULL, XMLDB_SEQUENCE, null);
        $table->add_field('machinename', XMLDB_TYPE_CHAR, '255', null, XMLDB_NOTNULL, null, null);
        $table->add_field('title', XMLDB_TYPE_CHAR, '255', null, XMLDB_NOTNULL, null, null);
        $table->add_field('majorversion', XMLDB_TYPE_INTEGER, '4', null, XMLDB_NOTNULL, null, null);
        $table->add_field('minorversion', XMLDB_TYPE_INTEGER, '4', null, XMLDB_NOTNULL, null, null);
        $table->add_field('patchversion', XMLDB_TYPE_INTEGER, '4', null, XMLDB_NOTNULL, null, null);
        $table->add_field('runnable', XMLDB_TYPE_INTEGER, '1', null, XMLDB_NOTNULL, null, null);
        $table->add_field('fullscreen', XMLDB_TYPE_INTEGER, '1', null, XMLDB_NOTNULL, null, '0');
        $table->add_field('embedtypes', XMLDB_TYPE_CHAR, '255', null, XMLDB_NOTNULL, null, null);
        $table->add_field('preloadedjs', XMLDB_TYPE_TEXT, null, null, null, null, null);
        $table->add_field('preloadedcss', XMLDB_TYPE_TEXT, null, null, null, null, null);
        $table->add_field('droplibrarycss', XMLDB_TYPE_TEXT, null, null, null, null, null);
        $table->add_field('semantics', XMLDB_TYPE_TEXT, null, null, null, null, null);
        $table->add_field('addto', XMLDB_TYPE_TEXT, null, null, null, null, null);

        // Adding keys to table h5p_libraries.
        $table->add_key('primary', XMLDB_KEY_PRIMARY, ['id']);

        // Adding indexes to table h5p_libraries.
        $table->add_index('machinemajorminorpatch', XMLDB_INDEX_NOTUNIQUE,
            ['machinename', 'majorversion', 'minorversion', 'patchversion', 'runnable']);

        // Conditionally launch create table for h5p_libraries.
        if (!$dbman->table_exists($table)) {
            $dbman->create_table($table);
        }

        // Define table h5p_library_dependencies to be created.
        $table = new xmldb_table('h5p_library_dependencies');

        // Adding fields to table h5p_library_dependencies.
        $table->add_field('id', XMLDB_TYPE_INTEGER, '10', null, XMLDB_NOTNULL, XMLDB_SEQUENCE, null);
        $table->add_field('libraryid', XMLDB_TYPE_INTEGER, '10', null, XMLDB_NOTNULL, null, null);
        $table->add_field('requiredlibraryid', XMLDB_TYPE_INTEGER, '10', null, XMLDB_NOTNULL, null, null);
        $table->add_field('dependencytype', XMLDB_TYPE_CHAR, '255', null, XMLDB_NOTNULL, null, null);

        // Adding keys to table h5p_library_dependencies.
        $table->add_key('primary', XMLDB_KEY_PRIMARY, ['id']);
        $table->add_key('libraryid', XMLDB_KEY_FOREIGN, ['libraryid'], 'h5p_libraries', ['id']);
        $table->add_key('requiredlibraryid', XMLDB_KEY_FOREIGN, ['requiredlibraryid'], 'h5p_libraries', ['id']);

        // Conditionally launch create table for h5p_library_dependencies.
        if (!$dbman->table_exists($table)) {
            $dbman->create_table($table);
        }

        // Define table h5p to be created.
        $table = new xmldb_table('h5p');

        // Adding fields to table h5p.
        $table->add_field('id', XMLDB_TYPE_INTEGER, '10', null, XMLDB_NOTNULL, XMLDB_SEQUENCE, null);
        $table->add_field('jsoncontent', XMLDB_TYPE_TEXT, null, null, XMLDB_NOTNULL, null, null);
        $table->add_field('mainlibraryid', XMLDB_TYPE_INTEGER, '10', null, XMLDB_NOTNULL, null, null);
        $table->add_field('displayoptions', XMLDB_TYPE_INTEGER, '4', null, null, null, null);
        $table->add_field('pathnamehash', XMLDB_TYPE_CHAR, '40', null, XMLDB_NOTNULL, null, null);
        $table->add_field('contenthash', XMLDB_TYPE_CHAR, '40', null, XMLDB_NOTNULL, null, null);
        $table->add_field('filtered', XMLDB_TYPE_TEXT, null, null, null, null, null);
        $table->add_field('timecreated', XMLDB_TYPE_INTEGER, '10', null, XMLDB_NOTNULL, null, '0');
        $table->add_field('timemodified', XMLDB_TYPE_INTEGER, '10', null, XMLDB_NOTNULL, null, '0');

        // Adding keys to table h5p.
        $table->add_key('primary', XMLDB_KEY_PRIMARY, ['id']);
        $table->add_key('mainlibraryid', XMLDB_KEY_FOREIGN, ['mainlibraryid'], 'h5p_libraries', ['id']);

        // Conditionally launch create table for h5p.
        if (!$dbman->table_exists($table)) {
            $dbman->create_table($table);
        }

        // Define table h5p_contents_libraries to be created.
        $table = new xmldb_table('h5p_contents_libraries');

        // Adding fields to table h5p_contents_libraries.
        $table->add_field('id', XMLDB_TYPE_INTEGER, '10', null, XMLDB_NOTNULL, XMLDB_SEQUENCE, null);
        $table->add_field('h5pid', XMLDB_TYPE_INTEGER, '10', null, XMLDB_NOTNULL, null, null);
        $table->add_field('libraryid', XMLDB_TYPE_INTEGER, '10', null, XMLDB_NOTNULL, null, null);
        $table->add_field('dependencytype', XMLDB_TYPE_CHAR, '10', null, XMLDB_NOTNULL, null, null);
        $table->add_field('dropcss', XMLDB_TYPE_INTEGER, '1', null, XMLDB_NOTNULL, null, null);
        $table->add_field('weight', XMLDB_TYPE_INTEGER, '10', null, XMLDB_NOTNULL, null, null);

        // Adding keys to table h5p_contents_libraries.
        $table->add_key('primary', XMLDB_KEY_PRIMARY, ['id']);
        $table->add_key('h5pid', XMLDB_KEY_FOREIGN, ['h5pid'], 'h5p', ['id']);
        $table->add_key('libraryid', XMLDB_KEY_FOREIGN, ['libraryid'], 'h5p_libraries', ['id']);

        // Conditionally launch create table for h5p_contents_libraries.
        if (!$dbman->table_exists($table)) {
            $dbman->create_table($table);
        }

        // Define table h5p_libraries_cachedassets to be created.
        $table = new xmldb_table('h5p_libraries_cachedassets');

        // Adding fields to table h5p_libraries_cachedassets.
        $table->add_field('id', XMLDB_TYPE_INTEGER, '10', null, XMLDB_NOTNULL, XMLDB_SEQUENCE, null);
        $table->add_field('libraryid', XMLDB_TYPE_INTEGER, '10', null, XMLDB_NOTNULL, null, null);
        $table->add_field('hash', XMLDB_TYPE_CHAR, '255', null, XMLDB_NOTNULL, null, null);

        // Adding keys to table h5p_libraries_cachedassets.
        $table->add_key('primary', XMLDB_KEY_PRIMARY, ['id']);
        $table->add_key('libraryid', XMLDB_KEY_FOREIGN, ['libraryid'], 'h5p_libraries_cachedassets', ['id']);

        // Conditionally launch create table for h5p_libraries_cachedassets.
        if (!$dbman->table_exists($table)) {
            $dbman->create_table($table);
        }

        // Main savepoint reached.
        upgrade_main_savepoint(true, 2019102500.04);
    }

    if ($oldversion < 2019103000.13) {

        upgrade_analytics_fix_contextids_defaults();

        // Main savepoint reached.
        upgrade_main_savepoint(true, 2019103000.13);
    }

    if ($oldversion < 2019111300.00) {

        // Define field coremajor to be added to h5p_libraries.
        $table = new xmldb_table('h5p_libraries');
        $field = new xmldb_field('coremajor', XMLDB_TYPE_INTEGER, '4', null, null, null, null, 'addto');

        // Conditionally launch add field coremajor.
        if (!$dbman->field_exists($table, $field)) {
            $dbman->add_field($table, $field);
        }

        $field = new xmldb_field('coreminor', XMLDB_TYPE_INTEGER, '4', null, null, null, null, 'coremajor');

        // Conditionally launch add field coreminor.
        if (!$dbman->field_exists($table, $field)) {
            $dbman->add_field($table, $field);
        }

        // Main savepoint reached.
        upgrade_main_savepoint(true, 2019111300.00);
    }

    // Automatically generated Moodle v3.8.0 release upgrade line.
    // Put any upgrade step following this.

    if ($oldversion < 2019120500.01) {
        // Delete any role assignments for roles which no longer exist.
        $DB->delete_records_select('role_assignments', "roleid NOT IN (SELECT id FROM {role})");

        // Main savepoint reached.
        upgrade_main_savepoint(true, 2019120500.01);
    }

    if ($oldversion < 2019121800.00) {
        // Upgrade MIME types for existing streaming files.
        $filetypes = array(
            '%.fmp4' => 'video/mp4',
            '%.ts' => 'video/MP2T',
            '%.mpd' => 'application/dash+xml',
            '%.m3u8' => 'application/x-mpegURL',
        );

        $select = $DB->sql_like('filename', '?', false);
        foreach ($filetypes as $extension => $mimetype) {
            $DB->set_field_select(
                'files',
                'mimetype',
                $mimetype,
                $select,
                array($extension)
            );
        }

        upgrade_main_savepoint(true, 2019121800.00);
    }

    if ($oldversion < 2019122000.01) {
        // Clean old upgrade setting not used anymore.
        unset_config('linkcoursesectionsupgradescriptwasrun');
        upgrade_main_savepoint(true, 2019122000.01);
    }

    if ($oldversion < 2020010900.02) {
        $table = new xmldb_table('event');

        // This index will improve the performance when the Events API retrieves category and group events.
        $index = new xmldb_index('eventtype', XMLDB_INDEX_NOTUNIQUE, ['eventtype']);
        if (!$dbman->index_exists($table, $index)) {
            $dbman->add_index($table, $index);
        }

        // This index improves the performance of backups, deletion and visibilty changes on activities.
        $index = new xmldb_index('modulename-instance', XMLDB_INDEX_NOTUNIQUE, ['modulename', 'instance']);
        if (!$dbman->index_exists($table, $index)) {
            $dbman->add_index($table, $index);
        }

        upgrade_main_savepoint(true, 2020010900.02);
    }

    if ($oldversion < 2020011700.02) {
        // Delete all orphaned subscription events.
        $select = "subscriptionid IS NOT NULL
                   AND subscriptionid NOT IN (SELECT id from {event_subscriptions})";
        $DB->delete_records_select('event', $select);

        upgrade_main_savepoint(true, 2020011700.02);
    }

    if ($oldversion < 2020013000.01) {
        global $DB;
        // Delete any associated files.
        $fs = get_file_storage();
        $sql = "SELECT cuc.id, cuc.userid
                  FROM {competency_usercomp} cuc
             LEFT JOIN {user} u ON cuc.userid = u.id
                 WHERE u.deleted = 1";
        $usercompetencies = $DB->get_records_sql($sql);
        foreach ($usercompetencies as $usercomp) {
            $DB->delete_records('competency_evidence', ['usercompetencyid' => $usercomp->id]);
            $DB->delete_records('competency_usercompcourse', ['userid' => $usercomp->userid]);
            $DB->delete_records('competency_usercompplan', ['userid' => $usercomp->userid]);
            $DB->delete_records('competency_usercomp', ['userid' => $usercomp->userid]);
        }

        $sql = "SELECT cue.id, cue.userid
                  FROM {competency_userevidence} cue
             LEFT JOIN {user} u ON cue.userid = u.id
                 WHERE u.deleted = 1";
        $userevidences = $DB->get_records_sql($sql);
        foreach ($userevidences as $userevidence) {
            $DB->delete_records('competency_userevidencecomp', ['userevidenceid' => $userevidence->id]);
            $DB->delete_records('competency_userevidence', ['id' => $userevidence->id]);

            if ($record = $DB->get_record('context', ['contextlevel' => CONTEXT_USER, 'instanceid' => $userevidence->userid],
                    '*', IGNORE_MISSING)) {
                // Delete all orphaned user evidences files.
                $fs->delete_area_files($record->id, 'core_competency', 'userevidence', $userevidence->userid);
            }
        }

        $sql = "SELECT cp.id
                  FROM {competency_plan} cp
             LEFT JOIN {user} u ON cp.userid = u.id
                 WHERE u.deleted = 1";
        $userplans = $DB->get_records_sql($sql);
        foreach ($userplans as $userplan) {
            $DB->delete_records('competency_plancomp', ['planid' => $userplan->id]);
            $DB->delete_records('competency_plan', ['id' => $userplan->id]);
        }

        // Main savepoint reached.
        upgrade_main_savepoint(true, 2020013000.01);
    }

    if ($oldversion < 2020040200.01) {
        // Clean up completion criteria records referring to courses that no longer exist.
        $select = 'criteriatype = :type AND courseinstance NOT IN (SELECT id FROM {course})';
        $params = ['type' => 8]; // COMPLETION_CRITERIA_TYPE_COURSE.

        $DB->delete_records_select('course_completion_criteria', $select, $params);

        // Main savepoint reached.
        upgrade_main_savepoint(true, 2020040200.01);
    }

    if ($oldversion < 2020040700.00) {
        // Remove deprecated Mozilla OpenBadges backpack.
        $url = 'https://backpack.openbadges.org';
        $bp = $DB->get_record('badge_external_backpack', ['backpackapiurl' => $url]);
        if ($bp) {
            // Remove connections for users to this backpack.
            $sql = "SELECT DISTINCT bb.id
                      FROM {badge_backpack} bb
                 LEFT JOIN {badge_external} be ON be. backpackid = bb.externalbackpackid
                     WHERE bb.externalbackpackid = :backpackid";
            $params = ['backpackid' => $bp->id];
            $externalbackpacks = $DB->get_fieldset_sql($sql, $params);
            if ($externalbackpacks) {
                list($sql, $params) = $DB->get_in_or_equal($externalbackpacks);

                // Delete user external collections references to this backpack.
                $DB->execute("DELETE FROM {badge_external} WHERE backpackid " . $sql, $params);
            }
            $DB->delete_records('badge_backpack', ['externalbackpackid' => $bp->id]);

            // Delete deprecated backpack entry.
            $DB->delete_records('badge_external_backpack', ['backpackapiurl' => $url]);
        }

        // Set active external backpack to Badgr.io.
        $url = 'https://api.badgr.io/v2';
        if ($bp = $DB->get_record('badge_external_backpack', ['backpackapiurl' => $url])) {
            set_config('badges_site_backpack', $bp->id);
        } else {
            unset_config('badges_site_backpack');
        }

        upgrade_main_savepoint(true, 2020040700.00);
    }

    if ($oldversion < 2020041500.00) {
        // Define table to store contentbank contents.
        $table = new xmldb_table('contentbank_content');

        // Adding fields to table content_bank.
        $table->add_field('id', XMLDB_TYPE_INTEGER, '10', null, XMLDB_NOTNULL, XMLDB_SEQUENCE, null);
        $table->add_field('name', XMLDB_TYPE_CHAR, '255', null, XMLDB_NOTNULL, null, null);
        $table->add_field('contenttype', XMLDB_TYPE_CHAR, '100', null, XMLDB_NOTNULL, null, null);
        $table->add_field('contextid', XMLDB_TYPE_INTEGER, '10', null, XMLDB_NOTNULL, null, null);
        $table->add_field('instanceid', XMLDB_TYPE_INTEGER, '10', null, null, null, null);
        $table->add_field('configdata', XMLDB_TYPE_TEXT, null, null, null, null, null);
        $table->add_field('usercreated', XMLDB_TYPE_INTEGER, '10', null, XMLDB_NOTNULL, null, null);
        $table->add_field('usermodified', XMLDB_TYPE_INTEGER, '10', null, null, null, null);
        $table->add_field('timecreated', XMLDB_TYPE_INTEGER, '10', null, XMLDB_NOTNULL, null, '0');
        $table->add_field('timemodified', XMLDB_TYPE_INTEGER, '10', null, null, null, '0');

        // Adding keys to table contentbank_content.
        $table->add_key('primary', XMLDB_KEY_PRIMARY, ['id']);
        $table->add_key('contextid', XMLDB_KEY_FOREIGN, ['contextid'], 'context', ['id']);
        $table->add_key('usermodified', XMLDB_KEY_FOREIGN, ['usermodified'], 'user', ['id']);
        $table->add_key('usercreated', XMLDB_KEY_FOREIGN, ['usercreated'], 'user', ['id']);

        // Adding indexes to table contentbank_content.
        $table->add_index('name', XMLDB_INDEX_NOTUNIQUE, ['name']);
        $table->add_index('instance', XMLDB_INDEX_NOTUNIQUE, ['contextid', 'contenttype', 'instanceid']);

        if (!$dbman->table_exists($table)) {
            $dbman->create_table($table);
        }

        // Main savepoint reached.
        upgrade_main_savepoint(true, 2020041500.00);
    }

    if ($oldversion < 2020041700.01) {
        // Upgrade h5p MIME type for existing h5p files.
        $select = $DB->sql_like('filename', '?', false);
        $DB->set_field_select(
            'files',
            'mimetype',
            'application/zip.h5p',
            $select,
            array('%.h5p')
        );

        upgrade_main_savepoint(true, 2020041700.01);
    }

    if ($oldversion < 2020042800.01) {
        // Delete obsolete config value.
        unset_config('enablesafebrowserintegration');
        // Clean up config of the old plugin.
        unset_all_config_for_plugin('quizaccess_safebrowser');

        upgrade_main_savepoint(true, 2020042800.01);
    }

    if ($oldversion < 2020051900.01) {
        // Define field component to be added to event.
        $table = new xmldb_table('event');
        $field = new xmldb_field('component', XMLDB_TYPE_CHAR, '100', null, null, null, null, 'repeatid');

        // Conditionally launch add field component.
        if (!$dbman->field_exists($table, $field)) {
            $dbman->add_field($table, $field);
        }

        // Define index component (not unique) to be added to event.
        $table = new xmldb_table('event');
        $index = new xmldb_index('component', XMLDB_INDEX_NOTUNIQUE, ['component', 'eventtype', 'instance']);

        // Conditionally launch add index component.
        if (!$dbman->index_exists($table, $index)) {
            $dbman->add_index($table, $index);
        }

        // Main savepoint reached.
        upgrade_main_savepoint(true, 2020051900.01);
    }

    if ($oldversion < 2020052000.00) {
        // Define table badge_backpack_oauth2 to be created.
        $table = new xmldb_table('badge_backpack_oauth2');

        // Adding fields to table badge_backpack_oauth2.
        $table->add_field('id', XMLDB_TYPE_INTEGER, '10', null, XMLDB_NOTNULL, XMLDB_SEQUENCE, null);
        $table->add_field('usermodified', XMLDB_TYPE_INTEGER, '10', null, XMLDB_NOTNULL, null, '0');
        $table->add_field('timecreated', XMLDB_TYPE_INTEGER, '10', null, XMLDB_NOTNULL, null, '0');
        $table->add_field('timemodified', XMLDB_TYPE_INTEGER, '10', null, XMLDB_NOTNULL, null, '0');
        $table->add_field('userid', XMLDB_TYPE_INTEGER, '10', null, XMLDB_NOTNULL, null, null);
        $table->add_field('issuerid', XMLDB_TYPE_INTEGER, '10', null, XMLDB_NOTNULL, null, null);
        $table->add_field('externalbackpackid', XMLDB_TYPE_INTEGER, '10', null, XMLDB_NOTNULL, null, null);
        $table->add_field('token', XMLDB_TYPE_TEXT, null, null, XMLDB_NOTNULL, null, null);
        $table->add_field('refreshtoken', XMLDB_TYPE_TEXT, null, null, XMLDB_NOTNULL, null, null);
        $table->add_field('expires', XMLDB_TYPE_INTEGER, '10', null, null, null, null);
        $table->add_field('scope', XMLDB_TYPE_TEXT, null, null, null, null, null);

        // Adding keys to table badge_backpack_oauth2.
        $table->add_key('primary', XMLDB_KEY_PRIMARY, ['id']);
        $table->add_key('usermodified', XMLDB_KEY_FOREIGN, ['usermodified'], 'user', ['id']);
        $table->add_key('userid', XMLDB_KEY_FOREIGN, ['userid'], 'user', ['id']);
        $table->add_key('issuerid', XMLDB_KEY_FOREIGN, ['issuerid'], 'oauth2_issuer', ['id']);
        $table->add_key('externalbackpackid', XMLDB_KEY_FOREIGN, ['externalbackpackid'], 'badge_external_backpack', ['id']);
        // Conditionally launch create table for badge_backpack_oauth2.
        if (!$dbman->table_exists($table)) {
            $dbman->create_table($table);
        }

        // Define field oauth2_issuerid to be added to badge_external_backpack.
        $tablebadgeexternalbackpack = new xmldb_table('badge_external_backpack');
        $fieldoauth2issuerid = new xmldb_field('oauth2_issuerid', XMLDB_TYPE_INTEGER, '10', null, null, null, null, 'password');
        $keybackpackoauth2key = new xmldb_key('backpackoauth2key', XMLDB_KEY_FOREIGN, ['oauth2_issuerid'], 'oauth2_issuer', ['id']);

        // Conditionally launch add field oauth2_issuerid.
        if (!$dbman->field_exists($tablebadgeexternalbackpack, $fieldoauth2issuerid)) {
            $dbman->add_field($tablebadgeexternalbackpack, $fieldoauth2issuerid);

            // Launch add key backpackoauth2key.
            $dbman->add_key($tablebadgeexternalbackpack, $keybackpackoauth2key);
        }

        // Define field assertion to be added to badge_external.
        $tablebadgeexternal = new xmldb_table('badge_external');
        $fieldassertion = new xmldb_field('assertion', XMLDB_TYPE_TEXT, null, null, null, null, null, 'entityid');

        // Conditionally launch add field assertion.
        if (!$dbman->field_exists($tablebadgeexternal, $fieldassertion)) {
            $dbman->add_field($tablebadgeexternal, $fieldassertion);
        }

        // Main savepoint reached.
        upgrade_main_savepoint(true, 2020052000.00);
    }

    if ($oldversion < 2020052200.01) {

        // Define field custom to be added to license.
        $table = new xmldb_table('license');
        $field = new xmldb_field('custom', XMLDB_TYPE_INTEGER, '1', null, XMLDB_NOTNULL, null, '0');

        // Conditionally launch add field custom.
        if (!$dbman->field_exists($table, $field)) {
            $dbman->add_field($table, $field);
        }

        // Define field sortorder to be added to license.
        $field = new xmldb_field('sortorder', XMLDB_TYPE_INTEGER, '5', null, XMLDB_NOTNULL, null, '0');

        // Conditionally launch add field sortorder.
        if (!$dbman->field_exists($table, $field)) {
            $dbman->add_field($table, $field);
        }

        // Define index license (not unique) to be added to files.
        $table = new xmldb_table('files');
        $index = new xmldb_index('license', XMLDB_INDEX_NOTUNIQUE, ['license']);

        // Conditionally launch add index license.
        if (!$dbman->index_exists($table, $index)) {
            $dbman->add_index($table, $index);
        }

        // Upgrade the core license details.
        upgrade_core_licenses();

        // Main savepoint reached.
        upgrade_main_savepoint(true, 2020052200.01);
    }

    if ($oldversion < 2020060500.01) {
        // Define field moodlenetprofile to be added to user.
        $table = new xmldb_table('user');
        $field = new xmldb_field('moodlenetprofile', XMLDB_TYPE_CHAR, '255', null, null, null, null, 'alternatename');

        // Conditionally launch add field moodlenetprofile.
        if (!$dbman->field_exists($table, $field)) {
            $dbman->add_field($table, $field);
        }

        // Main savepoint reached.
        upgrade_main_savepoint(true, 2020060500.01);
    }

    // Automatically generated Moodle v3.9.0 release upgrade line.
    // Put any upgrade step following this.
    if ($oldversion < 2020061500.02) {
        // Update default digital age consent map according to the current legislation on each country.

        // The default age of digital consent map for 38 and below.
        $oldageofdigitalconsentmap = implode(PHP_EOL, [
            '*, 16',
            'AT, 14',
            'ES, 14',
            'US, 13'
        ]);

        // Check if the current age of digital consent map matches the old one.
        if (get_config('moodle', 'agedigitalconsentmap') === $oldageofdigitalconsentmap) {
            // If the site is still using the old defaults, upgrade to the new default.
            $ageofdigitalconsentmap = implode(PHP_EOL, [
                '*, 16',
                'AT, 14',
                'BE, 13',
                'BG, 14',
                'CY, 14',
                'CZ, 15',
                'DK, 13',
                'EE, 13',
                'ES, 14',
                'FI, 13',
                'FR, 15',
                'GB, 13',
                'GR, 15',
                'IT, 14',
                'LT, 14',
                'LV, 13',
                'MT, 13',
                'NO, 13',
                'PT, 13',
                'SE, 13',
                'US, 13'
            ]);
            set_config('agedigitalconsentmap', $ageofdigitalconsentmap);
        }

        upgrade_main_savepoint(true, 2020061500.02);
    }

    if ($oldversion < 2020062600.01) {
        // Add index to the token field in the external_tokens table.
        $table = new xmldb_table('external_tokens');
        $index = new xmldb_index('token', XMLDB_INDEX_NOTUNIQUE, ['token']);

        if (!$dbman->index_exists($table, $index)) {
            $dbman->add_index($table, $index);
        }

        upgrade_main_savepoint(true, 2020062600.01);
    }

    if ($oldversion < 2020071100.01) {
        // Clean up completion criteria records referring to NULL course prerequisites.
        $select = 'criteriatype = :type AND courseinstance IS NULL';
        $params = ['type' => 8]; // COMPLETION_CRITERIA_TYPE_COURSE.

        $DB->delete_records_select('course_completion_criteria', $select, $params);

        // Main savepoint reached.
        upgrade_main_savepoint(true, 2020071100.01);
    }

    if ($oldversion < 2020072300.01) {
        // Restore and set the guest user if it has been previously removed via GDPR, or set to an nonexistent
        // user account.
        $currentguestuser = $DB->get_record('user', array('id' => $CFG->siteguest));

        if (!$currentguestuser) {
            if (!$guest = $DB->get_record('user', array('username' => 'guest', 'mnethostid' => $CFG->mnet_localhost_id))) {
                // Create a guest user account.
                $guest = new stdClass();
                $guest->auth        = 'manual';
                $guest->username    = 'guest';
                $guest->password    = hash_internal_user_password('guest');
                $guest->firstname   = get_string('guestuser');
                $guest->lastname    = ' ';
                $guest->email       = 'root@localhost';
                $guest->description = get_string('guestuserinfo');
                $guest->mnethostid  = $CFG->mnet_localhost_id;
                $guest->confirmed   = 1;
                $guest->lang        = $CFG->lang;
                $guest->timemodified= time();
                $guest->id = $DB->insert_record('user', $guest);
            }
            // Set the guest user.
            set_config('siteguest', $guest->id);
        }

        // Main savepoint reached.
        upgrade_main_savepoint(true, 2020072300.01);
    }

    if ($oldversion < 2021052500.01) {
        // Delete all user evidence files from users that have been deleted.
        $sql = "SELECT DISTINCT f.*
                  FROM {files} f
             LEFT JOIN {context} c ON f.contextid = c.id
                 WHERE f.component = :component
                   AND f.filearea = :filearea
                   AND c.id IS NULL";
        $stalefiles = $DB->get_records_sql($sql, ['component' => 'core_competency', 'filearea' => 'userevidence']);

        $fs = get_file_storage();
        foreach ($stalefiles as $stalefile) {
            $fs->get_file_instance($stalefile)->delete();
        }

        upgrade_main_savepoint(true, 2021052500.01);
    }

    if ($oldversion < 2021052500.02) {

        // Define field timecreated to be added to task_adhoc.
        $table = new xmldb_table('task_adhoc');
        $field = new xmldb_field('timecreated', XMLDB_TYPE_INTEGER, '10', null, XMLDB_NOTNULL, null, '0', 'blocking');

        // Conditionally launch add field timecreated.
        if (!$dbman->field_exists($table, $field)) {
            $dbman->add_field($table, $field);
        }

        // Main savepoint reached.
        upgrade_main_savepoint(true, 2021052500.02);
    }

    if ($oldversion < 2021052500.04) {
        // Define field metadatasettings to be added to h5p_libraries.
        $table = new xmldb_table('h5p_libraries');
        $field = new xmldb_field('metadatasettings', XMLDB_TYPE_TEXT, null, null, null, null, null, 'coreminor');

        // Conditionally launch add field metadatasettings.
        if (!$dbman->field_exists($table, $field)) {
            $dbman->add_field($table, $field);
        }

        // Get installed library files that have no metadata settings value.
        $params = [
            'component' => 'core_h5p',
            'filearea' => 'libraries',
            'filename' => 'library.json',
        ];
        $sql = "SELECT l.id, f.id as fileid
                  FROM {files} f
             LEFT JOIN {h5p_libraries} l ON f.itemid = l.id
                 WHERE f.component = :component
                       AND f.filearea = :filearea
                       AND f.filename = :filename";
        $libraries = $DB->get_records_sql($sql, $params);

        // Update metadatasettings field when the attribute is present in the library.json file.
        $fs = get_file_storage();
        foreach ($libraries as $library) {
            $jsonfile = $fs->get_file_by_id($library->fileid);
            $jsoncontent = json_decode($jsonfile->get_content());
            if (isset($jsoncontent->metadataSettings)) {
                unset($library->fileid);
                $library->metadatasettings = json_encode($jsoncontent->metadataSettings);
                $DB->update_record('h5p_libraries', $library);
            }
        }

        // Main savepoint reached.
        upgrade_main_savepoint(true, 2021052500.04);
    }

    if ($oldversion < 2021052500.05) {
        // Define fields to be added to task_scheduled.
        $table = new xmldb_table('task_scheduled');
        $field = new xmldb_field('timestarted', XMLDB_TYPE_INTEGER, '10', null, null, null, null, 'disabled');
        if (!$dbman->field_exists($table, $field)) {
            $dbman->add_field($table, $field);
        }
        $field = new xmldb_field('hostname', XMLDB_TYPE_CHAR, '255', null, null, null, null, 'timestarted');
        if (!$dbman->field_exists($table, $field)) {
            $dbman->add_field($table, $field);
        }
        $field = new xmldb_field('pid', XMLDB_TYPE_INTEGER, '10', null, null, null, null, 'hostname');
        if (!$dbman->field_exists($table, $field)) {
            $dbman->add_field($table, $field);
        }

        // Define fields to be added to task_adhoc.
        $table = new xmldb_table('task_adhoc');
        $field = new xmldb_field('timestarted', XMLDB_TYPE_INTEGER, '10', null, null, null, null, 'blocking');
        if (!$dbman->field_exists($table, $field)) {
            $dbman->add_field($table, $field);
        }
        $field = new xmldb_field('hostname', XMLDB_TYPE_CHAR, '255', null, null, null, null, 'timestarted');
        if (!$dbman->field_exists($table, $field)) {
            $dbman->add_field($table, $field);
        }
        $field = new xmldb_field('pid', XMLDB_TYPE_INTEGER, '10', null, null, null, null, 'hostname');
        if (!$dbman->field_exists($table, $field)) {
            $dbman->add_field($table, $field);
        }

        // Define fields to be added to task_log.
        $table = new xmldb_table('task_log');
        $field = new xmldb_field('hostname', XMLDB_TYPE_CHAR, '255', null, null, null, null, 'output');
        if (!$dbman->field_exists($table, $field)) {
            $dbman->add_field($table, $field);
        }
        $field = new xmldb_field('pid', XMLDB_TYPE_INTEGER, '10', null, null, null, null, 'hostname');
        if (!$dbman->field_exists($table, $field)) {
            $dbman->add_field($table, $field);
        }

        // Main savepoint reached.
        upgrade_main_savepoint(true, 2021052500.05);
    }

    if ($oldversion < 2021052500.06) {
        // Define table to store virus infected details.
        $table = new xmldb_table('infected_files');

        // Adding fields to table infected_files.
        $table->add_field('id', XMLDB_TYPE_INTEGER, '10', null, XMLDB_NOTNULL, XMLDB_SEQUENCE, null);
        $table->add_field('filename', XMLDB_TYPE_TEXT, null, null, XMLDB_NOTNULL, null, null);
        $table->add_field('quarantinedfile', XMLDB_TYPE_TEXT, null, null, null, null, null);
        $table->add_field('userid', XMLDB_TYPE_INTEGER, '10', null, XMLDB_NOTNULL, null, null);
        $table->add_field('reason', XMLDB_TYPE_TEXT, null, null, XMLDB_NOTNULL, null, null);
        $table->add_field('timecreated', XMLDB_TYPE_INTEGER, '10', null, XMLDB_NOTNULL, null, '0');

        // Adding keys to table infected_files.
        $table->add_key('primary', XMLDB_KEY_PRIMARY, ['id']);
        $table->add_key('userid', XMLDB_KEY_FOREIGN, ['userid'], 'user', ['id']);

        // Conditionally launch create table for infected_files.
        if (!$dbman->table_exists($table)) {
            $dbman->create_table($table);
        }
        upgrade_main_savepoint(true, 2021052500.06);
    }

    if ($oldversion < 2021052500.13) {
        // Remove all the files with component='core_h5p' and filearea='editor' because they won't be used anymore.
        $fs = get_file_storage();
        $syscontext = context_system::instance();
        $fs->delete_area_files($syscontext->id, 'core_h5p', 'editor');

        // Main savepoint reached.
        upgrade_main_savepoint(true, 2021052500.13);
    }

    if ($oldversion < 2021052500.15) {
        // Copy From id captures the id of the source course when a new course originates from a restore
        // of another course on the same site.
        $table = new xmldb_table('course');
        $field = new xmldb_field('originalcourseid', XMLDB_TYPE_INTEGER, '10', null, null, null, null);

        if (!$dbman->field_exists($table, $field)) {
            $dbman->add_field($table, $field);
        }

        // Main savepoint reached.
        upgrade_main_savepoint(true, 2021052500.15);
    }

    if ($oldversion < 2021052500.19) {
        // Define table oauth2_refresh_token to be created.
        $table = new xmldb_table('oauth2_refresh_token');

        // Adding fields to table oauth2_refresh_token.
        $table->add_field('id', XMLDB_TYPE_INTEGER, '10', null, XMLDB_NOTNULL, XMLDB_SEQUENCE, null);
        $table->add_field('timecreated', XMLDB_TYPE_INTEGER, '10', null, XMLDB_NOTNULL, null, null);
        $table->add_field('timemodified', XMLDB_TYPE_INTEGER, '10', null, XMLDB_NOTNULL, null, null);
        $table->add_field('userid', XMLDB_TYPE_INTEGER, '10', null, XMLDB_NOTNULL, null, null);
        $table->add_field('issuerid', XMLDB_TYPE_INTEGER, '10', null, XMLDB_NOTNULL, null, null);
        $table->add_field('token', XMLDB_TYPE_TEXT, null, null, XMLDB_NOTNULL, null, null);
        $table->add_field('scopehash', XMLDB_TYPE_CHAR, 40, null, XMLDB_NOTNULL, null, null);

        // Adding keys to table oauth2_refresh_token.
        $table->add_key('primary', XMLDB_KEY_PRIMARY, ['id']);
        $table->add_key('issueridkey', XMLDB_KEY_FOREIGN, ['issuerid'], 'oauth2_issuer', ['id']);
        $table->add_key('useridkey', XMLDB_KEY_FOREIGN, ['userid'], 'user', ['id']);

        // Adding indexes to table oauth2_refresh_token.
        $table->add_index('userid-issuerid-scopehash', XMLDB_INDEX_UNIQUE, array('userid', 'issuerid', 'scopehash'));

        // Conditionally launch create table for oauth2_refresh_token.
        if (!$dbman->table_exists($table)) {
            $dbman->create_table($table);
        }

        // Main savepoint reached.
        upgrade_main_savepoint(true, 2021052500.19);
    }

    if ($oldversion < 2021052500.20) {

        // Define index modulename-instance-eventtype (not unique) to be added to event.
        $table = new xmldb_table('event');
        $index = new xmldb_index('modulename-instance-eventtype', XMLDB_INDEX_NOTUNIQUE, ['modulename', 'instance', 'eventtype']);

        // Conditionally launch add index modulename-instance-eventtype.
        if (!$dbman->index_exists($table, $index)) {
            $dbman->add_index($table, $index);
        }

        // Define index modulename-instance (not unique) to be dropped form event.
        $table = new xmldb_table('event');
        $index = new xmldb_index('modulename-instance', XMLDB_INDEX_NOTUNIQUE, ['modulename', 'instance']);

        // Conditionally launch drop index modulename-instance.
        if ($dbman->index_exists($table, $index)) {
            $dbman->drop_index($table, $index);
        }

        // Main savepoint reached.
        upgrade_main_savepoint(true, 2021052500.20);
    }

    if ($oldversion < 2021052500.24) {
        // Define fields tutorial and example to be added to h5p_libraries.
        $table = new xmldb_table('h5p_libraries');

        // Add tutorial field.
        $field = new xmldb_field('tutorial', XMLDB_TYPE_TEXT, null, null, null, null, null, 'metadatasettings');
        if (!$dbman->field_exists($table, $field)) {
            $dbman->add_field($table, $field);
        }

        // Add example field.
        $field = new xmldb_field('example', XMLDB_TYPE_TEXT, null, null, null, null, null, 'tutorial');

        if (!$dbman->field_exists($table, $field)) {
            $dbman->add_field($table, $field);
        }

        // Main savepoint reached.
        upgrade_main_savepoint(true, 2021052500.24);
    }

    if ($oldversion < 2021052500.26) {
        // Delete orphaned course_modules_completion rows; these were not deleted properly
        // by remove_course_contents function.
        $DB->delete_records_select('course_modules_completion', "
                NOT EXISTS (
                        SELECT 1
                          FROM {course_modules} cm
                         WHERE cm.id = {course_modules_completion}.coursemoduleid
                )");
        upgrade_main_savepoint(true, 2021052500.26);
    }

    if ($oldversion < 2021052500.27) {
        // Script to fix incorrect records of "hidden" field in existing grade items.
        $sql = "SELECT cm.instance, cm.course
                  FROM {course_modules} cm
                  JOIN {modules} m ON m.id = cm.module
                 WHERE m.name = :module AND cm.visible = :visible";
        $hidequizlist = $DB->get_recordset_sql($sql, ['module' => 'quiz', 'visible' => 0]);

        foreach ($hidequizlist as $hidequiz) {
            $params = [
                'itemmodule'    => 'quiz',
                'courseid'      => $hidequiz->course,
                'iteminstance'  => $hidequiz->instance,
            ];

            $DB->set_field('grade_items', 'hidden', 1, $params);
        }
        $hidequizlist->close();

        upgrade_main_savepoint(true, 2021052500.27);
    }

    if ($oldversion < 2021052500.29) {
        // Get the current guest user which is also set as 'deleted'.
        $guestuser = $DB->get_record('user', ['id' => $CFG->siteguest, 'deleted' => 1]);
        // If there is a deleted guest user, reset the user to not be deleted and make sure the related
        // user context exists.
        if ($guestuser) {
            $guestuser->deleted = 0;
            $DB->update_record('user', $guestuser);

            // Get the guest user context.
            $guestusercontext = $DB->get_record('context',
                ['contextlevel' => CONTEXT_USER, 'instanceid' => $guestuser->id]);

            // If the guest user context does not exist, create it.
            if (!$guestusercontext) {
                $record = new stdClass();
                $record->contextlevel = CONTEXT_USER;
                $record->instanceid = $guestuser->id;
                $record->depth = 0;
                // The path is not known before insert.
                $record->path = null;
                $record->locked = 0;

                $record->id = $DB->insert_record('context', $record);

                // Update the path.
                $record->path = '/' . SYSCONTEXTID . '/' . $record->id;
                $record->depth = substr_count($record->path, '/');
                $DB->update_record('context', $record);
            }
        }

        // Main savepoint reached.
        upgrade_main_savepoint(true, 2021052500.29);
    }

    if ($oldversion < 2021052500.30) {
        // Reset analytics model output dir if it's the default value.
        $modeloutputdir = get_config('analytics', 'modeloutputdir');
        if (strcasecmp($modeloutputdir, $CFG->dataroot . DIRECTORY_SEPARATOR . 'models') == 0) {
            set_config('modeloutputdir', '', 'analytics');
        }

        // Main savepoint reached.
        upgrade_main_savepoint(true, 2021052500.30);
    }

    if ($oldversion < 2021052500.32) {
        // Define field downloadcontent to be added to course.
        $table = new xmldb_table('course');
        $field = new xmldb_field('downloadcontent', XMLDB_TYPE_INTEGER, '1', null, null, null, null, 'visibleold');

        if (!$dbman->field_exists($table, $field)) {
            $dbman->add_field($table, $field);
        }

        // Main savepoint reached.
        upgrade_main_savepoint(true, 2021052500.32);
    }

    if ($oldversion < 2021052500.33) {
        $table = new xmldb_table('badge_backpack');

        // There is no key_exists, so test the equivalent index.
        $oldindex = new xmldb_index('backpackcredentials', XMLDB_KEY_UNIQUE, ['userid', 'externalbackpackid']);
        if (!$dbman->index_exists($table, $oldindex)) {
            // All external backpack providers/hosts are now exclusively stored in badge_external_backpack.
            // All credentials are stored in badge_backpack and are unique per user, backpack.
            $uniquekey = new xmldb_key('backpackcredentials', XMLDB_KEY_UNIQUE, ['userid', 'externalbackpackid']);
            $dbman->add_key($table, $uniquekey);
        }

        // Drop the password field as this is moved to badge_backpack.
        $table = new xmldb_table('badge_external_backpack');
        $field = new xmldb_field('password', XMLDB_TYPE_CHAR, '50');
        if ($dbman->field_exists($table, $field)) {
            // If there is a current backpack set then copy it across to the new structure.
            if ($CFG->badges_defaultissuercontact) {
                // Get the currently used site backpacks.
                $records = $DB->get_records_select('badge_external_backpack', "password IS NOT NULL AND password != ''");
                $backpack = [
                    'userid' => '0',
                    'email' => $CFG->badges_defaultissuercontact,
                    'backpackuid' => -1
                ];

                // Create records corresponding to the site backpacks.
                foreach ($records as $record) {
                    $backpack['password'] = $record->password;
                    $backpack['externalbackpackid'] = $record->id;
                    $DB->insert_record('badge_backpack', (object) $backpack);
                }
            }

            $dbman->drop_field($table, $field);
        }

        // Main savepoint reached.
        upgrade_main_savepoint(true, 2021052500.33);
    }

    if ($oldversion < 2021052500.36) {
        // Define table payment_accounts to be created.
        $table = new xmldb_table('payment_accounts');

        // Adding fields to table payment_accounts.
        $table->add_field('id', XMLDB_TYPE_INTEGER, '10', null, XMLDB_NOTNULL, XMLDB_SEQUENCE, null);
        $table->add_field('name', XMLDB_TYPE_CHAR, '255', null, XMLDB_NOTNULL, null, null);
        $table->add_field('idnumber', XMLDB_TYPE_CHAR, '100', null, null, null, null);
        $table->add_field('contextid', XMLDB_TYPE_INTEGER, '10', null, XMLDB_NOTNULL, null, null);
        $table->add_field('enabled', XMLDB_TYPE_INTEGER, '1', null, XMLDB_NOTNULL, null, '0');
        $table->add_field('archived', XMLDB_TYPE_INTEGER, '1', null, XMLDB_NOTNULL, null, '0');
        $table->add_field('timecreated', XMLDB_TYPE_INTEGER, '10', null, null, null, null);
        $table->add_field('timemodified', XMLDB_TYPE_INTEGER, '10', null, null, null, null);

        // Adding keys to table payment_accounts.
        $table->add_key('primary', XMLDB_KEY_PRIMARY, ['id']);

        // Conditionally launch create table for payment_accounts.
        if (!$dbman->table_exists($table)) {
            $dbman->create_table($table);
        }

        // Define table payment_gateways to be created.
        $table = new xmldb_table('payment_gateways');

        // Adding fields to table payment_gateways.
        $table->add_field('id', XMLDB_TYPE_INTEGER, '10', null, XMLDB_NOTNULL, XMLDB_SEQUENCE, null);
        $table->add_field('accountid', XMLDB_TYPE_INTEGER, '10', null, XMLDB_NOTNULL, null, null);
        $table->add_field('gateway', XMLDB_TYPE_CHAR, '100', null, XMLDB_NOTNULL, null, null);
        $table->add_field('enabled', XMLDB_TYPE_INTEGER, '1', null, XMLDB_NOTNULL, null, '1');
        $table->add_field('config', XMLDB_TYPE_TEXT, null, null, null, null, null);
        $table->add_field('timecreated', XMLDB_TYPE_INTEGER, '10', null, XMLDB_NOTNULL, null, null);
        $table->add_field('timemodified', XMLDB_TYPE_INTEGER, '10', null, XMLDB_NOTNULL, null, null);

        // Adding keys to table payment_gateways.
        $table->add_key('primary', XMLDB_KEY_PRIMARY, ['id']);
        $table->add_key('accountid', XMLDB_KEY_FOREIGN, ['accountid'], 'payment_accounts', ['id']);

        // Conditionally launch create table for payment_gateways.
        if (!$dbman->table_exists($table)) {
            $dbman->create_table($table);
        }

        // Define table payments to be created.
        $table = new xmldb_table('payments');

        // Adding fields to table payments.
        $table->add_field('id', XMLDB_TYPE_INTEGER, '10', null, XMLDB_NOTNULL, XMLDB_SEQUENCE, null);
        $table->add_field('component', XMLDB_TYPE_CHAR, '100', null, XMLDB_NOTNULL, null, null);
        $table->add_field('paymentarea', XMLDB_TYPE_CHAR, '50', null, XMLDB_NOTNULL, null, null);
        $table->add_field('itemid', XMLDB_TYPE_INTEGER, '10', null, XMLDB_NOTNULL, null, null);
        $table->add_field('userid', XMLDB_TYPE_INTEGER, '10', null, XMLDB_NOTNULL, null, null);
        $table->add_field('amount', XMLDB_TYPE_CHAR, '20', null, XMLDB_NOTNULL, null, null);
        $table->add_field('currency', XMLDB_TYPE_CHAR, '3', null, XMLDB_NOTNULL, null, null);
        $table->add_field('accountid', XMLDB_TYPE_INTEGER, '10', null, XMLDB_NOTNULL, null, null);
        $table->add_field('gateway', XMLDB_TYPE_CHAR, '100', null, XMLDB_NOTNULL, null, null);
        $table->add_field('timecreated', XMLDB_TYPE_INTEGER, '10', null, XMLDB_NOTNULL, null, '0');
        $table->add_field('timemodified', XMLDB_TYPE_INTEGER, '10', null, XMLDB_NOTNULL, null, '0');

        // Adding keys to table payments.
        $table->add_key('primary', XMLDB_KEY_PRIMARY, ['id']);
        $table->add_key('userid', XMLDB_KEY_FOREIGN, ['userid'], 'user', ['id']);
        $table->add_key('accountid', XMLDB_KEY_FOREIGN, ['accountid'], 'payment_accounts', ['id']);

        // Adding indexes to table payments.
        $table->add_index('gateway', XMLDB_INDEX_NOTUNIQUE, ['gateway']);
        $table->add_index('component-paymentarea-itemid', XMLDB_INDEX_NOTUNIQUE, ['component', 'paymentarea', 'itemid']);

        // Conditionally launch create table for payments.
        if (!$dbman->table_exists($table)) {
            $dbman->create_table($table);
        }

        // Main savepoint reached.
        upgrade_main_savepoint(true, 2021052500.36);
    }

    if ($oldversion < 2021052500.42) {
        // Get all lessons that are set with a completion criteria of 'requires grade' but with no grade type set.
        $sql = "SELECT cm.id
                  FROM {course_modules} cm
                  JOIN {lesson} l ON l.id = cm.instance
                  JOIN {modules} m ON m.id = cm.module
                 WHERE m.name = :name AND cm.completiongradeitemnumber IS NOT NULL AND l.grade = :grade";

        do {
            if ($invalidconfigrations = $DB->get_records_sql($sql, ['name' => 'lesson', 'grade' => 0], 0, 1000)) {
                list($insql, $inparams) = $DB->get_in_or_equal(array_keys($invalidconfigrations), SQL_PARAMS_NAMED);
                $DB->set_field_select('course_modules', 'completiongradeitemnumber', null, "id $insql", $inparams);
            }
        } while ($invalidconfigrations);

        upgrade_main_savepoint(true, 2021052500.42);
    }

    if ($oldversion < 2021052500.55) {
        $DB->delete_records_select('event', "eventtype = 'category' AND categoryid = 0 AND userid <> 0");

        upgrade_main_savepoint(true, 2021052500.55);
    }

    if ($oldversion < 2021052500.59) {
        // Define field visibility to be added to contentbank_content.
        $table = new xmldb_table('contentbank_content');
        $field = new xmldb_field('visibility', XMLDB_TYPE_INTEGER, '1', null, XMLDB_NOTNULL, null, '1', 'contextid');

        // Conditionally launch add field visibility.
        if (!$dbman->field_exists($table, $field)) {
            $dbman->add_field($table, $field);
        }

        // Main savepoint reached.
        upgrade_main_savepoint(true, 2021052500.59);
    }

    if ($oldversion < 2021052500.60) {

        // We are going to remove the field 'hidepicture' from the groups
        // so we need to remove the pictures from those groups. But we prevent
        // the execution twice because this could be executed again when upgrading
        // to different versions.
        if ($dbman->field_exists('groups', 'hidepicture')) {

            $sql = "SELECT g.id, g.courseid, ctx.id AS contextid
                       FROM {groups} g
                       JOIN {context} ctx
                         ON ctx.instanceid = g.courseid
                        AND ctx.contextlevel = :contextlevel
                      WHERE g.hidepicture = 1";

            // Selecting all the groups that have hide picture enabled, and organising them by context.
            $groupctx = [];
            $records = $DB->get_recordset_sql($sql, ['contextlevel' => CONTEXT_COURSE]);
            foreach ($records as $record) {
                if (!isset($groupctx[$record->contextid])) {
                    $groupctx[$record->contextid] = [];
                }
                $groupctx[$record->contextid][] = $record->id;
            }
            $records->close();

            // Deleting the group files.
            $fs = get_file_storage();
            foreach ($groupctx as $contextid => $groupids) {
                list($in, $inparams) = $DB->get_in_or_equal($groupids, SQL_PARAMS_NAMED);
                $fs->delete_area_files_select($contextid, 'group', 'icon', $in, $inparams);
            }

            // Updating the database to remove picture from all those groups.
            $sql = "UPDATE {groups} SET picture = :pic WHERE hidepicture = :hide";
            $DB->execute($sql, ['pic' => 0, 'hide' => 1]);
        }

        // Define field hidepicture to be dropped from groups.
        $table = new xmldb_table('groups');
        $field = new xmldb_field('hidepicture');

        // Conditionally launch drop field hidepicture.
        if ($dbman->field_exists($table, $field)) {
            $dbman->drop_field($table, $field);
        }

        // Main savepoint reached.
        upgrade_main_savepoint(true, 2021052500.60);
    }

    if ($oldversion < 2021052500.64) {
        // Get all the external backpacks and update the sortorder column, to avoid repeated/wrong values. As sortorder was not
        // used since now, the id column will be the criteria to follow for re-ordering them with a valid value.
        $i = 1;
        $records = $DB->get_records('badge_external_backpack', null, 'id ASC');
        foreach ($records as $record) {
            $record->sortorder = $i++;
            $DB->update_record('badge_external_backpack', $record);
        }

        upgrade_main_savepoint(true, 2021052500.64);
    }

    if ($oldversion < 2021052500.67) {
        // The $CFG->badges_site_backpack setting has been removed because it's not required anymore. From now, the default backpack
        // will be the one with lower sortorder value.
        unset_config('badges_site_backpack');

        upgrade_main_savepoint(true, 2021052500.67);
    }

    if ($oldversion < 2021052500.69) {

        // Define field type to be added to oauth2_issuer.
        $table = new xmldb_table('oauth2_issuer');
        $field = new xmldb_field('servicetype', XMLDB_TYPE_CHAR, '255', null, null, null, null, 'requireconfirmation');

        // Conditionally launch add field type.
        if (!$dbman->field_exists($table, $field)) {
            $dbman->add_field($table, $field);
        }

        // Set existing values to the proper servicetype value.
        // It's not critical if the servicetype column doesn't contain the proper value for Google, Microsoft, Facebook or
        // Nextcloud services because, for now, this value is used for services using different discovery method.
        // However, let's try to upgrade it using the default value for the baseurl or image. If any of these default values
        // have been changed, the servicetype column will remain NULL.
        $recordset = $DB->get_recordset('oauth2_issuer');
        foreach ($recordset as $record) {
            if ($record->baseurl == 'https://accounts.google.com/') {
                $record->servicetype = 'google';
                $DB->update_record('oauth2_issuer', $record);
            } else if ($record->image == 'https://www.microsoft.com/favicon.ico') {
                $record->servicetype = 'microsoft';
                $DB->update_record('oauth2_issuer', $record);
            } else if ($record->image == 'https://facebookbrand.com/wp-content/uploads/2016/05/flogo_rgb_hex-brc-site-250.png') {
                $record->servicetype = 'facebook';
                $DB->update_record('oauth2_issuer', $record);
            } else if ($record->image == 'https://nextcloud.com/wp-content/themes/next/assets/img/common/favicon.png?x16328') {
                $record->servicetype = 'nextcloud';
                $DB->update_record('oauth2_issuer', $record);
            }
        }
        $recordset->close();

        // Main savepoint reached.
        upgrade_main_savepoint(true, 2021052500.69);
    }

    if ($oldversion < 2021052500.74) {
        // Define field 'showactivitydates' to be added to course table.
        $table = new xmldb_table('course');
        $field = new xmldb_field('showactivitydates', XMLDB_TYPE_INTEGER, '1', null,
            XMLDB_NOTNULL, null, '0', 'originalcourseid');

        if (!$dbman->field_exists($table, $field)) {
            $dbman->add_field($table, $field);
        }

        // Main savepoint reached.
        upgrade_main_savepoint(true, 2021052500.74);
    }

    if ($oldversion < 2021052500.75) {
        // Define field 'showcompletionconditions' to be added to course.
        $table = new xmldb_table('course');
        $field = new xmldb_field('showcompletionconditions', XMLDB_TYPE_INTEGER, '1', null,
            XMLDB_NOTNULL, null, '1', 'completionnotify');

        if (!$dbman->field_exists($table, $field)) {
            $dbman->add_field($table, $field);
        }

        // Main savepoint reached.
        upgrade_main_savepoint(true, 2021052500.75);
    }

    if ($oldversion < 2021052500.78) {

        // Define field enabled to be added to h5p_libraries.
        $table = new xmldb_table('h5p_libraries');
        $field = new xmldb_field('enabled', XMLDB_TYPE_INTEGER, '1', null, null, null, '1', 'example');

        // Conditionally launch add field enabled.
        if (!$dbman->field_exists($table, $field)) {
            $dbman->add_field($table, $field);
        }

        // Main savepoint reached.
        upgrade_main_savepoint(true, 2021052500.78);
    }

    if ($oldversion < 2021052500.83) {

        // Define field loginpagename to be added to oauth2_issuer.
        $table = new xmldb_table('oauth2_issuer');
        $field = new xmldb_field('loginpagename', XMLDB_TYPE_CHAR, '255', null, null, null, null, 'servicetype');

        // Conditionally launch add field loginpagename.
        if (!$dbman->field_exists($table, $field)) {
            $dbman->add_field($table, $field);
        }

        // Main savepoint reached.
        upgrade_main_savepoint(true, 2021052500.83);
    }

    if ($oldversion < 2021052500.84) {
        require_once($CFG->dirroot . '/user/profile/field/social/upgradelib.php');
        $table = new xmldb_table('user');
        $tablecolumns = ['icq', 'skype', 'aim', 'yahoo', 'msn', 'url'];

        foreach ($tablecolumns as $column) {
            $field = new xmldb_field($column);
            if ($dbman->field_exists($table, $field)) {
                user_profile_social_moveto_profilefield($column);
                $dbman->drop_field($table, $field);
            }
        }

        // Update all module availability if it relies on the old user fields.
        user_profile_social_update_module_availability();

        // Remove field mapping for oauth2.
        $DB->delete_records('oauth2_user_field_mapping', array('internalfield' => 'url'));

        // Main savepoint reached.
        upgrade_main_savepoint(true, 2021052500.84);
    }

    if ($oldversion < 2021052500.85) {
        require_once($CFG->libdir . '/db/upgradelib.php');

        // Check if this site has executed the problematic upgrade steps.
        $needsfixing = upgrade_calendar_site_status(false);

        // Only queue the task if this site has been affected by the problematic upgrade step.
        if ($needsfixing) {

            // Create adhoc task to search and recover orphaned calendar events.
            $record = new \stdClass();
            $record->classname = '\core\task\calendar_fix_orphaned_events';

            // Next run time based from nextruntime computation in \core\task\manager::queue_adhoc_task().
            $nextruntime = time() - 1;
            $record->nextruntime = $nextruntime;
            $DB->insert_record('task_adhoc', $record);
        }

        // Main savepoint reached.
        upgrade_main_savepoint(true, 2021052500.85);
    }

    if ($oldversion < 2021052500.87) {
        // Changing the default of field showcompletionconditions on table course to 0.
        $table = new xmldb_table('course');
        $field = new xmldb_field('showcompletionconditions', XMLDB_TYPE_INTEGER, '1', null, null, null, null, 'showactivitydates');

        // Launch change of nullability for field showcompletionconditions.
        $dbman->change_field_notnull($table, $field);

        // Launch change of default for field showcompletionconditions.
        $dbman->change_field_default($table, $field);

        // Set showcompletionconditions to null for courses which don't track completion.
        $sql = "UPDATE {course}
                   SET showcompletionconditions = null
                 WHERE enablecompletion <> 1";
        $DB->execute($sql);

        // Main savepoint reached.
        upgrade_main_savepoint(true, 2021052500.87);
    }

    if ($oldversion < 2021052500.90) {
        // Remove usemodchooser user preference for every user.
        $DB->delete_records('user_preferences', ['name' => 'usemodchooser']);

        // Main savepoint reached.
        upgrade_main_savepoint(true, 2021052500.90);
    }

    if ($oldversion < 2021060200.00) {

        // Define index name (not unique) to be added to user_preferences.
        $table = new xmldb_table('user_preferences');
        $index = new xmldb_index('name', XMLDB_INDEX_NOTUNIQUE, ['name']);

        // Conditionally launch add index name.
        if (!$dbman->index_exists($table, $index)) {
            $dbman->add_index($table, $index);
        }

        // Main savepoint reached.
        upgrade_main_savepoint(true, 2021060200.00);
    }

    if ($oldversion < 2021060900.00) {
        // Update the externalfield to be larger.
        $table = new xmldb_table('oauth2_user_field_mapping');
        $field = new xmldb_field('externalfield', XMLDB_TYPE_CHAR, '500', null, XMLDB_NOTNULL, false, null, 'issuerid');
        $dbman->change_field_type($table, $field);

        // Main savepoint reached.
        upgrade_main_savepoint(true, 2021060900.00);
    }

    if ($oldversion < 2021072800.01) {
        // Define table reportbuilder_report to be created.
        $table = new xmldb_table('reportbuilder_report');

        // Adding fields to table reportbuilder_report.
        $table->add_field('id', XMLDB_TYPE_INTEGER, '10', null, XMLDB_NOTNULL, XMLDB_SEQUENCE, null);
        $table->add_field('source', XMLDB_TYPE_CHAR, '255', null, XMLDB_NOTNULL, null, null);
        $table->add_field('type', XMLDB_TYPE_INTEGER, '2', null, XMLDB_NOTNULL, null, '0');
        $table->add_field('contextid', XMLDB_TYPE_INTEGER, '10', null, XMLDB_NOTNULL, null, null);
        $table->add_field('component', XMLDB_TYPE_CHAR, '100', null, XMLDB_NOTNULL, null, null);
        $table->add_field('area', XMLDB_TYPE_CHAR, '100', null, XMLDB_NOTNULL, null, null);
        $table->add_field('itemid', XMLDB_TYPE_INTEGER, '10', null, XMLDB_NOTNULL, null, '0');
        $table->add_field('usercreated', XMLDB_TYPE_INTEGER, '10', null, XMLDB_NOTNULL, null, '0');
        $table->add_field('usermodified', XMLDB_TYPE_INTEGER, '10', null, XMLDB_NOTNULL, null, '0');
        $table->add_field('timecreated', XMLDB_TYPE_INTEGER, '10', null, XMLDB_NOTNULL, null, '0');
        $table->add_field('timemodified', XMLDB_TYPE_INTEGER, '10', null, XMLDB_NOTNULL, null, '0');

        // Adding keys to table reportbuilder_report.
        $table->add_key('primary', XMLDB_KEY_PRIMARY, ['id']);
        $table->add_key('usercreated', XMLDB_KEY_FOREIGN, ['usercreated'], 'user', ['id']);
        $table->add_key('usermodified', XMLDB_KEY_FOREIGN, ['usermodified'], 'user', ['id']);
        $table->add_key('contextid', XMLDB_KEY_FOREIGN, ['contextid'], 'context', ['id']);

        // Conditionally launch create table for reportbuilder_report.
        if (!$dbman->table_exists($table)) {
            $dbman->create_table($table);
        }

        // Main savepoint reached.
        upgrade_main_savepoint(true, 2021072800.01);
    }

    if ($oldversion < 2021090200.01) {
        // Remove qformat_webct (unless it has manually been added back).
        if (!file_exists($CFG->dirroot . '/question/format/webct/format.php')) {
            unset_all_config_for_plugin('qformat_webct');
        }

        // Main savepoint reached.
        upgrade_main_savepoint(true, 2021090200.01);
    }

    if ($oldversion < 2021091100.01) {
        // If message_jabber is no longer present, remove it.
        if (!file_exists($CFG->dirroot . '/message/output/jabber/message_output_jabber.php')) {
            // Remove Jabber from the notification plugins list.
            $DB->delete_records('message_processors', ['name' => 'jabber']);

            // Remove user preference settings.
            $DB->delete_records('user_preferences', ['name' => 'message_processor_jabber_jabberid']);
            $sql = 'SELECT *
                    FROM {user_preferences} up
                    WHERE ' . $DB->sql_like('up.name', ':name', false, false) . ' AND ' .
                        $DB->sql_like('up.value', ':value', false, false);
            $params = [
                'name' => 'message_provider_%',
                'value' => '%jabber%',
            ];
            $jabbersettings = $DB->get_recordset_sql($sql, $params);
            foreach ($jabbersettings as $jabbersetting) {
                // Remove 'jabber' from the value.
                $jabbersetting->value = implode(',', array_diff(explode(',', $jabbersetting->value), ['jabber']));
                $DB->update_record('user_preferences', $jabbersetting);
            }
            $jabbersettings->close();

            // Clean config settings.
            unset_config('jabberhost');
            unset_config('jabberserver');
            unset_config('jabberusername');
            unset_config('jabberpassword');
            unset_config('jabberport');

            // Remove default notification preferences.
            $like = $DB->sql_like('name', '?', true, true, false, '|');
            $params = [$DB->sql_like_escape('jabber_provider_', '|') . '%'];
            $DB->delete_records_select('config_plugins', $like, $params);

            // Clean config config settings.
            unset_all_config_for_plugin('message_jabber');
        }

        upgrade_main_savepoint(true, 2021091100.01);
    }

    if ($oldversion < 2021091100.02) {
        // Set the description field to HTML format for the Default course category.
        $category = $DB->get_record('course_categories', ['id' => 1]);

        if (!empty($category) && $category->descriptionformat == FORMAT_MOODLE) {
            // Format should be changed only if it's still set to FORMAT_MOODLE.
            if (!is_null($category->description)) {
                // If description is not empty, format the content to HTML.
                $category->description = format_text($category->description, FORMAT_MOODLE);
            }
            $category->descriptionformat = FORMAT_HTML;
            $DB->update_record('course_categories', $category);
        }

        // Main savepoint reached.
        upgrade_main_savepoint(true, 2021091100.02);
    }

    if ($oldversion < 2021091700.01) {
        // Default 'off' for existing sites as this is the behaviour they had earlier.
        set_config('enroladminnewcourse', false);

        // Main savepoint reached.
        upgrade_main_savepoint(true, 2021091700.01);
    }

    if ($oldversion < 2021091700.02) {
        // If portfolio_picasa is no longer present, remove it.
        if (!file_exists($CFG->dirroot . '/portfolio/picasa/version.php')) {
            $instance = $DB->get_record('portfolio_instance', ['plugin' => 'picasa']);
            if (!empty($instance)) {
                // Remove all records from portfolio_instance_config.
                $DB->delete_records('portfolio_instance_config', ['instance' => $instance->id]);
                // Remove all records from portfolio_instance_user.
                $DB->delete_records('portfolio_instance_user', ['instance' => $instance->id]);
                // Remove all records from portfolio_log.
                $DB->delete_records('portfolio_log', ['portfolio' => $instance->id]);
                // Remove all records from portfolio_tempdata.
                $DB->delete_records('portfolio_tempdata', ['instance' => $instance->id]);
                // Remove the record from the portfolio_instance table.
                $DB->delete_records('portfolio_instance', ['id' => $instance->id]);
            }

            // Clean config.
            unset_all_config_for_plugin('portfolio_picasa');
        }

        upgrade_main_savepoint(true, 2021091700.02);
    }

    if ($oldversion < 2021091700.03) {
        // If repository_picasa is no longer present, remove it.
        if (!file_exists($CFG->dirroot . '/repository/picasa/version.php')) {
            $instance = $DB->get_record('repository', ['type' => 'picasa']);
            if (!empty($instance)) {
                // Remove all records from repository_instance_config table.
                $DB->delete_records('repository_instance_config', ['instanceid' => $instance->id]);
                // Remove all records from repository_instances table.
                $DB->delete_records('repository_instances', ['typeid' => $instance->id]);
                // Remove the record from the repository table.
                $DB->delete_records('repository', ['id' => $instance->id]);
            }

            // Clean config.
            unset_all_config_for_plugin('picasa');

            // Remove orphaned files.
            upgrade_delete_orphaned_file_records();
        }

        upgrade_main_savepoint(true, 2021091700.03);
    }

    if ($oldversion < 2021091700.04) {
        // Remove media_swf (unless it has manually been added back).
        if (!file_exists($CFG->dirroot . '/media/player/swf/classes/plugin.php')) {
            unset_all_config_for_plugin('media_swf');
        }

        upgrade_main_savepoint(true, 2021091700.04);
    }

    if ($oldversion < 2021092400.01) {
        // If tool_health is no longer present, remove it.
        if (!file_exists($CFG->dirroot . '/admin/tool/health/version.php')) {
            // Clean config.
            unset_all_config_for_plugin('tool_health');
        }

        // Main savepoint reached.
        upgrade_main_savepoint(true, 2021092400.01);
    }

    if ($oldversion < 2021092400.03) {
        // Remove repository_picasa configuration (unless it has manually been added back).
        if (!file_exists($CFG->dirroot . '/repository/picasa/version.php')) {
            unset_all_config_for_plugin('repository_picasa');
        }

        upgrade_main_savepoint(true, 2021092400.03);
    }

    if ($oldversion < 2021100300.01) {
        // Remove repository_skydrive (unless it has manually been added back).
        if (!file_exists($CFG->dirroot . '/repository/skydrive/lib.php')) {
            unset_all_config_for_plugin('repository_skydrive');
        }

        // Main savepoint reached.
        upgrade_main_savepoint(true, 2021100300.01);
    }

    if ($oldversion < 2021100300.02) {
        // Remove filter_censor (unless it has manually been added back).
        if (!file_exists($CFG->dirroot . '/filter/censor/filter.php')) {
            unset_all_config_for_plugin('filter_censor');
        }

        // Main savepoint reached.
        upgrade_main_savepoint(true, 2021100300.02);
    }

    if ($oldversion < 2021100600.01) {
        // Remove qformat_examview (unless it has manually been added back).
        if (!file_exists($CFG->dirroot . '/question/format/examview/format.php')) {
            unset_all_config_for_plugin('qformat_examview');
        }

        // Main savepoint reached.
        upgrade_main_savepoint(true, 2021100600.01);
    }

    if ($oldversion < 2021100600.02) {
        $table = new xmldb_table('course_completion_defaults');

        // Adding fields to table course_completion_defaults.
        $field = new xmldb_field('completionpassgrade', XMLDB_TYPE_INTEGER, '1', null,
            XMLDB_NOTNULL, null, '0', 'completionusegrade');

        // Conditionally launch add field for course_completion_defaults.
        if (!$dbman->field_exists($table, $field)) {
            $dbman->add_field($table, $field);
        }

        upgrade_main_savepoint(true, 2021100600.02);
    }

    if ($oldversion < 2021100600.03) {
        $table = new xmldb_table('course_modules');

        // Adding new fields to table course_module table.
        $field = new xmldb_field('completionpassgrade', XMLDB_TYPE_INTEGER, '1', null,
            XMLDB_NOTNULL, null, '0', 'completionexpected');
        // Conditionally launch create table for course_completion_defaults.
        if (!$dbman->field_exists($table, $field)) {
            $dbman->add_field($table, $field);
        }

        upgrade_main_savepoint(true, 2021100600.03);
    }

    if ($oldversion < 2021100600.04) {
        // Define index itemtype-mod-inst-course (not unique) to be added to grade_items.
        $table = new xmldb_table('grade_items');
        $index = new xmldb_index('itemtype-mod-inst-course', XMLDB_INDEX_NOTUNIQUE,
            ['itemtype', 'itemmodule', 'iteminstance', 'courseid']);

        // Conditionally launch add index itemtype-mod-inst-course.
        if (!$dbman->index_exists($table, $index)) {
            $dbman->add_index($table, $index);
        }

        // Main savepoint reached.
        upgrade_main_savepoint(true, 2021100600.04);
    }

    if ($oldversion < 2021101900.01) {
        $table = new xmldb_table('reportbuilder_report');

        // Define field name to be added to reportbuilder_report.
        $field = new xmldb_field('name', XMLDB_TYPE_CHAR, '255', null, null, null, null, 'id');
        if (!$dbman->field_exists($table, $field)) {
            $dbman->add_field($table, $field);
        }

        // Define field conditiondata to be added to reportbuilder_report.
        $field = new xmldb_field('conditiondata', XMLDB_TYPE_TEXT, null, null, null, null, null, 'type');
        if (!$dbman->field_exists($table, $field)) {
            $dbman->add_field($table, $field);
        }

        // Define table reportbuilder_column to be created.
        $table = new xmldb_table('reportbuilder_column');

        // Adding fields to table reportbuilder_column.
        $table->add_field('id', XMLDB_TYPE_INTEGER, '10', null, XMLDB_NOTNULL, XMLDB_SEQUENCE, null);
        $table->add_field('reportid', XMLDB_TYPE_INTEGER, '10', null, XMLDB_NOTNULL, null, '0');
        $table->add_field('uniqueidentifier', XMLDB_TYPE_CHAR, '255', null, XMLDB_NOTNULL, null, null);
        $table->add_field('aggregation', XMLDB_TYPE_CHAR, '32', null, null, null, null);
        $table->add_field('heading', XMLDB_TYPE_CHAR, '255', null, null, null, null);
        $table->add_field('columnorder', XMLDB_TYPE_INTEGER, '10', null, XMLDB_NOTNULL, null, null);
        $table->add_field('sortenabled', XMLDB_TYPE_INTEGER, '1', null, XMLDB_NOTNULL, null, '0');
        $table->add_field('sortdirection', XMLDB_TYPE_INTEGER, '1', null, XMLDB_NOTNULL, null, null);
        $table->add_field('sortorder', XMLDB_TYPE_INTEGER, '10', null, null, null, null);
        $table->add_field('usercreated', XMLDB_TYPE_INTEGER, '10', null, XMLDB_NOTNULL, null, '0');
        $table->add_field('usermodified', XMLDB_TYPE_INTEGER, '10', null, XMLDB_NOTNULL, null, '0');
        $table->add_field('timecreated', XMLDB_TYPE_INTEGER, '10', null, XMLDB_NOTNULL, null, '0');
        $table->add_field('timemodified', XMLDB_TYPE_INTEGER, '10', null, XMLDB_NOTNULL, null, '0');

        // Adding keys to table reportbuilder_column.
        $table->add_key('primary', XMLDB_KEY_PRIMARY, ['id']);
        $table->add_key('reportid', XMLDB_KEY_FOREIGN, ['reportid'], 'reportbuilder_report', ['id']);
        $table->add_key('usercreated', XMLDB_KEY_FOREIGN, ['usercreated'], 'user', ['id']);
        $table->add_key('usermodified', XMLDB_KEY_FOREIGN, ['usermodified'], 'user', ['id']);

        // Conditionally launch create table for reportbuilder_column.
        if (!$dbman->table_exists($table)) {
            $dbman->create_table($table);
        }

        // Define table reportbuilder_filter to be created.
        $table = new xmldb_table('reportbuilder_filter');

        // Adding fields to table reportbuilder_filter.
        $table->add_field('id', XMLDB_TYPE_INTEGER, '10', null, XMLDB_NOTNULL, XMLDB_SEQUENCE, null);
        $table->add_field('reportid', XMLDB_TYPE_INTEGER, '10', null, XMLDB_NOTNULL, null, '0');
        $table->add_field('uniqueidentifier', XMLDB_TYPE_CHAR, '255', null, XMLDB_NOTNULL, null, null);
        $table->add_field('heading', XMLDB_TYPE_CHAR, '255', null, null, null, null);
        $table->add_field('iscondition', XMLDB_TYPE_INTEGER, '1', null, XMLDB_NOTNULL, null, '0');
        $table->add_field('filterorder', XMLDB_TYPE_INTEGER, '10', null, XMLDB_NOTNULL, null, null);
        $table->add_field('usercreated', XMLDB_TYPE_INTEGER, '10', null, XMLDB_NOTNULL, null, '0');
        $table->add_field('usermodified', XMLDB_TYPE_INTEGER, '10', null, XMLDB_NOTNULL, null, '0');
        $table->add_field('timecreated', XMLDB_TYPE_INTEGER, '10', null, XMLDB_NOTNULL, null, '0');
        $table->add_field('timemodified', XMLDB_TYPE_INTEGER, '10', null, XMLDB_NOTNULL, null, '0');

        // Adding keys to table reportbuilder_filter.
        $table->add_key('primary', XMLDB_KEY_PRIMARY, ['id']);
        $table->add_key('reportid', XMLDB_KEY_FOREIGN, ['reportid'], 'reportbuilder_report', ['id']);
        $table->add_key('usercreated', XMLDB_KEY_FOREIGN, ['usercreated'], 'user', ['id']);
        $table->add_key('usermodified', XMLDB_KEY_FOREIGN, ['usermodified'], 'user', ['id']);

        // Conditionally launch create table for reportbuilder_filter.
        if (!$dbman->table_exists($table)) {
            $dbman->create_table($table);
        }

        // Main savepoint reached.
        upgrade_main_savepoint(true, 2021101900.01);
    }

    if ($oldversion < 2021102600.01) {
        // Remove block_quiz_results (unless it has manually been added back).
        if (!file_exists($CFG->dirroot . '/blocks/quiz_result/block_quiz_results.php')) {
            // Delete instances.
            $instances = $DB->get_records_list('block_instances', 'blockname', ['quiz_results']);
            $instanceids = array_keys($instances);

            if (!empty($instanceids)) {
                blocks_delete_instances($instanceids);
            }

            // Delete the block from the block table.
            $DB->delete_records('block', array('name' => 'quiz_results'));

            // Remove capabilities.
            capabilities_cleanup('block_quiz_results');
            // Clean config.
            unset_all_config_for_plugin('block_quiz_results');

            // Remove Moodle-level quiz_results based capabilities.
            $capabilitiestoberemoved = ['block/quiz_results:addinstance'];
            // Delete any role_capabilities for the old roles.
            $DB->delete_records_list('role_capabilities', 'capability', $capabilitiestoberemoved);
            // Delete the capability itself.
            $DB->delete_records_list('capabilities', 'name', $capabilitiestoberemoved);
        }

        upgrade_main_savepoint(true, 2021102600.01);
    }

    if ($oldversion < 2021102900.02) {
        // If portfolio_boxnet is no longer present, remove it.
        if (!file_exists($CFG->dirroot . '/portfolio/boxnet/version.php')) {
            $instance = $DB->get_record('portfolio_instance', ['plugin' => 'boxnet']);
            if (!empty($instance)) {
                // Remove all records from portfolio_instance_config.
                $DB->delete_records('portfolio_instance_config', ['instance' => $instance->id]);
                // Remove all records from portfolio_instance_user.
                $DB->delete_records('portfolio_instance_user', ['instance' => $instance->id]);
                // Remove all records from portfolio_log.
                $DB->delete_records('portfolio_log', ['portfolio' => $instance->id]);
                // Remove all records from portfolio_tempdata.
                $DB->delete_records('portfolio_tempdata', ['instance' => $instance->id]);
                // Remove the record from the portfolio_instance table.
                $DB->delete_records('portfolio_instance', ['id' => $instance->id]);
            }

            // Clean config.
            unset_all_config_for_plugin('portfolio_boxnet');
        }

        // If repository_boxnet is no longer present, remove it.
        if (!file_exists($CFG->dirroot . '/repository/boxnet/version.php')) {
            $instance = $DB->get_record('repository', ['type' => 'boxnet']);
            if (!empty($instance)) {
                // Remove all records from repository_instance_config table.
                $DB->delete_records('repository_instance_config', ['instanceid' => $instance->id]);
                // Remove all records from repository_instances table.
                $DB->delete_records('repository_instances', ['typeid' => $instance->id]);
                // Remove the record from the repository table.
                $DB->delete_records('repository', ['id' => $instance->id]);
            }

            // Clean config.
            unset_all_config_for_plugin('repository_boxnet');

            // The boxnet repository plugin stores some config in 'boxnet' incorrectly.
            unset_all_config_for_plugin('boxnet');

            // Remove orphaned files.
            upgrade_delete_orphaned_file_records();
        }

        upgrade_main_savepoint(true, 2021102900.02);
    }

    if ($oldversion < 2021110100.00) {

        // Define table reportbuilder_audience to be created.
        $table = new xmldb_table('reportbuilder_audience');

        // Adding fields to table reportbuilder_audience.
        $table->add_field('id', XMLDB_TYPE_INTEGER, '10', null, XMLDB_NOTNULL, XMLDB_SEQUENCE, null);
        $table->add_field('reportid', XMLDB_TYPE_INTEGER, '10', null, XMLDB_NOTNULL, null, null);
        $table->add_field('classname', XMLDB_TYPE_CHAR, '255', null, XMLDB_NOTNULL, null, null);
        $table->add_field('configdata', XMLDB_TYPE_TEXT, null, null, XMLDB_NOTNULL, null, null);
        $table->add_field('usercreated', XMLDB_TYPE_INTEGER, '10', null, XMLDB_NOTNULL, null, '0');
        $table->add_field('usermodified', XMLDB_TYPE_INTEGER, '10', null, XMLDB_NOTNULL, null, '0');
        $table->add_field('timecreated', XMLDB_TYPE_INTEGER, '10', null, XMLDB_NOTNULL, null, '0');
        $table->add_field('timemodified', XMLDB_TYPE_INTEGER, '10', null, XMLDB_NOTNULL, null, '0');

        // Adding keys to table reportbuilder_audience.
        $table->add_key('primary', XMLDB_KEY_PRIMARY, ['id']);
        $table->add_key('reportid', XMLDB_KEY_FOREIGN, ['reportid'], 'reportbuilder_report', ['id']);
        $table->add_key('usercreated', XMLDB_KEY_FOREIGN, ['usercreated'], 'user', ['id']);
        $table->add_key('usermodified', XMLDB_KEY_FOREIGN, ['usermodified'], 'user', ['id']);

        // Conditionally launch create table for reportbuilder_audience.
        if (!$dbman->table_exists($table)) {
            $dbman->create_table($table);
        }

        // Main savepoint reached.
        upgrade_main_savepoint(true, 2021110100.00);
    }

    if ($oldversion < 2021110800.02) {
        // Define a field 'downloadcontent' in the 'course_modules' table.
        $table = new xmldb_table('course_modules');
        $field = new xmldb_field('downloadcontent', XMLDB_TYPE_INTEGER, '1', null, null, null, 1, 'deletioninprogress');

        // Conditionally launch add field 'downloadcontent'.
        if (!$dbman->field_exists($table, $field)) {
            $dbman->add_field($table, $field);
        }

        // Main savepoint reached.
        upgrade_main_savepoint(true, 2021110800.02);
    }

    if ($oldversion < 2021110800.03) {

        // Define field settingsdata to be added to reportbuilder_report.
        $table = new xmldb_table('reportbuilder_report');
        $field = new xmldb_field('settingsdata', XMLDB_TYPE_TEXT, null, null, null, null, null, 'conditiondata');

        // Conditionally launch add field settingsdata.
        if (!$dbman->field_exists($table, $field)) {
            $dbman->add_field($table, $field);
        }

        // Main savepoint reached.
        upgrade_main_savepoint(true, 2021110800.03);
    }

    if ($oldversion < 2021111700.00) {
        $mycoursespage = new stdClass();
        $mycoursespage->userid = null;
        $mycoursespage->name = '__courses';
        $mycoursespage->private = 0;
        $mycoursespage->sortorder  = 0;
        $DB->insert_record('my_pages', $mycoursespage);

        upgrade_main_savepoint(true, 2021111700.00);
    }

    if ($oldversion < 2021111700.01) {

        // Define field uniquerows to be added to reportbuilder_report.
        $table = new xmldb_table('reportbuilder_report');
        $field = new xmldb_field('uniquerows', XMLDB_TYPE_INTEGER, '1', null, XMLDB_NOTNULL, null, '0', 'type');

        // Conditionally launch add field uniquerows.
        if (!$dbman->field_exists($table, $field)) {
            $dbman->add_field($table, $field);
        }

        // Main savepoint reached.
        upgrade_main_savepoint(true, 2021111700.01);
    }

    if ($oldversion < 2021120100.01) {

        // Get current configuration data.
        $currentcustomusermenuitems = str_replace(["\r\n", "\r"], "\n", $CFG->customusermenuitems);
        $lines = explode("\n", $currentcustomusermenuitems);
        $lines = array_map('trim', $lines);
        $calendarcustomusermenu = 'calendar,core_calendar|/calendar/view.php?view=month|i/calendar';

        if (!in_array($calendarcustomusermenu, $lines)) {
            // Add Calendar item to the menu.
            array_splice($lines, 1, 0, [$calendarcustomusermenu]);
            set_config('customusermenuitems', implode("\n", $lines));
        }

        // Main savepoint reached.
        upgrade_main_savepoint(true, 2021120100.01);
    }

    if ($oldversion < 2021121400.01) {
        // The $CFG->grade_navmethod setting has been removed because it's not required anymore. This setting was used
        // to set the type of navigation (tabs or dropdown box) which will be displayed in gradebook. However, these
        // navigation methods are no longer used and replaced with tertiary navigation.
        unset_config('grade_navmethod');

        // Main savepoint reached.
        upgrade_main_savepoint(true, 2021121400.01);
    }

    if ($oldversion < 2021121700.01) {
        // Get current support email setting value.
        $config = get_config('moodle', 'supportemail');

        // Check if support email setting is empty and then set it to null.
        // We must do that so the setting is displayed during the upgrade.
        if (empty($config)) {
            set_config('supportemail', null);
        }

        // Main savepoint reached.
        upgrade_main_savepoint(true, 2021121700.01);
    }

    if ($oldversion < 2021122100.00) {
        // Get current configuration data.
        $currentcustomusermenuitems = str_replace(["\r\n", "\r"], "\n", $CFG->customusermenuitems);

        // The old default customusermenuitems config for 3.11 and below.
        $oldcustomusermenuitems = 'grades,grades|/grade/report/mygrades.php|t/grades
calendar,core_calendar|/calendar/view.php?view=month|i/calendar
messages,message|/message/index.php|t/message
preferences,moodle|/user/preferences.php|t/preferences';

        // Check if the current customusermenuitems config matches the old customusermenuitems config.
        $samecustomusermenuitems = $currentcustomusermenuitems == $oldcustomusermenuitems;
        if ($samecustomusermenuitems) {
            // If the site is still using the old defaults, upgrade to the new default.
            $newcustomusermenuitems = 'profile,moodle|/user/profile.php
grades,grades|/grade/report/mygrades.php
calendar,core_calendar|/calendar/view.php?view=month
privatefiles,moodle|/user/files.php';
            // Set the new configuration back.
            set_config('customusermenuitems', $newcustomusermenuitems);
        } else {
            // If the site is not using the old defaults, only add necessary entries.
            $lines = explode("\n", $currentcustomusermenuitems);
            $lines = array_map('trim', $lines);

            // Remove the Preference entry from the menu to prevent duplication
            // since it will be added again in user_get_user_navigation_info().
            $lines = array_filter($lines, function($value) {
                return strpos($value, 'preferences,moodle|/user/preferences.php') === false;
            });

            $matches = preg_grep('/\|\/user\/files.php/i', $lines);
            if (!$matches) {
                // Add the Private files entry to the menu.
                $lines[] = 'privatefiles,moodle|/user/files.php';
            }

            $matches = preg_grep('/\|\/user\/profile.php/i', $lines);
            if (!$matches) {
                // Add the Profile entry to top of the menu.
                array_unshift($lines, 'profile,moodle|/user/profile.php');
            }

            // Set the new configuration back.
            set_config('customusermenuitems', implode("\n", $lines));
        }

        // Main savepoint reached.
        upgrade_main_savepoint(true, 2021122100.00);
    }


    if ($oldversion < 2021122100.01) {

        // Define field heading to be added to reportbuilder_audience.
        $table = new xmldb_table('reportbuilder_audience');
        $field = new xmldb_field('heading', XMLDB_TYPE_CHAR, '255', null, null, null, null, 'reportid');

        // Conditionally launch add field heading.
        if (!$dbman->field_exists($table, $field)) {
            $dbman->add_field($table, $field);
        }

        // Main savepoint reached.
        upgrade_main_savepoint(true, 2021122100.01);
    }

    if ($oldversion < 2021122100.02) {

        // Define table reportbuilder_schedule to be created.
        $table = new xmldb_table('reportbuilder_schedule');

        // Adding fields to table reportbuilder_schedule.
        $table->add_field('id', XMLDB_TYPE_INTEGER, '10', null, XMLDB_NOTNULL, XMLDB_SEQUENCE, null);
        $table->add_field('reportid', XMLDB_TYPE_INTEGER, '10', null, XMLDB_NOTNULL, null, '0');
        $table->add_field('name', XMLDB_TYPE_CHAR, '255', null, XMLDB_NOTNULL, null, null);
        $table->add_field('enabled', XMLDB_TYPE_INTEGER, '1', null, XMLDB_NOTNULL, null, '1');
        $table->add_field('audiences', XMLDB_TYPE_TEXT, null, null, XMLDB_NOTNULL, null, null);
        $table->add_field('format', XMLDB_TYPE_CHAR, '255', null, XMLDB_NOTNULL, null, null);
        $table->add_field('subject', XMLDB_TYPE_CHAR, '255', null, XMLDB_NOTNULL, null, null);
        $table->add_field('message', XMLDB_TYPE_TEXT, null, null, XMLDB_NOTNULL, null, null);
        $table->add_field('messageformat', XMLDB_TYPE_INTEGER, '10', null, XMLDB_NOTNULL, null, null);
        $table->add_field('userviewas', XMLDB_TYPE_INTEGER, '10', null, XMLDB_NOTNULL, null, '0');
        $table->add_field('timescheduled', XMLDB_TYPE_INTEGER, '10', null, XMLDB_NOTNULL, null, '0');
        $table->add_field('recurrence', XMLDB_TYPE_INTEGER, '10', null, XMLDB_NOTNULL, null, '0');
        $table->add_field('reportempty', XMLDB_TYPE_INTEGER, '10', null, XMLDB_NOTNULL, null, '0');
        $table->add_field('timelastsent', XMLDB_TYPE_INTEGER, '10', null, XMLDB_NOTNULL, null, '0');
        $table->add_field('timenextsend', XMLDB_TYPE_INTEGER, '10', null, XMLDB_NOTNULL, null, '0');
        $table->add_field('usercreated', XMLDB_TYPE_INTEGER, '10', null, XMLDB_NOTNULL, null, '0');
        $table->add_field('usermodified', XMLDB_TYPE_INTEGER, '10', null, XMLDB_NOTNULL, null, '0');
        $table->add_field('timecreated', XMLDB_TYPE_INTEGER, '10', null, XMLDB_NOTNULL, null, '0');
        $table->add_field('timemodified', XMLDB_TYPE_INTEGER, '10', null, XMLDB_NOTNULL, null, '0');

        // Adding keys to table reportbuilder_schedule.
        $table->add_key('primary', XMLDB_KEY_PRIMARY, ['id']);
        $table->add_key('reportid', XMLDB_KEY_FOREIGN, ['reportid'], 'reportbuilder_report', ['id']);
        $table->add_key('userviewas', XMLDB_KEY_FOREIGN, ['userviewas'], 'user', ['id']);
        $table->add_key('usercreated', XMLDB_KEY_FOREIGN, ['usercreated'], 'user', ['id']);
        $table->add_key('usermodified', XMLDB_KEY_FOREIGN, ['usermodified'], 'user', ['id']);

        // Conditionally launch create table for reportbuilder_schedule.
        if (!$dbman->table_exists($table)) {
            $dbman->create_table($table);
        }

        // Main savepoint reached.
        upgrade_main_savepoint(true, 2021122100.02);
    }

    if ($oldversion < 2021123000.01) {
        // The tool_admin_presets tables have been moved to core, because core_adminpresets component has been created, so
        // it can interact with the rest of core.
        // So the tool_admin_presetsXXX tables will be renamed to adminipresetsXXX if they exists; otherwise, they will be created.

        $tooltable = new xmldb_table('tool_admin_presets');
        $table = new xmldb_table('adminpresets');
        if ($dbman->table_exists($tooltable)) {
            $dbman->rename_table($tooltable, 'adminpresets');
        } else if (!$dbman->table_exists($table)) {
            // Adding fields to table adminpresets.
            $table->add_field('id', XMLDB_TYPE_INTEGER, '10', null, XMLDB_NOTNULL, XMLDB_SEQUENCE, null);
            $table->add_field('userid', XMLDB_TYPE_INTEGER, '10', null, XMLDB_NOTNULL, null, null);
            $table->add_field('name', XMLDB_TYPE_CHAR, '255', null, XMLDB_NOTNULL, null, null);
            $table->add_field('comments', XMLDB_TYPE_TEXT, null, null, null, null, null);
            $table->add_field('site', XMLDB_TYPE_CHAR, '255', null, XMLDB_NOTNULL, null, null);
            $table->add_field('author', XMLDB_TYPE_CHAR, '255', null, null, null, null);
            $table->add_field('moodleversion', XMLDB_TYPE_CHAR, '20', null, XMLDB_NOTNULL, null, null);
            $table->add_field('moodlerelease', XMLDB_TYPE_CHAR, '255', null, XMLDB_NOTNULL, null, null);
            $table->add_field('iscore', XMLDB_TYPE_INTEGER, '1', null, XMLDB_NOTNULL, null, '0');
            $table->add_field('timecreated', XMLDB_TYPE_INTEGER, '10', null, XMLDB_NOTNULL, null, '0');
            $table->add_field('timeimported', XMLDB_TYPE_INTEGER, '10', null, XMLDB_NOTNULL, null, '0');

            // Adding keys to table adminpresets.
            $table->add_key('primary', XMLDB_KEY_PRIMARY, ['id']);

            // Launch create table for adminpresets.
            $dbman->create_table($table);
        }

        $tooltable = new xmldb_table('tool_admin_presets_it');
        $table = new xmldb_table('adminpresets_it');
        if ($dbman->table_exists($tooltable)) {
            $dbman->rename_table($tooltable, 'adminpresets_it');
        } else if (!$dbman->table_exists($table)) {
            // Adding fields to table adminpresets_it.
            $table->add_field('id', XMLDB_TYPE_INTEGER, '10', null, XMLDB_NOTNULL, XMLDB_SEQUENCE, null);
            $table->add_field('adminpresetid', XMLDB_TYPE_INTEGER, '10', null, XMLDB_NOTNULL, null, null);
            $table->add_field('plugin', XMLDB_TYPE_CHAR, '100', null, null, null, null);
            $table->add_field('name', XMLDB_TYPE_CHAR, '100', null, XMLDB_NOTNULL, null, null);
            $table->add_field('value', XMLDB_TYPE_TEXT, null, null, null, null, null);

            // Adding keys to table adminpresets_it.
            $table->add_key('primary', XMLDB_KEY_PRIMARY, ['id']);

            // Adding indexes to table adminpresets_it.
            $table->add_index('adminpresetid', XMLDB_INDEX_NOTUNIQUE, ['adminpresetid']);

            // Launch create table for adminpresets_it.
            $dbman->create_table($table);
        }

        $tooltable = new xmldb_table('tool_admin_presets_it_a');
        $table = new xmldb_table('adminpresets_it_a');
        if ($dbman->table_exists($tooltable)) {
            $dbman->rename_table($tooltable, 'adminpresets_it_a');
        } else if (!$dbman->table_exists($table)) {
            // Adding fields to table adminpresets_it_a.
            $table->add_field('id', XMLDB_TYPE_INTEGER, '10', null, XMLDB_NOTNULL, XMLDB_SEQUENCE, null);
            $table->add_field('itemid', XMLDB_TYPE_INTEGER, '10', null, XMLDB_NOTNULL, null, null);
            $table->add_field('name', XMLDB_TYPE_CHAR, '100', null, XMLDB_NOTNULL, null, null);
            $table->add_field('value', XMLDB_TYPE_TEXT, null, null, null, null, null);

            // Adding keys to table adminpresets_it_a.
            $table->add_key('primary', XMLDB_KEY_PRIMARY, ['id']);

            // Adding indexes to table adminpresets_it_a.
            $table->add_index('itemid', XMLDB_INDEX_NOTUNIQUE, ['itemid']);

            // Launch create table for adminpresets_it_a.
            $dbman->create_table($table);
        }

        $tooltable = new xmldb_table('tool_admin_presets_app');
        $table = new xmldb_table('adminpresets_app');
        if ($dbman->table_exists($tooltable)) {
            $dbman->rename_table($tooltable, 'adminpresets_app');
        } else if (!$dbman->table_exists($table)) {
            // Adding fields to table adminpresets_app.
            $table->add_field('id', XMLDB_TYPE_INTEGER, '10', null, XMLDB_NOTNULL, XMLDB_SEQUENCE, null);
            $table->add_field('adminpresetid', XMLDB_TYPE_INTEGER, '10', null, XMLDB_NOTNULL, null, null);
            $table->add_field('userid', XMLDB_TYPE_INTEGER, '10', null, XMLDB_NOTNULL, null, null);
            $table->add_field('time', XMLDB_TYPE_INTEGER, '10', null, XMLDB_NOTNULL, null, null);

            // Adding keys to table adminpresets_app.
            $table->add_key('primary', XMLDB_KEY_PRIMARY, ['id']);

            // Adding indexes to table adminpresets_app.
            $table->add_index('adminpresetid', XMLDB_INDEX_NOTUNIQUE, ['adminpresetid']);

            // Launch create table for adminpresets_app.
            $dbman->create_table($table);
        }

        $tooltable = new xmldb_table('tool_admin_presets_app_it');
        $table = new xmldb_table('adminpresets_app_it');
        if ($dbman->table_exists($tooltable)) {
            $dbman->rename_table($tooltable, 'adminpresets_app_it');
        } else if (!$dbman->table_exists($table)) {
            // Adding fields to table adminpresets_app_it.
            $table->add_field('id', XMLDB_TYPE_INTEGER, '10', null, XMLDB_NOTNULL, XMLDB_SEQUENCE, null);
            $table->add_field('adminpresetapplyid', XMLDB_TYPE_INTEGER, '10', null, XMLDB_NOTNULL, null, null);
            $table->add_field('configlogid', XMLDB_TYPE_INTEGER, '10', null, XMLDB_NOTNULL, null, null);

            // Adding keys to table adminpresets_app_it.
            $table->add_key('primary', XMLDB_KEY_PRIMARY, ['id']);

            // Adding indexes to table adminpresets_app_it.
            $table->add_index('configlogid', XMLDB_INDEX_NOTUNIQUE, ['configlogid']);
            $table->add_index('adminpresetapplyid', XMLDB_INDEX_NOTUNIQUE, ['adminpresetapplyid']);

            // Launch create table for adminpresets_app_it.
            $dbman->create_table($table);
        }

        $tooltable = new xmldb_table('tool_admin_presets_app_it_a');
        $table = new xmldb_table('adminpresets_app_it_a');
        if ($dbman->table_exists($tooltable)) {
            $dbman->rename_table($tooltable, 'adminpresets_app_it_a');
        } else if (!$dbman->table_exists($table)) {
            // Adding fields to table adminpresets_app_it_a.
            $table->add_field('id', XMLDB_TYPE_INTEGER, '10', null, XMLDB_NOTNULL, XMLDB_SEQUENCE, null);
            $table->add_field('adminpresetapplyid', XMLDB_TYPE_INTEGER, '10', null, XMLDB_NOTNULL, null, null);
            $table->add_field('configlogid', XMLDB_TYPE_INTEGER, '10', null, XMLDB_NOTNULL, null, null);
            $table->add_field('itemname', XMLDB_TYPE_CHAR, '100', null, null, null, null);

            // Adding keys to table adminpresets_app_it_a.
            $table->add_key('primary', XMLDB_KEY_PRIMARY, ['id']);

            // Adding indexes to table adminpresets_app_it_a.
            $table->add_index('configlogid', XMLDB_INDEX_NOTUNIQUE, ['configlogid']);
            $table->add_index('adminpresetapplyid', XMLDB_INDEX_NOTUNIQUE, ['adminpresetapplyid']);

            // Launch create table for adminpresets_app_it_a.
            $dbman->create_table($table);
        }

        $tooltable = new xmldb_table('tool_admin_presets_plug');
        $table = new xmldb_table('adminpresets_plug');
        if ($dbman->table_exists($tooltable)) {
            $dbman->rename_table($tooltable, 'adminpresets_plug');
        } else if (!$dbman->table_exists($table)) {
            // Adding fields to table adminpresets_plug.
            $table->add_field('id', XMLDB_TYPE_INTEGER, '10', null, XMLDB_NOTNULL, XMLDB_SEQUENCE, null);
            $table->add_field('adminpresetid', XMLDB_TYPE_INTEGER, '10', null, XMLDB_NOTNULL, null, null);
            $table->add_field('plugin', XMLDB_TYPE_CHAR, '100', null, null, null, null);
            $table->add_field('name', XMLDB_TYPE_CHAR, '100', null, XMLDB_NOTNULL, null, null);
            $table->add_field('enabled', XMLDB_TYPE_INTEGER, '4', null, XMLDB_NOTNULL, null, '0');

            // Adding keys to table adminpresets_plug.
            $table->add_key('primary', XMLDB_KEY_PRIMARY, ['id']);

            // Adding indexes to table adminpresets_plug.
            $table->add_index('adminpresetid', XMLDB_INDEX_NOTUNIQUE, ['adminpresetid']);

            // Launch create table for adminpresets_plug.
            $dbman->create_table($table);
        }

        $tooltable = new xmldb_table('tool_admin_presets_app_plug');
        $table = new xmldb_table('adminpresets_app_plug');
        if ($dbman->table_exists($tooltable)) {
            $dbman->rename_table($tooltable, 'adminpresets_app_plug');
        } else if (!$dbman->table_exists($table)) {
            // Adding fields to table adminpresets_app_plug.
            $table->add_field('id', XMLDB_TYPE_INTEGER, '10', null, XMLDB_NOTNULL, XMLDB_SEQUENCE, null);
            $table->add_field('adminpresetapplyid', XMLDB_TYPE_INTEGER, '10', null, XMLDB_NOTNULL, null, null);
            $table->add_field('plugin', XMLDB_TYPE_CHAR, '100', null, null, null, null);
            $table->add_field('name', XMLDB_TYPE_CHAR, '100', null, XMLDB_NOTNULL, null, null);
            $table->add_field('value', XMLDB_TYPE_INTEGER, '4', null, XMLDB_NOTNULL, null, '0');
            $table->add_field('oldvalue', XMLDB_TYPE_INTEGER, '4', null, XMLDB_NOTNULL, null, '0');

            // Adding keys to table adminpresets_app_plug.
            $table->add_key('primary', XMLDB_KEY_PRIMARY, ['id']);

            // Adding indexes to table adminpresets_app_plug.
            $table->add_index('adminpresetapplyid', XMLDB_INDEX_NOTUNIQUE, ['adminpresetapplyid']);

            // Launch create table for adminpresets_app_plug.
            if (!$dbman->table_exists($table)) {
                $dbman->create_table($table);
            }
        }

        if ($DB->count_records('adminpresets', ['iscore' => 1]) == 0) {
            // Create default core site admin presets.
            require_once($CFG->dirroot . '/admin/presets/classes/helper.php');
            \core_adminpresets\helper::create_default_presets();
        }

        // Main savepoint reached.
        upgrade_main_savepoint(true, 2021123000.01);
    }

    if ($oldversion < 2021123000.02) {
        // If exists, migrate sensiblesettings admin settings from tool_admin_preset to adminpresets.
        if (get_config('tool_admin_presets', 'sensiblesettings') !== false) {
            set_config('sensiblesettings', get_config('tool_admin_presets', 'sensiblesettings'), 'adminpresets');
            unset_config('sensiblesettings', 'tool_admin_presets');
        }

        // Main savepoint reached.
        upgrade_main_savepoint(true, 2021123000.02);
    }

    if ($oldversion < 2021123000.03) {
        // If exists, migrate lastpresetapplied setting from tool_admin_preset to adminpresets.
        if (get_config('tool_admin_presets', 'lastpresetapplied') !== false) {
            set_config('lastpresetapplied', get_config('tool_admin_presets', 'lastpresetapplied'), 'adminpresets');
            unset_config('lastpresetapplied', 'tool_admin_presets');
        }

        // Main savepoint reached.
        upgrade_main_savepoint(true, 2021123000.03);
    }

    if ($oldversion < 2022011100.01) {
        // The following blocks have been hidden by default, so they shouldn't be enabled in the Full core preset: Course/site
        // summary, RSS feeds, Self completion and Feedback.
        $params = ['name' => get_string('fullpreset', 'core_adminpresets')];
        $fullpreset = $DB->get_record_select('adminpresets', 'name = :name and iscore > 0', $params);

        if (!$fullpreset) {
            // Full admin preset might have been created using the English name.
            $name = get_string_manager()->get_string('fullpreset', 'core_adminpresets', null, 'en');
            $params['name'] = $name;
            $fullpreset = $DB->get_record_select('adminpresets', 'name = :name and iscore > 0', $params);
        }
        if (!$fullpreset) {
            // We tried, but we didn't find full by name. Let's find a core preset that sets 'usecomments' setting to 1.
            $sql = "SELECT preset.*
                      FROM {adminpresets} preset
                INNER JOIN {adminpresets_it} it ON preset.id = it.adminpresetid
                     WHERE it.name = :name AND it.value = :value AND preset.iscore > 0";
            $params = ['name' => 'usecomments', 'value' => '1'];
            $fullpreset = $DB->get_record_sql($sql, $params);
        }

        if ($fullpreset) {
            $blocknames = ['course_summary', 'feedback', 'rss_client', 'selfcompletion'];
            list($blocksinsql, $blocksinparams) = $DB->get_in_or_equal($blocknames);

            // Remove entries from the adminpresets_app_plug table (in case the preset has been applied).
            $appliedpresets = $DB->get_records('adminpresets_app', ['adminpresetid' => $fullpreset->id], '', 'id');
            if ($appliedpresets) {
                list($appsinsql, $appsinparams) = $DB->get_in_or_equal(array_keys($appliedpresets));
                $sql = "adminpresetapplyid $appsinsql AND plugin='block' AND name $blocksinsql";
                $params = array_merge($appsinparams, $blocksinparams);
                $DB->delete_records_select('adminpresets_app_plug', $sql, $params);
            }

            // Remove entries for these blocks from the adminpresets_plug table.
            $sql = "adminpresetid = ? AND plugin='block' AND name $blocksinsql";
            $params = array_merge([$fullpreset->id], $blocksinparams);
            $DB->delete_records_select('adminpresets_plug', $sql, $params);
        }

        // Main savepoint reached.
        upgrade_main_savepoint(true, 2022011100.01);
    }

    if ($oldversion < 2022012100.02) {
        // Migrate default message output config.
        $preferences = get_config('message');

        $treatedprefs = [];

        foreach ($preferences as $preference => $value) {
            // Extract provider and preference name from the setting name.
            // Example name: airnotifier_provider_enrol_imsenterprise_imsenterprise_enrolment_permitted
            // Provider: airnotifier
            // Preference: enrol_imsenterprise_imsenterprise_enrolment_permitted.
            $providerparts = explode('_provider_', $preference);
            if (count($providerparts) <= 1) {
                continue;
            }

            $provider = $providerparts[0];
            $preference = $providerparts[1];

            // Extract and remove last part of the preference previously extracted: ie. permitted.
            $parts = explode('_', $preference);
            $key = array_pop($parts);

            if (in_array($key, ['permitted', 'loggedin', 'loggedoff'])) {
                if ($key == 'permitted') {
                    // We will use provider name instead of permitted.
                    $key = $provider;
                } else {
                    // Logged in and logged off values are a csv of the enabled providers.
                    $value = explode(',', $value);
                }

                // Join the rest of the parts: ie enrol_imsenterprise_imsenterprise_enrolment.
                $prefname = implode('_', $parts);

                if (!isset($treatedprefs[$prefname])) {
                    $treatedprefs[$prefname] = [];
                }

                // Save the value with the selected key.
                $treatedprefs[$prefname][$key] = $value;
            }
        }

        // Now take every preference previous treated and its values.
        foreach ($treatedprefs as $prefname => $values) {
            $enabled = []; // List of providers enabled for each preference.

            // Enable if one of those is enabled.
            $loggedin = isset($values['loggedin']) ? $values['loggedin'] : [];
            foreach ($loggedin as $provider) {
                $enabled[$provider] = 1;
            }
            $loggedoff = isset($values['loggedoff']) ? $values['loggedoff'] : [];
            foreach ($loggedoff as $provider) {
                $enabled[$provider] = 1;
            }

            // Do not treat those values again.
            unset($values['loggedin']);
            unset($values['loggedoff']);

            // Translate rest of values coming from permitted "key".
            foreach ($values as $provider => $value) {
                $locked = false;

                switch ($value) {
                    case 'forced':
                        // Provider is enabled by force.
                        $enabled[$provider] = 1;
                        $locked = true;
                        break;
                    case 'disallowed':
                        // Provider is disabled by force.
                        unset($enabled[$provider]);
                        $locked = true;
                        break;
                    default:
                        // Provider is not forced (permitted) or invalid values.
                }

                // Save locked.
                if ($locked) {
                    set_config($provider.'_provider_'.$prefname.'_locked', 1, 'message');
                } else {
                    set_config($provider.'_provider_'.$prefname.'_locked', 0, 'message');
                }
                // Remove old value.
                unset_config($provider.'_provider_'.$prefname.'_permitted', 'message');
            }

            // Save the new values.
            $value = implode(',', array_keys($enabled));
            set_config('message_provider_'.$prefname.'_enabled', $value, 'message');
            // Remove old values.
            unset_config('message_provider_'.$prefname.'_loggedin', 'message');
            unset_config('message_provider_'.$prefname.'_loggedoff', 'message');
        }

        // Migrate user preferences. ie merging message_provider_moodle_instantmessage_loggedoff with
        // message_provider_moodle_instantmessage_loggedin to message_provider_moodle_instantmessage_enabled.

        $allrecordsloggedoff = $DB->sql_like('name', ':loggedoff');
        $total = $DB->count_records_select(
            'user_preferences',
            $allrecordsloggedoff,
            ['loggedoff' => 'message_provider_%_loggedoff']
        );
        $i = 0;
        if ($total == 0) {
            $total = 1; // Avoid division by zero.
        }

        // Show a progress bar.
        $pbar = new progress_bar('upgradeusernotificationpreferences', 500, true);
        $pbar->update($i, $total, "Upgrading user notifications preferences - $i/$total.");

        // We're migrating provider per provider to reduce memory usage.
        $providers = $DB->get_records('message_providers', null, 'name');
        foreach ($providers as $provider) {
            // 60 minutes to migrate each provider.
            upgrade_set_timeout(3600);
            $componentproviderbase = 'message_provider_'.$provider->component.'_'.$provider->name;

            $loggedinname = $componentproviderbase.'_loggedin';
            $loggedoffname = $componentproviderbase.'_loggedoff';

            // Change loggedin to enabled.
            $enabledname = $componentproviderbase.'_enabled';
            $DB->set_field('user_preferences', 'name', $enabledname, ['name' => $loggedinname]);

            $selectparams = [
                'enabled' => $enabledname,
                'loggedoff' => $loggedoffname,
            ];
            $sql = 'SELECT m1.id loggedoffid, m1.value as loggedoff, m2.value as enabled, m2.id as enabledid
                FROM
                    (SELECT id, userid, value FROM {user_preferences} WHERE name = :loggedoff) m1
                LEFT JOIN
                    (SELECT id, userid, value FROM {user_preferences} WHERE name = :enabled) m2
                    ON m1.userid = m2.userid';

            while (($rs = $DB->get_recordset_sql($sql, $selectparams, 0, 1000)) && $rs->valid()) {
                // 10 minutes for every chunk.
                upgrade_set_timeout(600);

                $deleterecords = [];
                $changename = [];
                $changevalue = []; // Multidimensional array with possible values as key to reduce SQL queries.
                foreach ($rs as $record) {
                    if (empty($record->enabledid)) {
                        // Enabled does not exists, change the name.
                        $changename[] = $record->loggedoffid;
                    } else if ($record->enabledid != $record->loggedoff) {
                        // Exist and values differ (checked on SQL), update the enabled record.

                        if ($record->enabled != 'none' && !empty($record->enabled)) {
                            $enabledvalues = explode(',', $record->enabled);
                        } else {
                            $enabledvalues = [];
                        }

                        if ($record->loggedoff != 'none' && !empty($record->loggedoff)) {
                            $loggedoffvalues = explode(',', $record->loggedoff);
                        } else {
                            $loggedoffvalues = [];
                        }

                        $values = array_unique(array_merge($enabledvalues, $loggedoffvalues));
                        sort($values);

                        $newvalue = empty($values) ? 'none' : implode(',', $values);
                        if (!isset($changevalue[$newvalue])) {
                            $changevalue[$newvalue] = [];
                        }
                        $changevalue[$newvalue][] = $record->enabledid;

                        $deleterecords[] = $record->loggedoffid;
                    } else {
                        // They are the same, just delete loggedoff one.
                        $deleterecords[] = $record->loggedoffid;
                    }
                    $i++;
                }
                $rs->close();

                // Commit the changes.
                if (!empty($changename)) {
                    $changenameparams = [
                        'name' => $loggedoffname,
                    ];
                    $changenameselect = 'name = :name AND id IN (' . implode(',', $changename) . ')';
                    $DB->set_field_select('user_preferences', 'name', $enabledname, $changenameselect, $changenameparams);
                }

                if (!empty($changevalue)) {
                    $changevalueparams = [
                        'name' => $enabledname,
                    ];
                    foreach ($changevalue as $value => $ids) {
                        $changevalueselect = 'name = :name AND id IN (' . implode(',', $ids) . ')';
                        $DB->set_field_select('user_preferences', 'value', $value, $changevalueselect, $changevalueparams);
                    }
                }

                if (!empty($deleterecords)) {
                    $deleteparams = [
                        'name' => $loggedoffname,
                    ];
                    $deleteselect = 'name = :name AND id IN (' . implode(',', $deleterecords) . ')';
                    $DB->delete_records_select('user_preferences', $deleteselect, $deleteparams);
                }

                // Update progress.
                $pbar->update($i, $total, "Upgrading user notifications preferences - $i/$total.");
            }
            $rs->close();

            // Delete the rest of loggedoff values (that are equal than enabled).
            $deleteparams = [
                'name' => $loggedoffname,
            ];
            $deleteselect = 'name = :name';
            $i += $DB->count_records_select('user_preferences', $deleteselect, $deleteparams);
            $DB->delete_records_select('user_preferences', $deleteselect, $deleteparams);

            // Update progress.
            $pbar->update($i, $total, "Upgrading user notifications preferences - $i/$total.");
        }

        core_plugin_manager::reset_caches();

        // Delete the orphan records.
        $allrecordsparams = ['loggedin' => 'message_provider_%_loggedin', 'loggedoff' => 'message_provider_%_loggedoff'];
        $allrecordsloggedin = $DB->sql_like('name', ':loggedin');
        $allrecordsloggedinoffsql = "$allrecordsloggedin OR $allrecordsloggedoff";
        $DB->delete_records_select('user_preferences', $allrecordsloggedinoffsql, $allrecordsparams);

        // Update progress.
        $pbar->update($total, $total, "Upgrading user notifications preferences - $total/$total.");

        upgrade_main_savepoint(true, 2022012100.02);
    }

    // Introduce question versioning to core.
    // First, create the new tables.
    if ($oldversion < 2022020200.01) {
        // Define table question_bank_entries to be created.
        $table = new xmldb_table('question_bank_entries');

        // Adding fields to table question_bank_entries.
        $table->add_field('id', XMLDB_TYPE_INTEGER, '10', null, XMLDB_NOTNULL, XMLDB_SEQUENCE, null);
        $table->add_field('questioncategoryid', XMLDB_TYPE_INTEGER, '10', null, XMLDB_NOTNULL, null, 0);
        $table->add_field('idnumber', XMLDB_TYPE_CHAR, '100', null, null, null, null);
        $table->add_field('ownerid', XMLDB_TYPE_INTEGER, '10', null, null, null, null);

        // Adding keys to table question_bank_entries.
        $table->add_key('primary', XMLDB_KEY_PRIMARY, ['id']);
        $table->add_key('questioncategoryid', XMLDB_KEY_FOREIGN, ['questioncategoryid'], 'question_categories', ['id']);
        $table->add_key('ownerid', XMLDB_KEY_FOREIGN, ['ownerid'], 'user', ['id']);

        // Conditionally launch create table for question_bank_entries.
        if (!$dbman->table_exists($table)) {
            $dbman->create_table($table);
        }

        // Create category id and id number index.
        $index = new xmldb_index('categoryidnumber', XMLDB_INDEX_UNIQUE, ['questioncategoryid', 'idnumber']);

        // Conditionally launch add index categoryidnumber.
        if (!$dbman->index_exists($table, $index)) {
            $dbman->add_index($table, $index);
        }

        // Define table question_versions to be created.
        $table = new xmldb_table('question_versions');

        // Adding fields to table question_versions.
        $table->add_field('id', XMLDB_TYPE_INTEGER, '10', null, XMLDB_NOTNULL, XMLDB_SEQUENCE, null);
        $table->add_field('questionbankentryid', XMLDB_TYPE_INTEGER, '10', null, XMLDB_NOTNULL, null, 0);
        $table->add_field('version', XMLDB_TYPE_INTEGER, '10', null, XMLDB_NOTNULL, null, 1);
        $table->add_field('questionid', XMLDB_TYPE_INTEGER, '10', null, XMLDB_NOTNULL, null, 0);
        $table->add_field('status', XMLDB_TYPE_CHAR, '10', null, XMLDB_NOTNULL, null, 'ready');

        // Adding keys to table question_versions.
        $table->add_key('primary', XMLDB_KEY_PRIMARY, ['id']);
        $table->add_key('questionbankentryid', XMLDB_KEY_FOREIGN, ['questionbankentryid'], 'question_bank_entries', ['id']);
        $table->add_key('questionid', XMLDB_KEY_FOREIGN, ['questionid'], 'question', ['id']);

        // Conditionally launch create table for question_versions.
        if (!$dbman->table_exists($table)) {
            $dbman->create_table($table);
        }

        // Define table question_references to be created.
        $table = new xmldb_table('question_references');

        // Adding fields to table question_references.
        $table->add_field('id', XMLDB_TYPE_INTEGER, '10', null, XMLDB_NOTNULL, XMLDB_SEQUENCE, null);
        $table->add_field('usingcontextid', XMLDB_TYPE_INTEGER, '10', null, XMLDB_NOTNULL, null, 0);
        $table->add_field('component', XMLDB_TYPE_CHAR, '100', null, null, null, null);
        $table->add_field('questionarea', XMLDB_TYPE_CHAR, '50', null, null, null, null);
        $table->add_field('itemid', XMLDB_TYPE_INTEGER, '10', null, null, null, null);
        $table->add_field('questionbankentryid', XMLDB_TYPE_INTEGER, '10', null, XMLDB_NOTNULL, null, 0);
        $table->add_field('version', XMLDB_TYPE_INTEGER, '10', null, null, null, null);

        // Adding keys to table question_references.
        $table->add_key('primary', XMLDB_KEY_PRIMARY, ['id']);
        $table->add_key('usingcontextid', XMLDB_KEY_FOREIGN, ['usingcontextid'], 'context', ['id']);
        $table->add_key('questionbankentryid', XMLDB_KEY_FOREIGN, ['questionbankentryid'], 'question_bank_entries', ['id']);

        // Conditionally launch create table for question_references.
        if (!$dbman->table_exists($table)) {
            $dbman->create_table($table);
        }

        // Define table question_set_references to be created.
        $table = new xmldb_table('question_set_references');

        // Adding fields to table question_set_references.
        $table->add_field('id', XMLDB_TYPE_INTEGER, '10', null, XMLDB_NOTNULL, XMLDB_SEQUENCE, null);
        $table->add_field('usingcontextid', XMLDB_TYPE_INTEGER, '10', null, XMLDB_NOTNULL, null, 0);
        $table->add_field('component', XMLDB_TYPE_CHAR, '100', null, null, null, null);
        $table->add_field('questionarea', XMLDB_TYPE_CHAR, '50', null, null, null, null);
        $table->add_field('itemid', XMLDB_TYPE_INTEGER, '10', null, null, null, null);
        $table->add_field('questionscontextid', XMLDB_TYPE_INTEGER, '10', null, XMLDB_NOTNULL, null, 0);
        $table->add_field('filtercondition', XMLDB_TYPE_TEXT, null, null, null, null, null);

        // Adding keys to table question_set_references.
        $table->add_key('primary', XMLDB_KEY_PRIMARY, ['id']);
        $table->add_key('usingcontextid', XMLDB_KEY_FOREIGN, ['usingcontextid'], 'context', ['id']);
        $table->add_key('questionscontextid', XMLDB_KEY_FOREIGN, ['questionscontextid'], 'context', ['id']);

        // Conditionally launch create table for question_set_references.
        if (!$dbman->table_exists($table)) {
            $dbman->create_table($table);
        }

        // Main savepoint reached.
        upgrade_main_savepoint(true, 2022020200.01);
    }

    if ($oldversion < 2022020200.02) {
        // Define a new temporary field in the question_bank_entries tables.
        // Creating temporary field questionid to populate the data in question version table.
        // This will make sure the appropriate question id is inserted the version table without making any complex joins.
        $table = new xmldb_table('question_bank_entries');
        $field = new xmldb_field('questionid', XMLDB_TYPE_INTEGER, '10', null, XMLDB_TYPE_INTEGER);
        if (!$dbman->field_exists($table, $field)) {
            $dbman->add_field($table, $field);
        }

        $transaction = $DB->start_delegated_transaction();
        upgrade_set_timeout(3600);
        // Create the data for the question_bank_entries table with, including the new temporary field.
        $sql = <<<EOF
            INSERT INTO {question_bank_entries}
                (questionid, questioncategoryid, idnumber, ownerid)
            SELECT id, category, idnumber, createdby
            FROM {question} q
            EOF;

        // Inserting question_bank_entries data.
        $DB->execute($sql);

        $transaction->allow_commit();

        // Main savepoint reached.
        upgrade_main_savepoint(true, 2022020200.02);
    }

    if ($oldversion < 2022020200.03) {
        $transaction = $DB->start_delegated_transaction();
        upgrade_set_timeout(3600);
        // Create the question_versions using that temporary field.
        $sql = <<<EOF
            INSERT INTO {question_versions}
                (questionbankentryid, questionid, status)
            SELECT
                qbe.id,
                q.id,
                CASE
                    WHEN q.hidden > 0 THEN 'hidden'
                    ELSE 'ready'
                END
            FROM {question_bank_entries} qbe
            INNER JOIN {question} q ON qbe.questionid = q.id
            EOF;

        // Inserting question_versions data.
        $DB->execute($sql);

        $transaction->allow_commit();

        // Dropping temporary field questionid.
        $table = new xmldb_table('question_bank_entries');
        $field = new xmldb_field('questionid', XMLDB_TYPE_INTEGER, '10', null, XMLDB_TYPE_INTEGER);
        if ($dbman->field_exists($table, $field)) {
            $dbman->drop_field($table, $field);
        }

        // Main savepoint reached.
        upgrade_main_savepoint(true, 2022020200.03);
    }

    if ($oldversion < 2022020200.04) {
        $transaction = $DB->start_delegated_transaction();
        upgrade_set_timeout(3600);
        // Create the base data for the random questions in the set_references table.
        // This covers most of the hard work in one go.
        $concat = $DB->sql_concat("'{\"questioncategoryid\":\"'", 'q.category', "'\",\"includingsubcategories\":\"'",
            'qs.includingsubcategories', "'\"}'");
        $sql = <<<EOF
            INSERT INTO {question_set_references}
            (usingcontextid, component, questionarea, itemid, questionscontextid, filtercondition)
            SELECT
                c.id,
                'mod_quiz',
                'slot',
                qs.id,
                qc.contextid,
                $concat
            FROM {question} q
            INNER JOIN {quiz_slots} qs on q.id = qs.questionid
            INNER JOIN {course_modules} cm ON cm.instance = qs.quizid AND cm.module = :quizmoduleid
            INNER JOIN {context} c ON cm.id = c.instanceid AND c.contextlevel = :contextmodule
            INNER JOIN {question_categories} qc ON qc.id = q.category
            WHERE q.qtype = :random
            EOF;

        // Inserting question_set_references data.
        $DB->execute($sql, [
            'quizmoduleid' => $DB->get_field('modules', 'id', ['name' => 'quiz']),
            'contextmodule' => CONTEXT_MODULE,
            'random' => 'random',
        ]);

        $transaction->allow_commit();

        // Main savepoint reached.
        upgrade_main_savepoint(true, 2022020200.04);
    }

    if ($oldversion < 2022020200.05) {
        $transaction = $DB->start_delegated_transaction();
        upgrade_set_timeout(3600);

        // Count all the slot tags to be migrated (for progress bar).
        $total = $DB->count_records('quiz_slot_tags');
        $pbar = new progress_bar('migratequestiontags', 1000, true);
        $i = 0;
        // Updating slot_tags for random question tags.
        // Now fetch any quiz slot tags and update those slot details into the question_set_references.
        $slottags = $DB->get_recordset('quiz_slot_tags', [], 'slotid ASC');

        $tagstrings = [];
        $lastslot = null;
        $runinsert = function (int $lastslot, array $tagstrings) use ($DB) {
            $conditiondata = $DB->get_field('question_set_references', 'filtercondition',
                ['itemid' => $lastslot, 'component' => 'mod_quiz', 'questionarea' => 'slot']);
            $condition = json_decode($conditiondata);
            $condition->tags = $tagstrings;
            $DB->set_field('question_set_references', 'filtercondition', json_encode($condition),
                ['itemid' => $lastslot, 'component' => 'mod_quiz', 'questionarea' => 'slot']);
        };

        foreach ($slottags as $tag) {
            upgrade_set_timeout(3600);
            if ($lastslot && $tag->slotid != $lastslot) {
                if (!empty($tagstrings)) {
                    // Insert the data.
                    $runinsert($lastslot, $tagstrings);
                }
                // Prepare for the next slot id.
                $tagstrings = [];
            }

            $lastslot = $tag->slotid;
            $tagstrings[] = "{$tag->tagid},{$tag->tagname}";
            // Update progress.
            $i++;
            $pbar->update($i, $total, "Migrating question tags - $i/$total.");
        }
        if ($tagstrings) {
            $runinsert($lastslot, $tagstrings);
        }
        $slottags->close();

        $transaction->allow_commit();
        // Main savepoint reached.
        upgrade_main_savepoint(true, 2022020200.05);
    }

    if ($oldversion < 2022020200.06) {
        $transaction = $DB->start_delegated_transaction();
        upgrade_set_timeout(3600);
        // Create question_references record for each question.
        // Except if qtype is random. That case is handled by question_set_reference.
        $sql = "INSERT INTO {question_references}
                        (usingcontextid, component, questionarea, itemid, questionbankentryid)
                 SELECT c.id, 'mod_quiz', 'slot', qs.id, qv.questionbankentryid
                   FROM {question} q
                   JOIN {question_versions} qv ON q.id = qv.questionid
                   JOIN {quiz_slots} qs ON q.id = qs.questionid
                   JOIN {modules} m ON m.name = 'quiz'
                   JOIN {course_modules} cm ON cm.module = m.id AND cm.instance = qs.quizid
                   JOIN {context} c ON c.instanceid = cm.id AND c.contextlevel = " . CONTEXT_MODULE . "
                  WHERE q.qtype <> 'random'";

        // Inserting question_references data.
        $DB->execute($sql);

        $transaction->allow_commit();
        // Main savepoint reached.
        upgrade_main_savepoint(true, 2022020200.06);
    }

    // Finally, drop fields from question table.
    if ($oldversion < 2022020200.07) {
        // Define fields to be dropped from questions.
        $table = new xmldb_table('question');

        $field = new xmldb_field('version');
        // Conditionally launch drop field version.
        if ($dbman->field_exists($table, $field)) {
            $dbman->drop_field($table, $field);
        }

        $field = new xmldb_field('hidden');
        // Conditionally launch drop field hidden.
        if ($dbman->field_exists($table, $field)) {
            $dbman->drop_field($table, $field);
        }

        // Define index categoryidnumber (not unique) to be dropped form question.
        $index = new xmldb_index('categoryidnumber', XMLDB_INDEX_UNIQUE, ['category', 'idnumber']);

        // Conditionally launch drop index categoryidnumber.
        if ($dbman->index_exists($table, $index)) {
            $dbman->drop_index($table, $index);
        }

        // Define key category (foreign) to be dropped form questions.
        $key = new xmldb_key('category', XMLDB_KEY_FOREIGN, ['category'], 'question_categories', ['id']);

        // Launch drop key category.
        $dbman->drop_key($table, $key);

        $field = new xmldb_field('idnumber');
        // Conditionally launch drop field idnumber.
        if ($dbman->field_exists($table, $field)) {
            $dbman->drop_field($table, $field);
        }

        $field = new xmldb_field('category');
        // Conditionally launch drop field category.
        if ($dbman->field_exists($table, $field)) {
            $dbman->drop_field($table, $field);
        }

        // Main savepoint reached.
        upgrade_main_savepoint(true, 2022020200.07);
    }

    if ($oldversion < 2022021100.01) {
        $sql = "SELECT preset.*
                  FROM {adminpresets} preset
            INNER JOIN {adminpresets_it} it ON preset.id = it.adminpresetid
                 WHERE it.name = :name AND it.value = :value AND preset.iscore > 0";
        // Some settings and plugins have been added/removed to the Starter and Full preset. Add them to the core presets if
        // they haven't been included yet.
        $params = ['name' => get_string('starterpreset', 'core_adminpresets'), 'iscore' => 1];
        $starterpreset = $DB->get_record('adminpresets', $params);
        if (!$starterpreset) {
            // Starter admin preset might have been created using the English name.
            $name = get_string_manager()->get_string('starterpreset', 'core_adminpresets', null, 'en');
            $params['name'] = $name;
            $starterpreset = $DB->get_record('adminpresets', $params);
        }
        if (!$starterpreset) {
            // We tried, but we didn't find starter by name. Let's find a core preset that sets 'usecomments' setting to 0.
            $params = ['name' => 'usecomments', 'value' => '0'];
            $starterpreset = $DB->get_record_sql($sql, $params);
        }

        $params = ['name' => get_string('fullpreset', 'core_adminpresets')];
        $fullpreset = $DB->get_record_select('adminpresets', 'name = :name and iscore > 0', $params);
        if (!$fullpreset) {
            // Full admin preset might have been created using the English name.
            $name = get_string_manager()->get_string('fullpreset', 'core_adminpresets', null, 'en');
            $params['name'] = $name;
            $fullpreset = $DB->get_record_select('adminpresets', 'name = :name and iscore > 0', $params);
        }
        if (!$fullpreset) {
            // We tried, but we didn't find full by name. Let's find a core preset that sets 'usecomments' setting to 1.
            $params = ['name' => 'usecomments', 'value' => '1'];
            $fullpreset = $DB->get_record_sql($sql, $params);
        }

        $settings = [
            // Settings. Hide Guest login button for Starter preset (and back to show for Full).
            [
                'presetid' => $starterpreset->id,
                'plugin' => 'none',
                'name' => 'guestloginbutton',
                'value' => '0',
            ],
            [
                'presetid' => $fullpreset->id,
                'plugin' => 'none',
                'name' => 'guestloginbutton',
                'value' => '1',
            ],
            // Settings. Set Activity chooser tabs to "Starred, All, Recommended"(1) for Starter and back it to default(0) for Full.
            [
                'presetid' => $starterpreset->id,
                'plugin' => 'none',
                'name' => 'activitychoosertabmode',
                'value' => '1',
            ],
            [
                'presetid' => $fullpreset->id,
                'plugin' => 'none',
                'name' => 'activitychoosertabmode',
                'value' => '0',
            ],
        ];
        foreach ($settings as $notused => $setting) {
            $params = ['adminpresetid' => $setting['presetid'], 'plugin' => $setting['plugin'], 'name' => $setting['name']];
            if (!$DB->record_exists('adminpresets_it', $params)) {
                $record = new \stdClass();
                $record->adminpresetid = $setting['presetid'];
                $record->plugin = $setting['plugin'];
                $record->name = $setting['name'];
                $record->value = $setting['value'];
                $DB->insert_record('adminpresets_it', $record);
            }
        }

        $plugins = [
            // Plugins. Blocks. Disable/enable Online users, Recently accessed courses and Starred courses.
            [
                'presetid' => $starterpreset->id,
                'plugin' => 'block',
                'name' => 'online_users',
                'enabled' => '0',
            ],
            [
                'presetid' => $fullpreset->id,
                'plugin' => 'block',
                'name' => 'online_users',
                'enabled' => '1',
            ],
            [
                'presetid' => $starterpreset->id,
                'plugin' => 'block',
                'name' => 'recentlyaccessedcourses',
                'enabled' => '0',
            ],
            [
                'presetid' => $fullpreset->id,
                'plugin' => 'block',
                'name' => 'recentlyaccessedcourses',
                'enabled' => '1',
            ],
            [
                'presetid' => $starterpreset->id,
                'plugin' => 'block',
                'name' => 'starredcourses',
                'enabled' => '0',
            ],
            [
                'presetid' => $fullpreset->id,
                'plugin' => 'block',
                'name' => 'starredcourses',
                'enabled' => '1',
            ],
            // Plugins. Enrolments. Disable/enable Guest access.
            [
                'presetid' => $starterpreset->id,
                'plugin' => 'enrol',
                'name' => 'guest',
                'enabled' => '0',
            ],
            [
                'presetid' => $fullpreset->id,
                'plugin' => 'enrol',
                'name' => 'guest',
                'enabled' => '1',
            ],
        ];
        foreach ($plugins as $notused => $plugin) {
            $params = ['adminpresetid' => $plugin['presetid'], 'plugin' => $plugin['plugin'], 'name' => $plugin['name']];
            if (!$DB->record_exists('adminpresets_plug', $params)) {
                $record = new \stdClass();
                $record->adminpresetid = $plugin['presetid'];
                $record->plugin = $plugin['plugin'];
                $record->name = $plugin['name'];
                $record->enabled = $plugin['enabled'];
                $DB->insert_record('adminpresets_plug', $record);
            }
        }

        // Settings: Remove customusermenuitems setting from Starter and Full presets.
        $sql = "(adminpresetid = ? OR adminpresetid = ?) AND plugin = 'none' AND name = 'customusermenuitems'";
        $params = [$starterpreset->id, $fullpreset->id];
        $DB->delete_records_select('adminpresets_it', $sql, $params);

        // Plugins. Question types. Re-enable Description and Essay for Starter.
        $sql = "(adminpresetid = ? OR adminpresetid = ?) AND plugin = 'qtype' AND (name = 'description' OR name = 'essay')";
        $DB->delete_records_select('adminpresets_plug', $sql, $params);

        // Main savepoint reached.
        upgrade_main_savepoint(true, 2022021100.01);

    }

    if ($oldversion < 2022021100.02) {
        $table = new xmldb_table('task_scheduled');

        // Changing precision of field minute on table task_scheduled to (200).
        $field = new xmldb_field('minute', XMLDB_TYPE_CHAR, '200', null, XMLDB_NOTNULL, null, null, 'blocking');
        $dbman->change_field_precision($table, $field);
        // Changing precision of field hour on table task_scheduled to (70).
        $field = new xmldb_field('hour', XMLDB_TYPE_CHAR, '70', null, XMLDB_NOTNULL, null, null, 'minute');
        $dbman->change_field_precision($table, $field);
        // Changing precision of field day on table task_scheduled to (90).
        $field = new xmldb_field('day', XMLDB_TYPE_CHAR, '90', null, XMLDB_NOTNULL, null, null, 'hour');
        $dbman->change_field_precision($table, $field);
        // Changing precision of field month on table task_scheduled to (30).
        $field = new xmldb_field('month', XMLDB_TYPE_CHAR, '30', null, XMLDB_NOTNULL, null, null, 'day');
        $dbman->change_field_precision($table, $field);

        // Main savepoint reached.
        upgrade_main_savepoint(true, 2022021100.02);
    }

    if ($oldversion < 2022022600.01) {
        // Get all processor and existing preferences.
        $processors = $DB->get_records('message_processors');
        $providers = $DB->get_records('message_providers', null, '', 'id, name, component');
        $existingpreferences = get_config('message');

        foreach ($processors as $processor) {
            foreach ($providers as $provider) {
                // Setting default preference name.
                $componentproviderbase = $provider->component . '_' . $provider->name;
                $preferencename = $processor->name.'_provider_'.$componentproviderbase.'_locked';
                // If we do not have this setting yet, set it to 0.
                if (!isset($existingpreferences->{$preferencename})) {
                    set_config($preferencename, 0, 'message');
                }
            }
        }

        upgrade_main_savepoint(true, 2022022600.01);
    }

    if ($oldversion < 2022030100.00) {
        $sql = "SELECT preset.*
                  FROM {adminpresets} preset
            INNER JOIN {adminpresets_it} it ON preset.id = it.adminpresetid
                 WHERE it.name = :name AND it.value = :value AND preset.iscore > 0";

        $name = get_string('starterpreset', 'core_adminpresets');
        $params = ['name' => $name, 'iscore' => 1];
        $starterpreset = $DB->get_record('adminpresets', $params);
        if (!$starterpreset) {
            // Starter admin preset might have been created using the English name. Let's change it to current language.
            $englishname = get_string_manager()->get_string('starterpreset', 'core_adminpresets', null, 'en');
            $params['name'] = $englishname;
            $starterpreset = $DB->get_record('adminpresets', $params);
        }
        if (!$starterpreset) {
            // We tried, but we didn't find starter by name. Let's find a core preset that sets 'usecomments' setting to 0.
            $params = ['name' => 'usecomments', 'value' => '0'];
            $starterpreset = $DB->get_record_sql($sql, $params);
        }
        // The iscore field is already 1 for starterpreset, so we don't need to change it.
        // We only need to update the name and comment in case they are different to current language strings.
        if ($starterpreset && $starterpreset->name != $name) {
            $starterpreset->name = $name;
            $starterpreset->comments = get_string('starterpresetdescription', 'core_adminpresets');
            $DB->update_record('adminpresets', $starterpreset);
        }

        // Let's mark Full admin presets with current FULL_PRESETS value and change the name to current language.
        $name = get_string('fullpreset', 'core_adminpresets');
        $params = ['name' => $name];
        $fullpreset = $DB->get_record_select('adminpresets', 'name = :name and iscore > 0', $params);
        if (!$fullpreset) {
            // Full admin preset might have been created using the English name.
            $englishname = get_string_manager()->get_string('fullpreset', 'core_adminpresets', null, 'en');
            $params['name'] = $englishname;
            $fullpreset = $DB->get_record_select('adminpresets', 'name = :name and iscore > 0', $params);
        }
        if (!$fullpreset) {
            // We tried, but we didn't find full by name. Let's find a core preset that sets 'usecomments' setting to 1.
            $params = ['name' => 'usecomments', 'value' => '1'];
            $fullpreset = $DB->get_record_sql($sql, $params);
        }
        if ($fullpreset) {
            // We need to update iscore field value, whether the name is the same or not.
            $fullpreset->name = $name;
            $fullpreset->comments = get_string('fullpresetdescription', 'core_adminpresets');
            $fullpreset->iscore = 2;
            $DB->update_record('adminpresets', $fullpreset);

            // We are applying again changes made on 2022011100.01 upgrading step because of MDL-73953 bug.
            $blocknames = ['course_summary', 'feedback', 'rss_client', 'selfcompletion'];
            list($blocksinsql, $blocksinparams) = $DB->get_in_or_equal($blocknames);

            // Remove entries from the adminpresets_app_plug table (in case the preset has been applied).
            $appliedpresets = $DB->get_records('adminpresets_app', ['adminpresetid' => $fullpreset->id], '', 'id');
            if ($appliedpresets) {
                list($appsinsql, $appsinparams) = $DB->get_in_or_equal(array_keys($appliedpresets));
                $sql = "adminpresetapplyid $appsinsql AND plugin='block' AND name $blocksinsql";
                $params = array_merge($appsinparams, $blocksinparams);
                $DB->delete_records_select('adminpresets_app_plug', $sql, $params);
            }

            // Remove entries for these blocks from the adminpresets_plug table.
            $sql = "adminpresetid = ? AND plugin='block' AND name $blocksinsql";
            $params = array_merge([$fullpreset->id], $blocksinparams);
            $DB->delete_records_select('adminpresets_plug', $sql, $params);
        }

        // Main savepoint reached.
        upgrade_main_savepoint(true, 2022030100.00);
    }

    if ($oldversion < 2022031100.01) {
        $reportsusermenuitem = 'reports,core_reportbuilder|/reportbuilder/index.php';
        upgrade_add_item_to_usermenu($reportsusermenuitem);
        // Main savepoint reached.
        upgrade_main_savepoint(true, 2022031100.01);
    }

    if ($oldversion < 2022032200.01) {

        // Define index to be added to question_references.
        $table = new xmldb_table('question_references');
        $index = new xmldb_index('context-component-area-itemid', XMLDB_INDEX_UNIQUE,
            ['usingcontextid', 'component', 'questionarea', 'itemid']);

        // Conditionally launch add field id.
        if (!$dbman->index_exists($table, $index)) {
            $dbman->add_index($table, $index);
        }

        // Main savepoint reached.
        upgrade_main_savepoint(true, 2022032200.01);
    }

    if ($oldversion < 2022032200.02) {

        // Define index to be added to question_references.
        $table = new xmldb_table('question_set_references');
        $index = new xmldb_index('context-component-area-itemid', XMLDB_INDEX_UNIQUE,
            ['usingcontextid', 'component', 'questionarea', 'itemid']);

        // Conditionally launch add field id.
        if (!$dbman->index_exists($table, $index)) {
            $dbman->add_index($table, $index);
        }

        // Main savepoint reached.
        upgrade_main_savepoint(true, 2022032200.02);
    }

    if ($oldversion < 2022041200.01) {

        // The original default admin presets "sensible settings" (those that should be treated as sensitive).
        $originalsensiblesettings = 'recaptchapublickey@@none, recaptchaprivatekey@@none, googlemapkey3@@none, ' .
            'secretphrase@@url, cronremotepassword@@none, smtpuser@@none, smtppass@none, proxypassword@@none, ' .
            'quizpassword@@quiz, allowedip@@none, blockedip@@none, dbpass@@logstore_database, messageinbound_hostpass@@none, ' .
            'bind_pw@@auth_cas, pass@@auth_db, bind_pw@@auth_ldap, dbpass@@enrol_database, bind_pw@@enrol_ldap, ' .
            'server_password@@search_solr, ssl_keypassword@@search_solr, alternateserver_password@@search_solr, ' .
            'alternatessl_keypassword@@search_solr, test_password@@cachestore_redis, password@@mlbackend_python';

        // Check if the current config matches the original default, upgrade to new default if so.
        if (get_config('adminpresets', 'sensiblesettings') === $originalsensiblesettings) {
            $newsensiblesettings = "{$originalsensiblesettings}, badges_badgesalt@@none, calendar_exportsalt@@none";
            set_config('sensiblesettings', $newsensiblesettings, 'adminpresets');
        }

        // Main savepoint reached.
        upgrade_main_savepoint(true, 2022041200.01);
    }

    // Automatically generated Moodle v4.0.0 release upgrade line.
    // Put any upgrade step following this.

    if ($oldversion < 2022042900.01) {
        // Social custom fields could had been created linked to category id = 1. Let's check category 1 exists.
        if (!$DB->get_record('user_info_category', ['id' => 1])) {
            // Let's check if we have any custom field linked to category id = 1.
            $fields = $DB->get_records('user_info_field', ['categoryid' => 1]);
            if (!empty($fields)) {
                $categoryid = $DB->get_field_sql('SELECT min(id) from {user_info_category}');
                foreach ($fields as $field) {
                    $field->categoryid = $categoryid;
                    $DB->update_record('user_info_field', $field);
                }
            }
        }

        // Main savepoint reached.
        upgrade_main_savepoint(true, 2022042900.01);
    }

    if ($oldversion < 2022051000.00) {
        // Add index to the sid field in the external_tokens table.
        $table = new xmldb_table('external_tokens');
        $index = new xmldb_index('sid', XMLDB_INDEX_NOTUNIQUE, ['sid']);

        if (!$dbman->index_exists($table, $index)) {
            $dbman->add_index($table, $index);
        }

        upgrade_main_savepoint(true, 2022051000.00);
    }

<<<<<<< HEAD
    if ($oldversion < 2022052500.00) {
        // Start an adhoc task to fix the file timestamps of restored files.
        $task = new core\task\fix_file_timestamps_task();
        \core\task\manager::queue_adhoc_task($task);

        // Main savepoint reached.
        upgrade_main_savepoint(true, 2022052500.00);
=======
    if ($oldversion < 2022051900.01) {

        // Define index timestarted_idx (not unique) to be added to task_adhoc.
        $table = new xmldb_table('task_adhoc');
        $index = new xmldb_index('timestarted_idx', XMLDB_INDEX_NOTUNIQUE, ['timestarted']);

        // Conditionally launch add index timestarted_idx.
        if (!$dbman->index_exists($table, $index)) {
            $dbman->add_index($table, $index);
        }

        // Main savepoint reached.
        upgrade_main_savepoint(true, 2022051900.01);
>>>>>>> f284e446
    }

    return true;
}<|MERGE_RESOLUTION|>--- conflicted
+++ resolved
@@ -4506,7 +4506,6 @@
         upgrade_main_savepoint(true, 2022051000.00);
     }
 
-<<<<<<< HEAD
     if ($oldversion < 2022052500.00) {
         // Start an adhoc task to fix the file timestamps of restored files.
         $task = new core\task\fix_file_timestamps_task();
@@ -4514,8 +4513,9 @@
 
         // Main savepoint reached.
         upgrade_main_savepoint(true, 2022052500.00);
-=======
-    if ($oldversion < 2022051900.01) {
+    }
+
+    if ($oldversion < 2022052700.01) {
 
         // Define index timestarted_idx (not unique) to be added to task_adhoc.
         $table = new xmldb_table('task_adhoc');
@@ -4527,8 +4527,7 @@
         }
 
         // Main savepoint reached.
-        upgrade_main_savepoint(true, 2022051900.01);
->>>>>>> f284e446
+        upgrade_main_savepoint(true, 2022052700.01);
     }
 
     return true;
