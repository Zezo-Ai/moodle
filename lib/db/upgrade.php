--- conflicted
+++ resolved
@@ -3384,7 +3384,6 @@
     }
 
     if ($oldversion < 2023082200.01) {
-<<<<<<< HEAD
         // Some MIME icons have been removed and replaced with existing icons. They need to be upgraded for custom MIME types.
         $replacedicons = [
             'avi' => 'video',
@@ -3424,38 +3423,12 @@
         if ($changed) {
             // Save the new customfiletypes.
             set_config('customfiletypes', json_encode($custom));
-=======
-
-        // Remove any non-unique filters/conditions.
-        $duplicates = $DB->get_records_sql("
-            SELECT MIN(id) AS id, reportid, uniqueidentifier, iscondition
-              FROM {reportbuilder_filter}
-          GROUP BY reportid, uniqueidentifier, iscondition
-            HAVING COUNT(*) > 1");
-
-        foreach ($duplicates as $duplicate) {
-            $DB->delete_records_select(
-                'reportbuilder_filter',
-                'id <> :id AND reportid = :reportid AND uniqueidentifier = :uniqueidentifier AND iscondition = :iscondition',
-                (array) $duplicate
-            );
-        }
-
-        // Define index report-filter (unique) to be added to reportbuilder_filter.
-        $table = new xmldb_table('reportbuilder_filter');
-        $index = new xmldb_index('report-filter', XMLDB_INDEX_UNIQUE, ['reportid', 'uniqueidentifier', 'iscondition']);
-
-        // Conditionally launch add index report-filter.
-        if (!$dbman->index_exists($table, $index)) {
-            $dbman->add_index($table, $index);
->>>>>>> 8fe1f83f
         }
 
         // Main savepoint reached.
         upgrade_main_savepoint(true, 2023082200.01);
     }
 
-<<<<<<< HEAD
     if ($oldversion < 2023082200.02) {
         // Some MIME icons have been removed. They need to be replaced to 'unknown' for custom MIME types.
         $removedicons = array_flip([
@@ -3498,7 +3471,35 @@
         upgrade_main_savepoint(true, 2023082200.02);
     }
 
-=======
->>>>>>> 8fe1f83f
+    if ($oldversion < 2023082200.04) {
+
+        // Remove any non-unique filters/conditions.
+        $duplicates = $DB->get_records_sql("
+            SELECT MIN(id) AS id, reportid, uniqueidentifier, iscondition
+              FROM {reportbuilder_filter}
+          GROUP BY reportid, uniqueidentifier, iscondition
+            HAVING COUNT(*) > 1");
+
+        foreach ($duplicates as $duplicate) {
+            $DB->delete_records_select(
+                'reportbuilder_filter',
+                'id <> :id AND reportid = :reportid AND uniqueidentifier = :uniqueidentifier AND iscondition = :iscondition',
+                (array) $duplicate
+            );
+        }
+
+        // Define index report-filter (unique) to be added to reportbuilder_filter.
+        $table = new xmldb_table('reportbuilder_filter');
+        $index = new xmldb_index('report-filter', XMLDB_INDEX_UNIQUE, ['reportid', 'uniqueidentifier', 'iscondition']);
+
+        // Conditionally launch add index report-filter.
+        if (!$dbman->index_exists($table, $index)) {
+            $dbman->add_index($table, $index);
+        }
+
+        // Main savepoint reached.
+        upgrade_main_savepoint(true, 2023082200.04);
+    }
+
     return true;
 }