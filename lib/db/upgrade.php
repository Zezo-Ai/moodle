<?php
// This file is part of Moodle - http://moodle.org/
//
// Moodle is free software: you can redistribute it and/or modify
// it under the terms of the GNU General Public License as published by
// the Free Software Foundation, either version 3 of the License, or
// (at your option) any later version.
//
// Moodle is distributed in the hope that it will be useful,
// but WITHOUT ANY WARRANTY; without even the implied warranty of
// MERCHANTABILITY or FITNESS FOR A PARTICULAR PURPOSE.  See the
// GNU General Public License for more details.
//
// You should have received a copy of the GNU General Public License
// along with Moodle.  If not, see <http://www.gnu.org/licenses/>.

/**
 * This file keeps track of upgrades to Moodle.
 *
 * Sometimes, changes between versions involve
 * alterations to database structures and other
 * major things that may break installations.
 *
 * The upgrade function in this file will attempt
 * to perform all the necessary actions to upgrade
 * your older installation to the current version.
 *
 * If there's something it cannot do itself, it
 * will tell you what you need to do.
 *
 * The commands in here will all be database-neutral,
 * using the methods of database_manager class
 *
 * Please do not forget to use upgrade_set_timeout()
 * before any action that may take longer time to finish.
 *
 * @package   core_install
 * @category  upgrade
 * @copyright 2006 onwards Martin Dougiamas  http://dougiamas.com
 * @license   http://www.gnu.org/copyleft/gpl.html GNU GPL v3 or later
 */

defined('MOODLE_INTERNAL') || die();

/**
 * Main upgrade tasks to be executed on Moodle version bump
 *
 * This function is automatically executed after one bump in the Moodle core
 * version is detected. It's in charge of performing the required tasks
 * to raise core from the previous version to the next one.
 *
 * It's a collection of ordered blocks of code, named "upgrade steps",
 * each one performing one isolated (from the rest of steps) task. Usually
 * tasks involve creating new DB objects or performing manipulation of the
 * information for cleanup/fixup purposes.
 *
 * Each upgrade step has a fixed structure, that can be summarised as follows:
 *
 * if ($oldversion < XXXXXXXXXX.XX) {
 *     // Explanation of the update step, linking to issue in the Tracker if necessary
 *     upgrade_set_timeout(XX); // Optional for big tasks
 *     // Code to execute goes here, usually the XMLDB Editor will
 *     // help you here. See {@link http://docs.moodle.org/dev/XMLDB_editor}.
 *     upgrade_main_savepoint(true, XXXXXXXXXX.XX);
 * }
 *
 * All plugins within Moodle (modules, blocks, reports...) support the existence of
 * their own upgrade.php file, using the "Frankenstyle" component name as
 * defined at {@link http://docs.moodle.org/dev/Frankenstyle}, for example:
 *     - {@link xmldb_page_upgrade($oldversion)}. (modules don't require the plugintype ("mod_") to be used.
 *     - {@link xmldb_auth_manual_upgrade($oldversion)}.
 *     - {@link xmldb_workshopform_accumulative_upgrade($oldversion)}.
 *     - ....
 *
 * In order to keep the contents of this file reduced, it's allowed to create some helper
 * functions to be used here in the {@link upgradelib.php} file at the same directory. Note
 * that such a file must be manually included from upgrade.php, and there are some restrictions
 * about what can be used within it.
 *
 * For more information, take a look to the documentation available:
 *     - Data definition API: {@link http://docs.moodle.org/dev/Data_definition_API}
 *     - Upgrade API: {@link http://docs.moodle.org/dev/Upgrade_API}
 *
 * @param int $oldversion
 * @return bool always true
 */
function xmldb_main_upgrade($oldversion) {
    global $CFG, $USER, $DB, $OUTPUT, $SITE, $COURSE;

    require_once($CFG->libdir.'/db/upgradelib.php'); // Core Upgrade-related functions

    $dbman = $DB->get_manager(); // loads ddl manager and xmldb classes

    if ($oldversion < 2011120500) {
        // just in case somebody hacks upgrade scripts or env, we really can not continue
        echo("You need to upgrade to 2.2.x first!\n");
        exit(1);
        // Note this savepoint is 100% unreachable, but needed to pass the upgrade checks
        upgrade_main_savepoint(true, 2011120500);
    }

    // Moodle v2.2.0 release upgrade line
    // Put any upgrade step following this

    if ($oldversion < 2011120500.02) {

        upgrade_set_timeout(60*20); // This may take a while
        // MDL-28180. Some missing restrictions in certain backup & restore operations
        // were causing incorrect duplicates in the course_completion_aggr_methd table.
        // This upgrade step takes rid of them.
        $sql = 'SELECT course, criteriatype, MIN(id) AS minid
                  FROM {course_completion_aggr_methd}
              GROUP BY course, criteriatype
                HAVING COUNT(*) > 1';
        $duprs = $DB->get_recordset_sql($sql);
        foreach ($duprs as $duprec) {
            // We need to handle NULLs in criteriatype diferently
            if (is_null($duprec->criteriatype)) {
                $where = 'course = ? AND criteriatype IS NULL AND id > ?';
                $params = array($duprec->course, $duprec->minid);
            } else {
                $where = 'course = ? AND criteriatype = ? AND id > ?';
                $params = array($duprec->course, $duprec->criteriatype, $duprec->minid);
            }
            $DB->delete_records_select('course_completion_aggr_methd', $where, $params);
        }
        $duprs->close();

        // Main savepoint reached
        upgrade_main_savepoint(true, 2011120500.02);
    }

    if ($oldversion < 2011120500.03) {

        // Changing precision of field value on table user_preferences to (1333)
        $table = new xmldb_table('user_preferences');
        $field = new xmldb_field('value', XMLDB_TYPE_CHAR, '1333', null, XMLDB_NOTNULL, null, null, 'name');

        // Launch change of precision for field value
        $dbman->change_field_precision($table, $field);

        // Main savepoint reached
        upgrade_main_savepoint(true, 2011120500.03);
    }

    if ($oldversion < 2012020200.03) {

        // Define index rolecontext (not unique) to be added to role_assignments
        $table = new xmldb_table('role_assignments');
        $index = new xmldb_index('rolecontext', XMLDB_INDEX_NOTUNIQUE, array('roleid', 'contextid'));

        // Conditionally launch add index rolecontext
        if (!$dbman->index_exists($table, $index)) {
            $dbman->add_index($table, $index);
        }

        // Define index usercontextrole (not unique) to be added to role_assignments
        $index = new xmldb_index('usercontextrole', XMLDB_INDEX_NOTUNIQUE, array('userid', 'contextid', 'roleid'));

        // Conditionally launch add index usercontextrole
        if (!$dbman->index_exists($table, $index)) {
            $dbman->add_index($table, $index);
        }

        // Main savepoint reached
        upgrade_main_savepoint(true, 2012020200.03);
    }

    if ($oldversion < 2012020200.06) {
        // Previously we always allowed users to override their email address via the messaging system
        // We have now added a setting to allow admins to turn this this ability on and off
        // While this setting defaults to 0 (off) we're setting it to 1 (on) to maintain the behaviour for upgrading sites
        set_config('messagingallowemailoverride', 1);

        // Main savepoint reached
        upgrade_main_savepoint(true, 2012020200.06);
    }

    if ($oldversion < 2012021700.01) {
        // Changing precision of field uniquehash on table post to 255
        $table = new xmldb_table('post');
        $field = new xmldb_field('uniquehash', XMLDB_TYPE_CHAR, '255', null, XMLDB_NOTNULL, null, null, 'content');

        // Launch change of precision for field uniquehash
        $dbman->change_field_precision($table, $field);

        // Main savepoint reached
        upgrade_main_savepoint(true, 2012021700.01);
    }

    if ($oldversion < 2012021700.02) {
        // Somewhere before 1.9 summary and content column in post table were not null. In 1.9+
        // not null became false.
        $columns = $DB->get_columns('post');

        // Fix discrepancies in summary field after upgrade from 1.9
        if (array_key_exists('summary', $columns) && $columns['summary']->not_null != false) {
            $table = new xmldb_table('post');
            $summaryfield = new xmldb_field('summary', XMLDB_TYPE_TEXT, 'big', null, null, null, null, 'subject');

            if ($dbman->field_exists($table, $summaryfield)) {
                $dbman->change_field_notnull($table, $summaryfield);
            }

        }

        // Fix discrepancies in content field after upgrade from 1.9
        if (array_key_exists('content', $columns) && $columns['content']->not_null != false) {
            $table = new xmldb_table('post');
            $contentfield = new xmldb_field('content', XMLDB_TYPE_TEXT, 'big', null, null, null, null, 'summary');

            if ($dbman->field_exists($table, $contentfield)) {
                $dbman->change_field_notnull($table, $contentfield);
            }

        }

        upgrade_main_savepoint(true, 2012021700.02);
    }

    // The ability to backup user (private) files is out completely - MDL-29248
    if ($oldversion < 2012030100.01) {
        unset_config('backup_general_user_files', 'backup');
        unset_config('backup_general_user_files_locked', 'backup');
        unset_config('backup_auto_user_files', 'backup');

        upgrade_main_savepoint(true, 2012030100.01);
    }

    if ($oldversion < 2012030900.01) {
        // Migrate all numbers to signed & all texts and binaries to big size.
        // It should be safe to interrupt this and continue later.
        upgrade_mysql_fix_unsigned_and_lob_columns();

        // Main savepoint reached
        upgrade_main_savepoint(true, 2012030900.01);
    }

    if ($oldversion < 2012031500.01) {
        // Upgrade old course_allowed_modules data to be permission overrides.
        if ($CFG->restrictmodulesfor === 'all') {
            $courses = $DB->get_records_menu('course', array(), 'id', 'id, 1');
        } else if ($CFG->restrictmodulesfor === 'requested') {
            $courses = $DB->get_records_menu('course', array('restrictmodules' => 1), 'id', 'id, 1');
        } else {
            $courses = array();
        }

        if (!$dbman->table_exists('course_allowed_modules')) {
            // Upgrade must already have been run on this server. This might happen,
            // for example, during development of these changes.
            $courses = array();
        }

        $modidtoname = $DB->get_records_menu('modules', array(), 'id', 'id, name');

        $coursecount = count($courses);
        if ($coursecount) {
            $pbar = new progress_bar('allowedmods', 500, true);
            $transaction = $DB->start_delegated_transaction();
        }

        $i = 0;
        foreach ($courses as $courseid => $notused) {
            $i += 1;
            upgrade_set_timeout(60); // 1 minute per course should be fine.

            $allowedmoduleids = $DB->get_records_menu('course_allowed_modules',
            array('course' => $courseid), 'module', 'module, 1');
            if (empty($allowedmoduleids)) {
                // This seems to be the best match for backwards compatibility,
                // not necessarily with the old code in course_allowed_module function,
                // but with the code that used to be in the coures settings form.
                $allowedmoduleids = explode(',', $CFG->defaultallowedmodules);
                $allowedmoduleids = array_combine($allowedmoduleids, $allowedmoduleids);
            }

            $context = context_course::instance($courseid);

            list($roleids) = get_roles_with_cap_in_context($context, 'moodle/course:manageactivities');
            list($managerroleids) = get_roles_with_cap_in_context($context, 'moodle/site:config');
            foreach ($managerroleids as $roleid) {
                unset($roleids[$roleid]);
            }

            foreach ($modidtoname as $modid => $modname) {
                if (isset($allowedmoduleids[$modid])) {
                    // Module is allowed, no worries.
                    continue;
                }

                $capability = 'mod/' . $modname . ':addinstance';
                foreach ($roleids as $roleid) {
                    assign_capability($capability, CAP_PREVENT, $roleid, $context);
                }
            }

            $pbar->update($i, $coursecount, "Upgrading legacy course_allowed_modules data - $i/$coursecount.");
        }

        if ($coursecount) {
            $transaction->allow_commit();
        }

        upgrade_main_savepoint(true, 2012031500.01);
    }

    if ($oldversion < 2012031500.02) {

        // Define field restrictmodules to be dropped from course
        $table = new xmldb_table('course');
        $field = new xmldb_field('restrictmodules');

        // Conditionally launch drop field requested
        if ($dbman->field_exists($table, $field)) {
            $dbman->drop_field($table, $field);
        }

        // Since structure of 'course' table has changed we need to re-read $SITE from DB.
        $SITE = $DB->get_record('course', array('id' => $SITE->id));
        $COURSE = clone($SITE);

        upgrade_main_savepoint(true, 2012031500.02);
    }

    if ($oldversion < 2012031500.03) {

        // Define table course_allowed_modules to be dropped
        $table = new xmldb_table('course_allowed_modules');

        // Conditionally launch drop table for course_allowed_modules
        if ($dbman->table_exists($table)) {
            $dbman->drop_table($table);
        }

        upgrade_main_savepoint(true, 2012031500.03);
    }

    if ($oldversion < 2012031500.04) {
        // Clean up the old admin settings.
        unset_config('restrictmodulesfor');
        unset_config('restrictbydefault');
        unset_config('defaultallowedmodules');

        upgrade_main_savepoint(true, 2012031500.04);
    }

    if ($oldversion < 2012032300.02) {
        // Migrate the old admin debug setting.
        if ($CFG->debug == 38911) {
            set_config('debug', DEBUG_DEVELOPER);
        } else if ($CFG->debug == 6143) {
            set_config('debug', DEBUG_ALL);
        }
        upgrade_main_savepoint(true, 2012032300.02);
    }

    if ($oldversion < 2012042300.00) {
        // This change makes the course_section index unique.

        // Look for any duplicate course_sections entries. There should not be
        // any but on some busy systems we found a few, maybe due to previous
        // bugs.
        $transaction = $DB->start_delegated_transaction();
        $rs = $DB->get_recordset_sql('
                SELECT DISTINCT
                    cs.id, cs.course
                FROM
                    {course_sections} cs
                    INNER JOIN {course_sections} older
                        ON cs.course = older.course AND cs.section = older.section
                        AND older.id < cs.id');
        foreach ($rs as $rec) {
            $DB->delete_records('course_sections', array('id' => $rec->id));
            // We can't use rebuild_course_cache() here because introducing sectioncache later
            // so reset modinfo manually.
            $DB->set_field('course', 'modinfo', null, array('id' => $rec->course));
        }
        $rs->close();
        $transaction->allow_commit();

        // XMLDB does not allow changing index uniqueness - instead we must drop
        // index then add it again.
        // MDL-46182: The query to make the index unique uses the index,
        // so the removal of the non-unique version needs to happen after any
        // data changes have been made.
        $table = new xmldb_table('course_sections');
        $index = new xmldb_index('course_section', XMLDB_INDEX_NOTUNIQUE, array('course', 'section'));

        // Conditionally launch drop index course_section.
        if ($dbman->index_exists($table, $index)) {
            $dbman->drop_index($table, $index);
        }

        // Define index course_section (unique) to be added to course_sections
        $index = new xmldb_index('course_section', XMLDB_INDEX_UNIQUE, array('course', 'section'));

        // Conditionally launch add index course_section
        if (!$dbman->index_exists($table, $index)) {
            $dbman->add_index($table, $index);
        }

        // Main savepoint reached
        upgrade_main_savepoint(true, 2012042300.00);
    }

    if ($oldversion < 2012042300.02) {
        require_once($CFG->dirroot.'/completion/criteria/completion_criteria.php');
        // Delete orphaned criteria which were left when modules were removed
        if ($DB->get_dbfamily() === 'mysql') {
            $sql = "DELETE cc FROM {course_completion_criteria} cc
                    LEFT JOIN {course_modules} cm ON cm.id = cc.moduleinstance
                    WHERE cm.id IS NULL AND cc.criteriatype = ".COMPLETION_CRITERIA_TYPE_ACTIVITY;
        } else {
            $sql = "DELETE FROM {course_completion_criteria}
                    WHERE NOT EXISTS (
                        SELECT 'x' FROM {course_modules}
                        WHERE {course_modules}.id = {course_completion_criteria}.moduleinstance)
                    AND {course_completion_criteria}.criteriatype = ".COMPLETION_CRITERIA_TYPE_ACTIVITY;
        }
        $DB->execute($sql);

        // Main savepoint reached
        upgrade_main_savepoint(true, 2012042300.02);
    }

    if ($oldversion < 2012050300.01) {
        // Make sure deleted users do not have picture flag.
        $DB->set_field('user', 'picture', 0, array('deleted'=>1, 'picture'=>1));
        upgrade_main_savepoint(true, 2012050300.01);
    }

    if ($oldversion < 2012050300.02) {

        // Changing precision of field picture on table user to (10)
        $table = new xmldb_table('user');
        $field = new xmldb_field('picture', XMLDB_TYPE_INTEGER, '10', null, XMLDB_NOTNULL, null, '0', 'secret');

        // Launch change of precision for field picture
        $dbman->change_field_precision($table, $field);

        // Main savepoint reached
        upgrade_main_savepoint(true, 2012050300.02);
    }

    if ($oldversion < 2012050300.03) {

        // Define field coursedisplay to be added to course
        $table = new xmldb_table('course');
        $field = new xmldb_field('coursedisplay', XMLDB_TYPE_INTEGER, '2', null, XMLDB_NOTNULL, null, '0', 'completionnotify');

        // Conditionally launch add field coursedisplay
        if (!$dbman->field_exists($table, $field)) {
            $dbman->add_field($table, $field);
        }

        // Since structure of 'course' table has changed we need to re-read $SITE from DB.
        $SITE = $DB->get_record('course', array('id' => $SITE->id));
        $COURSE = clone($SITE);

        // Main savepoint reached
        upgrade_main_savepoint(true, 2012050300.03);
    }

    if ($oldversion < 2012050300.04) {

        // Define table course_display to be dropped
        $table = new xmldb_table('course_display');

        // Conditionally launch drop table for course_display
        if ($dbman->table_exists($table)) {
            $dbman->drop_table($table);
        }

        // Main savepoint reached
        upgrade_main_savepoint(true, 2012050300.04);
    }

    if ($oldversion < 2012050300.05) {

        // Clean up removed admin setting.
        unset_config('navlinkcoursesections');

        upgrade_main_savepoint(true, 2012050300.05);
    }

    if ($oldversion < 2012050400.01) {

        // Define index sortorder (not unique) to be added to course
        $table = new xmldb_table('course');
        $index = new xmldb_index('sortorder', XMLDB_INDEX_NOTUNIQUE, array('sortorder'));

        // Conditionally launch add index sortorder
        if (!$dbman->index_exists($table, $index)) {
            $dbman->add_index($table, $index);
        }

        // Main savepoint reached
        upgrade_main_savepoint(true, 2012050400.01);
    }

    if ($oldversion < 2012050400.02) {

        // Clean up removed admin setting.
        unset_config('enablecourseajax');

        upgrade_main_savepoint(true, 2012050400.02);
    }

    if ($oldversion < 2012051100.01) {

        // Define field idnumber to be added to groups
        $table = new xmldb_table('groups');
        $field = new xmldb_field('idnumber', XMLDB_TYPE_CHAR, '100', null, XMLDB_NOTNULL, null, null, 'courseid');
        $index = new xmldb_index('idnumber', XMLDB_INDEX_NOTUNIQUE, array('idnumber'));

        // Conditionally launch add field idnumber
        if (!$dbman->field_exists($table, $field)) {
            $dbman->add_field($table, $field);
        }

        // Conditionally launch add index idnumber
        if (!$dbman->index_exists($table, $index)) {
            $dbman->add_index($table, $index);
        }

        // Define field idnumber to be added to groupings
        $table = new xmldb_table('groupings');
        $field = new xmldb_field('idnumber', XMLDB_TYPE_CHAR, '100', null, XMLDB_NOTNULL, null, null, 'name');
        $index = new xmldb_index('idnumber', XMLDB_INDEX_NOTUNIQUE, array('idnumber'));

        // Conditionally launch add field idnumber
        if (!$dbman->field_exists($table, $field)) {
            $dbman->add_field($table, $field);
        }

        // Conditionally launch add index idnumber
        if (!$dbman->index_exists($table, $index)) {
            $dbman->add_index($table, $index);
        }

        // Main savepoint reached
        upgrade_main_savepoint(true, 2012051100.01);
    }

    if ($oldversion < 2012051100.03) {

        // Amend course table to add sectioncache cache
        $table = new xmldb_table('course');
        $field = new xmldb_field('sectioncache', XMLDB_TYPE_TEXT, null, null, null, null, null, 'showgrades');
        if (!$dbman->field_exists($table, $field)) {
            $dbman->add_field($table, $field);
        }

        // Amend course_sections to add date, time and groupingid availability
        // conditions and a setting about whether to show them
        $table = new xmldb_table('course_sections');
        $field = new xmldb_field('availablefrom', XMLDB_TYPE_INTEGER, '10', null, XMLDB_NOTNULL, null, '0', 'visible');
        if (!$dbman->field_exists($table, $field)) {
            $dbman->add_field($table, $field);
        }
        $field = new xmldb_field('availableuntil', XMLDB_TYPE_INTEGER, '10', null, XMLDB_NOTNULL, null, '0', 'availablefrom');
        if (!$dbman->field_exists($table, $field)) {
            $dbman->add_field($table, $field);
        }
        $field = new xmldb_field('showavailability', XMLDB_TYPE_INTEGER, '1', null, XMLDB_NOTNULL, null, '0', 'availableuntil');
        // Conditionally launch add field showavailability
        if (!$dbman->field_exists($table, $field)) {
            $dbman->add_field($table, $field);
        }
        $field = new xmldb_field('groupingid', XMLDB_TYPE_INTEGER, '10', null, XMLDB_NOTNULL, null, '0', 'showavailability');
        // Conditionally launch add field groupingid
        if (!$dbman->field_exists($table, $field)) {
            $dbman->add_field($table, $field);
        }

        // Since structure of 'course' table has changed we need to re-read $SITE from DB.
        $SITE = $DB->get_record('course', array('id' => $SITE->id));
        $COURSE = clone($SITE);

        // Add course_sections_availability to add completion & grade availability conditions
        $table = new xmldb_table('course_sections_availability');

        $table->add_field('id', XMLDB_TYPE_INTEGER, '10', null, XMLDB_NOTNULL, XMLDB_SEQUENCE, null);
        $table->add_field('coursesectionid', XMLDB_TYPE_INTEGER, '10', null, XMLDB_NOTNULL, null, null);
        $table->add_field('sourcecmid', XMLDB_TYPE_INTEGER, '10', null, null, null, null);
        $table->add_field('requiredcompletion', XMLDB_TYPE_INTEGER, '1', null, null, null, null);
        $table->add_field('gradeitemid', XMLDB_TYPE_INTEGER, '10', null, null, null, null);
        $table->add_field('grademin', XMLDB_TYPE_NUMBER, '10, 5', null, null, null, null);
        $table->add_field('grademax', XMLDB_TYPE_NUMBER, '10, 5', null, null, null, null);

        $table->add_key('primary', XMLDB_KEY_PRIMARY, array('id'));
        $table->add_key('coursesectionid', XMLDB_KEY_FOREIGN, array('coursesectionid'), 'course_sections', array('id'));
        $table->add_key('sourcecmid', XMLDB_KEY_FOREIGN, array('sourcecmid'), 'course_modules', array('id'));
        $table->add_key('gradeitemid', XMLDB_KEY_FOREIGN, array('gradeitemid'), 'grade_items', array('id'));

        if (!$dbman->table_exists($table)) {
            $dbman->create_table($table);
        }

        // Main savepoint reached
        upgrade_main_savepoint(true, 2012051100.03);
    }

    if ($oldversion < 2012052100.00) {

        // Define field referencefileid to be added to files.
        $table = new xmldb_table('files');

        // Define field referencefileid to be added to files.
        $field = new xmldb_field('referencefileid', XMLDB_TYPE_INTEGER, '10', null, null, null, null, 'sortorder');

        // Conditionally launch add field referencefileid.
        if (!$dbman->field_exists($table, $field)) {
            $dbman->add_field($table, $field);
        }

        // Define field referencelastsync to be added to files.
        $field = new xmldb_field('referencelastsync', XMLDB_TYPE_INTEGER, '10', null, null, null, null, 'referencefileid');

        // Conditionally launch add field referencelastsync.
        if (!$dbman->field_exists($table, $field)) {
            $dbman->add_field($table, $field);
        }

        // Define field referencelifetime to be added to files.
        $field = new xmldb_field('referencelifetime', XMLDB_TYPE_INTEGER, '10', null, null, null, null, 'referencelastsync');

        // Conditionally launch add field referencelifetime.
        if (!$dbman->field_exists($table, $field)) {
            $dbman->add_field($table, $field);
        }

        $key = new xmldb_key('referencefileid', XMLDB_KEY_FOREIGN, array('referencefileid'), 'files_reference', array('id'));
        // Launch add key referencefileid
        $dbman->add_key($table, $key);

        // Define table files_reference to be created.
        $table = new xmldb_table('files_reference');

        // Adding fields to table files_reference.
        $table->add_field('id', XMLDB_TYPE_INTEGER, '10', null, XMLDB_NOTNULL, XMLDB_SEQUENCE, null);
        $table->add_field('repositoryid', XMLDB_TYPE_INTEGER, '10', null, XMLDB_NOTNULL, null, null);
        $table->add_field('lastsync', XMLDB_TYPE_INTEGER, '10', null, null, null, null);
        $table->add_field('lifetime', XMLDB_TYPE_INTEGER, '10', null, null, null, null);
        $table->add_field('reference', XMLDB_TYPE_TEXT, null, null, null, null, null);

        // Adding keys to table files_reference.
        $table->add_key('primary', XMLDB_KEY_PRIMARY, array('id'));
        $table->add_key('repositoryid', XMLDB_KEY_FOREIGN, array('repositoryid'), 'repository_instances', array('id'));

        // Conditionally launch create table for files_reference
        if (!$dbman->table_exists($table)) {
            $dbman->create_table($table);
        }

        // Main savepoint reached
        upgrade_main_savepoint(true, 2012052100.00);
    }

    if ($oldversion < 2012052500.03) { // fix invalid course_completion_records MDL-27368
        //first get all instances of duplicate records
        $sql = 'SELECT userid, course FROM {course_completions} WHERE (deleted IS NULL OR deleted <> 1) GROUP BY userid, course HAVING (count(id) > 1)';
        $duplicates = $DB->get_recordset_sql($sql, array());

        foreach ($duplicates as $duplicate) {
            $pointer = 0;
            //now get all the records for this user/course
            $sql = 'userid = ? AND course = ? AND (deleted IS NULL OR deleted <> 1)';
            $completions = $DB->get_records_select('course_completions', $sql,
                array($duplicate->userid, $duplicate->course), 'timecompleted DESC, timestarted DESC');
            $needsupdate = false;
            $origcompletion = null;
            foreach ($completions as $completion) {
                $pointer++;
                if ($pointer === 1) { //keep 1st record but delete all others.
                    $origcompletion = $completion;
                } else {
                    //we need to keep the "oldest" of all these fields as the valid completion record.
                    $fieldstocheck = array('timecompleted', 'timestarted', 'timeenrolled');
                    foreach ($fieldstocheck as $f) {
                        if ($origcompletion->$f > $completion->$f) {
                            $origcompletion->$f = $completion->$f;
                            $needsupdate = true;
                        }
                    }
                    $DB->delete_records('course_completions', array('id'=>$completion->id));
                }
            }
            if ($needsupdate) {
                $DB->update_record('course_completions', $origcompletion);
            }
        }

        // Main savepoint reached
        upgrade_main_savepoint(true, 2012052500.03);
    }

    if ($oldversion < 2012052900.00) {
        // Clean up all duplicate records in the course_completions table in preparation
        // for adding a new index there.
        upgrade_course_completion_remove_duplicates(
            'course_completions',
            array('userid', 'course'),
            array('timecompleted', 'timestarted', 'timeenrolled')
        );

        // Main savepoint reached
        upgrade_main_savepoint(true, 2012052900.00);
    }

    if ($oldversion < 2012052900.01) {
        // Add indexes to prevent new duplicates in the course_completions table.
        // Define index useridcourse (unique) to be added to course_completions
        $table = new xmldb_table('course_completions');
        $index = new xmldb_index('useridcourse', XMLDB_INDEX_UNIQUE, array('userid', 'course'));

        // Conditionally launch add index useridcourse
        if (!$dbman->index_exists($table, $index)) {
            $dbman->add_index($table, $index);
        }

        // Main savepoint reached
        upgrade_main_savepoint(true, 2012052900.01);
    }

    if ($oldversion < 2012052900.02) {
        // Clean up all duplicate records in the course_completion_crit_compl table in preparation
        // for adding a new index there.
        upgrade_course_completion_remove_duplicates(
            'course_completion_crit_compl',
            array('userid', 'course', 'criteriaid'),
            array('timecompleted')
        );

        // Main savepoint reached
        upgrade_main_savepoint(true, 2012052900.02);
    }

    if ($oldversion < 2012052900.03) {
        // Add indexes to prevent new duplicates in the course_completion_crit_compl table.
        // Define index useridcoursecriteraid (unique) to be added to course_completion_crit_compl
        $table = new xmldb_table('course_completion_crit_compl');
        $index = new xmldb_index('useridcoursecriteraid', XMLDB_INDEX_UNIQUE, array('userid', 'course', 'criteriaid'));

        // Conditionally launch add index useridcoursecriteraid
        if (!$dbman->index_exists($table, $index)) {
            $dbman->add_index($table, $index);
        }

        // Main savepoint reached
        upgrade_main_savepoint(true, 2012052900.03);
    }

    if ($oldversion < 2012052900.04) {
        // Clean up all duplicate records in the course_completion_aggr_methd table in preparation
        // for adding a new index there.
        upgrade_course_completion_remove_duplicates(
            'course_completion_aggr_methd',
            array('course', 'criteriatype')
        );

        // Main savepoint reached
        upgrade_main_savepoint(true, 2012052900.04);
    }

    if ($oldversion < 2012052900.05) {
        // Add indexes to prevent new duplicates in the course_completion_aggr_methd table.
        // Define index coursecriteratype (unique) to be added to course_completion_aggr_methd
        $table = new xmldb_table('course_completion_aggr_methd');
        $index = new xmldb_index('coursecriteriatype', XMLDB_INDEX_UNIQUE, array('course', 'criteriatype'));

        // Conditionally launch add index coursecriteratype
        if (!$dbman->index_exists($table, $index)) {
            $dbman->add_index($table, $index);
        }

        // Main savepoint reached
        upgrade_main_savepoint(true, 2012052900.05);
    }

    if ($oldversion < 2012060600.01) {
        // Add field referencehash to files_reference
        $table = new xmldb_table('files_reference');
        $field = new xmldb_field('referencehash', XMLDB_TYPE_CHAR, '40', null, XMLDB_NOTNULL, null, null, 'reference');
        if (!$dbman->field_exists($table, $field)) {
            $dbman->add_field($table, $field);
        }
        upgrade_main_savepoint(true, 2012060600.01);
    }

    if ($oldversion < 2012060600.02) {
        // Populate referencehash field with SHA1 hash of the reference - this shoudl affect only 2.3dev sites
        // that were using the feature for testing. Production sites have the table empty.
        $rs = $DB->get_recordset('files_reference', null, '', 'id, reference');
        foreach ($rs as $record) {
            $hash = sha1($record->reference);
            $DB->set_field('files_reference', 'referencehash', $hash, array('id' => $record->id));
        }
        $rs->close();

        upgrade_main_savepoint(true, 2012060600.02);
    }

    if ($oldversion < 2012060600.03) {
        // Merge duplicate records in files_reference that were created during the development
        // phase at 2.3dev sites. This is needed so we can create the unique index over
        // (repositoryid, referencehash) fields.
        $sql = "SELECT repositoryid, referencehash, MIN(id) AS minid
                  FROM {files_reference}
              GROUP BY repositoryid, referencehash
                HAVING COUNT(*) > 1";
        $duprs = $DB->get_recordset_sql($sql);
        foreach ($duprs as $duprec) {
            // get the list of all ids in {files_reference} that need to be remapped
            $dupids = $DB->get_records_select('files_reference', "repositoryid = ? AND referencehash = ? AND id > ?",
                array($duprec->repositoryid, $duprec->referencehash, $duprec->minid), '', 'id');
            $dupids = array_keys($dupids);
            // relink records in {files} that are now referring to a duplicate record
            // in {files_reference} to refer to the first one
            list($subsql, $subparams) = $DB->get_in_or_equal($dupids);
            $DB->set_field_select('files', 'referencefileid', $duprec->minid, "referencefileid $subsql", $subparams);
            // and finally remove all orphaned records from {files_reference}
            $DB->delete_records_list('files_reference', 'id', $dupids);
        }
        $duprs->close();

        upgrade_main_savepoint(true, 2012060600.03);
    }

    if ($oldversion < 2012060600.04) {
        // Add a unique index over repositoryid and referencehash fields in files_reference table
        $table = new xmldb_table('files_reference');
        $index = new xmldb_index('uq_external_file', XMLDB_INDEX_UNIQUE, array('repositoryid', 'referencehash'));

        if (!$dbman->index_exists($table, $index)) {
            $dbman->add_index($table, $index);
        }

        upgrade_main_savepoint(true, 2012060600.04);
    }

    if ($oldversion < 2012061800.01) {

        // Define field screenreader to be dropped from user
        $table = new xmldb_table('user');
        $field = new xmldb_field('ajax');

        // Conditionally launch drop field screenreader
        if ($dbman->field_exists($table, $field)) {
            $dbman->drop_field($table, $field);
        }

        // Main savepoint reached
        upgrade_main_savepoint(true, 2012061800.01);
    }

    if ($oldversion < 2012062000.00) {
        // Add field newcontextid to backup_files_template
        $table = new xmldb_table('backup_files_template');
        $field = new xmldb_field('newcontextid', XMLDB_TYPE_INTEGER, '10', null, null, null, null, 'info');

        if (!$dbman->field_exists($table, $field)) {
            $dbman->add_field($table, $field);
        }

        upgrade_main_savepoint(true, 2012062000.00);
    }

    if ($oldversion < 2012062000.01) {
        // Add field newitemid to backup_files_template
        $table = new xmldb_table('backup_files_template');
        $field = new xmldb_field('newitemid', XMLDB_TYPE_INTEGER, '10', null, null, null, null, 'newcontextid');

        if (!$dbman->field_exists($table, $field)) {
            $dbman->add_field($table, $field);
        }

        upgrade_main_savepoint(true, 2012062000.01);
    }

    // Moodle v2.3.0 release upgrade line
    // Put any upgrade step following this

    if ($oldversion < 2012062500.02) {
        // Drop some old backup tables, not used anymore

        // Define table backup_files to be dropped
        $table = new xmldb_table('backup_files');

        // Conditionally launch drop table for backup_files
        if ($dbman->table_exists($table)) {
            $dbman->drop_table($table);
        }

        // Define table backup_ids to be dropped
        $table = new xmldb_table('backup_ids');

        // Conditionally launch drop table for backup_ids
        if ($dbman->table_exists($table)) {
            $dbman->drop_table($table);
        }

        // Main savepoint reached
        upgrade_main_savepoint(true, 2012062500.02);
    }

    if ($oldversion < 2012070600.04) {
        // Define table course_modules_avail_fields to be created
        $table = new xmldb_table('course_modules_avail_fields');

        // Adding fields to table course_modules_avail_fields
        $table->add_field('id', XMLDB_TYPE_INTEGER, '10', null, XMLDB_NOTNULL, XMLDB_SEQUENCE, null);
        $table->add_field('coursemoduleid', XMLDB_TYPE_INTEGER, '10', null, XMLDB_NOTNULL, null, null);
        $table->add_field('userfield', XMLDB_TYPE_CHAR, '50', null, null, null, null);
        $table->add_field('customfieldid', XMLDB_TYPE_INTEGER, '10', null, null, null, null);
        $table->add_field('operator', XMLDB_TYPE_CHAR, '20', null, XMLDB_NOTNULL, null, null);
        $table->add_field('value', XMLDB_TYPE_CHAR, '255', null, XMLDB_NOTNULL, null, null);

        // Adding keys to table course_modules_avail_fields
        $table->add_key('primary', XMLDB_KEY_PRIMARY, array('id'));
        $table->add_key('coursemoduleid', XMLDB_KEY_FOREIGN, array('coursemoduleid'), 'course_modules', array('id'));

        // Conditionally launch create table for course_modules_avail_fields
        if (!$dbman->table_exists($table)) {
            $dbman->create_table($table);
        }

        // Main savepoint reached
        upgrade_main_savepoint(true, 2012070600.04);
    }

    if ($oldversion < 2012070600.05) {
        // Define table course_sections_avail_fields to be created
        $table = new xmldb_table('course_sections_avail_fields');

        // Adding fields to table course_sections_avail_fields
        $table->add_field('id', XMLDB_TYPE_INTEGER, '10', null, XMLDB_NOTNULL, XMLDB_SEQUENCE, null);
        $table->add_field('coursesectionid', XMLDB_TYPE_INTEGER, '10', null, XMLDB_NOTNULL, null, null);
        $table->add_field('userfield', XMLDB_TYPE_CHAR, '50', null, null, null, null);
        $table->add_field('customfieldid', XMLDB_TYPE_INTEGER, '10', null, null, null, null);
        $table->add_field('operator', XMLDB_TYPE_CHAR, '20', null, XMLDB_NOTNULL, null, null);
        $table->add_field('value', XMLDB_TYPE_CHAR, '255', null, XMLDB_NOTNULL, null, null);

        // Adding keys to table course_sections_avail_fields
        $table->add_key('primary', XMLDB_KEY_PRIMARY, array('id'));
        $table->add_key('coursesectionid', XMLDB_KEY_FOREIGN, array('coursesectionid'), 'course_sections', array('id'));

        // Conditionally launch create table for course_sections_avail_fields
        if (!$dbman->table_exists($table)) {
            $dbman->create_table($table);
        }

        // Main savepoint reached
        upgrade_main_savepoint(true, 2012070600.05);
    }

    if ($oldversion < 2012070600.06) {

        // Drop "deleted" fields
        $table = new xmldb_table('course_completions');
        $field = new xmldb_field('timenotified');
        $field = new xmldb_field('deleted');

        // Conditionally launch drop field deleted from course_completions
        if ($dbman->field_exists($table, $field)) {
            $dbman->drop_field($table, $field);
        }

        $field = new xmldb_field('timenotified');
        // Conditionally launch drop field timenotified from course_completions
        if ($dbman->field_exists($table, $field)) {
            $dbman->drop_field($table, $field);
        }

        // Main savepoint reached
        upgrade_main_savepoint(true, 2012070600.06);
    }

    if ($oldversion < 2012070600.07) {
        $table = new xmldb_table('course_completion_crit_compl');
        $field = new xmldb_field('deleted');

        // Conditionally launch drop field deleted from course_completion_crit_compl
        if ($dbman->field_exists($table, $field)) {
            $dbman->drop_field($table, $field);
        }
        // Main savepoint reached
        upgrade_main_savepoint(true, 2012070600.07);
    }

    if ($oldversion < 2012070600.08) {

        // Drop unused table "course_completion_notify"
        $table = new xmldb_table('course_completion_notify');

        // Conditionally launch drop table course_completion_notify
        if ($dbman->table_exists($table)) {
            $dbman->drop_table($table);
        }

        // Main savepoint reached
        upgrade_main_savepoint(true, 2012070600.08);
     }

    if ($oldversion < 2012070600.09) {

        // Define index path (not unique) to be added to context
        $table = new xmldb_table('context');
        $index = new xmldb_index('path', XMLDB_INDEX_NOTUNIQUE, array('path'), array('varchar_pattern_ops'));

        // Recreate index with new pattern hint
        if ($DB->get_dbfamily() === 'postgres') {
            if ($dbman->index_exists($table, $index)) {
                $dbman->drop_index($table, $index);
            }
            $dbman->add_index($table, $index);
        }

        // Main savepoint reached
        upgrade_main_savepoint(true, 2012070600.09);
    }

    if ($oldversion < 2012070600.10) {

        // Define index name (unique) to be dropped form role
        $table = new xmldb_table('role');
        $index = new xmldb_index('name', XMLDB_INDEX_UNIQUE, array('name'));

        // Conditionally launch drop index name
        if ($dbman->index_exists($table, $index)) {
            $dbman->drop_index($table, $index);
        }

        // Main savepoint reached
        upgrade_main_savepoint(true, 2012070600.10);
    }

    if ($oldversion < 2012070600.11) {

        // Define index component-itemid-userid (not unique) to be added to role_assignments
        $table = new xmldb_table('role_assignments');
        $index = new xmldb_index('component-itemid-userid', XMLDB_INDEX_NOTUNIQUE, array('component', 'itemid', 'userid'));

        // Conditionally launch add index component-itemid-userid
        if (!$dbman->index_exists($table, $index)) {
            $dbman->add_index($table, $index);
        }

        // Main savepoint reached
        upgrade_main_savepoint(true, 2012070600.11);
    }

    if ($oldversion < 2012071900.01) {
        // Cleanup after simpeltests tool
        capabilities_cleanup('tool_unittest');
        unset_all_config_for_plugin('tool_unittest');

        upgrade_main_savepoint(true, 2012071900.01);
    }

    if ($oldversion < 2012072400.00) {
        // Remove obsolete xhtml strict setting - use THEME->doctype in theme config if necessary,
        // see theme_config->doctype in lib/outputlib.php for more details.
        unset_config('xmlstrictheaders');
        upgrade_main_savepoint(true, 2012072400.00);
    }

    if ($oldversion < 2012072401.00) {

        // Saves orphaned questions from the Dark Side
        upgrade_save_orphaned_questions();

        // Main savepoint reached
        upgrade_main_savepoint(true, 2012072401.00);
    }

    if ($oldversion < 2012072600.01) {
        // Handle events with empty eventtype //MDL-32827

        $DB->set_field('event', 'eventtype', 'site', array('eventtype' => '', 'courseid' => $SITE->id));
        $DB->set_field_select('event', 'eventtype', 'due', "eventtype = '' AND courseid != 0 AND groupid = 0 AND (modulename = 'assignment' OR modulename = 'assign')");
        $DB->set_field_select('event', 'eventtype', 'course', "eventtype = '' AND courseid != 0 AND groupid = 0");
        $DB->set_field_select('event', 'eventtype', 'group', "eventtype = '' AND groupid != 0");
        $DB->set_field_select('event', 'eventtype', 'user', "eventtype = '' AND userid != 0");

        // Main savepoint reached
        upgrade_main_savepoint(true, 2012072600.01);
    }

    if ($oldversion < 2012080200.02) {
        // Drop obsolete question upgrade field that should have been added to the install.xml.
        $table = new xmldb_table('question');
        $field = new xmldb_field('oldquestiontextformat', XMLDB_TYPE_INTEGER, '2', null, XMLDB_NOTNULL, null, '0');

        if ($dbman->field_exists($table, $field)) {
            $dbman->drop_field($table, $field);
        }

        upgrade_main_savepoint(true, 2012080200.02);
    }

    if ($oldversion < 2012081400.01) {
        // Move the ability to disable blogs to its own setting MDL-25012.

        if (isset($CFG->bloglevel)) {
            // Only change settings if existing setting was set.
            if (empty($CFG->bloglevel)) {
                set_config('enableblogs', 0);
                // Now set the bloglevel to a valid setting as the disabled setting has been removed.
                // This prevents confusing results when users enable the blog system in future.
                set_config('bloglevel', BLOG_USER_LEVEL);
            } else {
                set_config('enableblogs', 1);
            }
        }

        // Main savepoint reached
        upgrade_main_savepoint(true, 2012081400.01);
    }

    if ($oldversion < 2012081600.01) {
        // Delete removed setting - Google Maps API V2 will not work in 2013.
        unset_config('googlemapkey');
        upgrade_main_savepoint(true, 2012081600.01);
    }

    if ($oldversion < 2012082300.01) {
        // Add more custom enrol fields.
        $table = new xmldb_table('enrol');
        $field = new xmldb_field('customint5', XMLDB_TYPE_INTEGER, '10', null, null, null, null, 'customint4');

        if (!$dbman->field_exists($table, $field)) {
            $dbman->add_field($table, $field);
        }

        $field = new xmldb_field('customint6', XMLDB_TYPE_INTEGER, '10', null, null, null, null, 'customint5');
        if (!$dbman->field_exists($table, $field)) {
            $dbman->add_field($table, $field);
        }

        $field = new xmldb_field('customint7', XMLDB_TYPE_INTEGER, '10', null, null, null, null, 'customint6');
        if (!$dbman->field_exists($table, $field)) {
            $dbman->add_field($table, $field);
        }

        $field = new xmldb_field('customint8', XMLDB_TYPE_INTEGER, '10', null, null, null, null, 'customint7');
        if (!$dbman->field_exists($table, $field)) {
            $dbman->add_field($table, $field);
        }

        $field = new xmldb_field('customchar3', XMLDB_TYPE_CHAR, '1333', null, null, null, null, 'customchar2');
        if (!$dbman->field_exists($table, $field)) {
            $dbman->add_field($table, $field);
        }

        $field = new xmldb_field('customtext3', XMLDB_TYPE_TEXT, null, null, null, null, null, 'customtext2');
        if (!$dbman->field_exists($table, $field)) {
            $dbman->add_field($table, $field);
        }

        $field = new xmldb_field('customtext4', XMLDB_TYPE_TEXT, null, null, null, null, null, 'customtext3');
        if (!$dbman->field_exists($table, $field)) {
            $dbman->add_field($table, $field);
        }

        // Main savepoint reached.
        upgrade_main_savepoint(true, 2012082300.01);
    }

    if ($oldversion < 2012082300.02) {
        // Define field component to be added to groups_members
        $table = new xmldb_table('groups_members');
        $field = new xmldb_field('component', XMLDB_TYPE_CHAR, '100', null, XMLDB_NOTNULL, null, null, 'timeadded');

        // Conditionally launch add field component
        if (!$dbman->field_exists($table, $field)) {
            $dbman->add_field($table, $field);
        }

        // Define field itemid to be added to groups_members
        $field = new xmldb_field('itemid', XMLDB_TYPE_INTEGER, '10', null, XMLDB_NOTNULL, null, '0', 'component');

        // Conditionally launch add field itemid
        if (!$dbman->field_exists($table, $field)) {
            $dbman->add_field($table, $field);
        }

        // Main savepoint reached
        upgrade_main_savepoint(true, 2012082300.02);
    }

    if ($oldversion < 2012090500.00) {
        $subquery = 'SELECT b.id FROM {blog_external} b where b.id = ' . $DB->sql_cast_char2int('{post}.content', true);
        $sql = 'DELETE FROM {post}
                      WHERE {post}.module = \'blog_external\'
                            AND NOT EXISTS (' . $subquery . ')
                            AND ' . $DB->sql_isnotempty('post', 'uniquehash', false, false);
        $DB->execute($sql);
        upgrade_main_savepoint(true, 2012090500.00);
    }

    if ($oldversion < 2012090700.01) {
        // Add a category field in the course_request table
        $table = new xmldb_table('course_request');
        $field = new xmldb_field('category', XMLDB_TYPE_INTEGER, '10', null, XMLDB_NOTNULL, null, 0, 'summaryformat');
        if (!$dbman->field_exists($table, $field)) {
            $dbman->add_field($table, $field);
        }

        // Main savepoint reached.
        upgrade_main_savepoint(true, 2012090700.01);
    }

    if ($oldversion < 2012091700.00) {

        // Dropping screenreader field from user.
        $table = new xmldb_table('user');
        $field = new xmldb_field('screenreader');

        if ($dbman->field_exists($table, $field)) {
            $dbman->drop_field($table, $field);
        }

        // Main savepoint reached.
        upgrade_main_savepoint(true, 2012091700.00);
    }

    if ($oldversion < 2012092100.01) {
        // Some folders still have a sortorder set, which is used for main files but is not
        // supported by the folder resource. We reset the value here.
        $sql = 'UPDATE {files} SET sortorder = ? WHERE component = ? AND filearea = ? AND sortorder <> ?';
        $DB->execute($sql, array(0, 'mod_folder', 'content', 0));

        // Main savepoint reached.
        upgrade_main_savepoint(true, 2012092100.01);
    }

    if ($oldversion < 2012092600.00) {
        // Define index idname (unique) to be added to tag
        $table = new xmldb_table('tag');
        $index = new xmldb_index('idname', XMLDB_INDEX_UNIQUE, array('id', 'name'));

        // Conditionally launch add index idname
        if (!$dbman->index_exists($table, $index)) {
            $dbman->add_index($table, $index);
        }

        // Main savepoint reached
        upgrade_main_savepoint(true, 2012092600.00);
    }

    if ($oldversion < 2012101500.01) {
        // Find all orphaned blog associations that might exist.
        $sql = "SELECT ba.id
                  FROM {blog_association} ba
             LEFT JOIN {post} p
                    ON p.id = ba.blogid
                 WHERE p.id IS NULL";
        $orphanedrecordids = $DB->get_records_sql($sql);
        // Now delete these associations.
        foreach ($orphanedrecordids as $orphanedrecord) {
            $DB->delete_records('blog_association', array('id' => $orphanedrecord->id));
        }

        upgrade_main_savepoint(true, 2012101500.01);
    }

    if ($oldversion < 2012101800.02) {
        // Renaming backups using previous file naming convention.
        upgrade_rename_old_backup_files_using_shortname();

        // Main savepoint reached.
        upgrade_main_savepoint(true, 2012101800.02);
    }

    if ($oldversion < 2012103001.00) {
        // create new event_subscriptions table
        $table = new xmldb_table('event_subscriptions');
        $table->add_field('id', XMLDB_TYPE_INTEGER, '10', null, XMLDB_NOTNULL, XMLDB_SEQUENCE, null);
        $table->add_field('url', XMLDB_TYPE_CHAR, '255', null, XMLDB_NOTNULL, null, null);
        $table->add_field('courseid', XMLDB_TYPE_INTEGER, '10', null, XMLDB_NOTNULL, null, '0');
        $table->add_field('groupid', XMLDB_TYPE_INTEGER, '10', null, XMLDB_NOTNULL, null, '0');
        $table->add_field('userid', XMLDB_TYPE_INTEGER, '10', null, XMLDB_NOTNULL, null, '0');
        $table->add_field('pollinterval', XMLDB_TYPE_INTEGER, '10', null, XMLDB_NOTNULL, null, '0');
        $table->add_field('lastupdated', XMLDB_TYPE_INTEGER, '10', null, null, null, null);
        $table->add_field('name', XMLDB_TYPE_CHAR, '255', null, XMLDB_NOTNULL, null, null);
        $table->add_key('primary', XMLDB_KEY_PRIMARY, array('id'));
        if (!$dbman->table_exists($table)) {
            $dbman->create_table($table);
        }
        // Main savepoint reached
        upgrade_main_savepoint(true, 2012103001.00);
    }

    if ($oldversion < 2012103002.00) {
        // Add subscription field to the event table
        $table = new xmldb_table('event');
        $field = new xmldb_field('subscriptionid', XMLDB_TYPE_INTEGER, '10', null, null, null, null, 'timemodified');

        // Conditionally launch add field subscriptionid
        if (!$dbman->field_exists($table, $field)) {
            $dbman->add_field($table, $field);
        }
        upgrade_main_savepoint(true, 2012103002.00);
    }

    if ($oldversion < 2012103003.00) {
        // Fix uuid field in event table to match RFC-2445 UID property.
        $table = new xmldb_table('event');
        $field = new xmldb_field('uuid', XMLDB_TYPE_CHAR, '255', null, XMLDB_NOTNULL, null, null, 'visible');
        // The column already exists, so make sure there are no nulls (crazy mysql).
        $DB->set_field_select('event', 'uuid', '', "uuid IS NULL");
        // Changing precision of field uuid on table event to (255).
        $dbman->change_field_precision($table, $field);
        // Main savepoint reached
        upgrade_main_savepoint(true, 2012103003.00);
    }

    if ($oldversion < 2012110200.00) {

        // Define table course_format_options to be created
        $table = new xmldb_table('course_format_options');

        // Adding fields to table course_format_options
        $table->add_field('id', XMLDB_TYPE_INTEGER, '10', null, XMLDB_NOTNULL, XMLDB_SEQUENCE, null);
        $table->add_field('courseid', XMLDB_TYPE_INTEGER, '10', null, XMLDB_NOTNULL, null, null);
        $table->add_field('format', XMLDB_TYPE_CHAR, '21', null, XMLDB_NOTNULL, null, null);
        $table->add_field('sectionid', XMLDB_TYPE_INTEGER, '10', null, XMLDB_NOTNULL, null, '0', 'format');
        $table->add_field('name', XMLDB_TYPE_CHAR, '100', null, XMLDB_NOTNULL, null, null);
        $table->add_field('value', XMLDB_TYPE_TEXT, null, null, null, null, null);

        // Adding keys to table course_format_options
        $table->add_key('primary', XMLDB_KEY_PRIMARY, array('id'));
        $table->add_key('courseid', XMLDB_KEY_FOREIGN, array('courseid'), 'course', array('id'));

        // Adding indexes to table course_format_options
        $table->add_index('formatoption', XMLDB_INDEX_UNIQUE, array('courseid', 'format', 'sectionid', 'name'));

        // Conditionally launch create table for course_format_options
        if (!$dbman->table_exists($table)) {
            $dbman->create_table($table);
        }

        // Changing type of field format on table course to char with length 21
        $table = new xmldb_table('course');
        $field = new xmldb_field('format', XMLDB_TYPE_CHAR, '21', null, XMLDB_NOTNULL, null, 'topics', 'summaryformat');

        // Launch change of type for field format
        $dbman->change_field_type($table, $field);

        // Since structure of 'course' table has changed we need to re-read $SITE from DB.
        $SITE = $DB->get_record('course', array('id' => $SITE->id));
        $COURSE = clone($SITE);

        // Main savepoint reached
        upgrade_main_savepoint(true, 2012110200.00);
    }

    if ($oldversion < 2012110201.00) {

        // Copy fields 'coursedisplay', 'numsections', 'hiddensections' from table {course}
        // to table {course_format_options} as the additional format options
        $fields = array();
        $table = new xmldb_table('course');
        foreach (array('coursedisplay', 'numsections', 'hiddensections') as $fieldname) {
            // first check that fields still exist
            $field = new xmldb_field($fieldname);
            if ($dbman->field_exists($table, $field)) {
                $fields[] = $fieldname;
            }
        }

        if (!empty($fields)) {
            $transaction = $DB->start_delegated_transaction();
            $rs = $DB->get_recordset_sql('SELECT id, format, '. join(',', $fields).'
                FROM {course}
                WHERE format <> ? AND format <> ?',
                array('scorm', 'social'));
            // (do not copy fields from scrom and social formats, we already know that they are not used)
            foreach ($rs as $rec) {
                foreach ($fields as $field) {
                    try {
                        $DB->insert_record('course_format_options',
                                array(
                                    'courseid'  => $rec->id,
                                    'format'    => $rec->format,
                                    'sectionid' => 0,
                                    'name'      => $field,
                                    'value'     => $rec->$field
                                ));
                    } catch (dml_exception $e) {
                        // index 'courseid,format,sectionid,name' violation
                        // continue; the entry in course_format_options already exists, use it
                    }
                }
            }
            $rs->close();
            $transaction->allow_commit();

            // Drop fields from table course
            foreach ($fields as $fieldname) {
                $field = new xmldb_field($fieldname);
                $dbman->drop_field($table, $field);
            }
        }

        // Since structure of 'course' table has changed we need to re-read $SITE from DB.
        $SITE = $DB->get_record('course', array('id' => $SITE->id));
        $COURSE = clone($SITE);

        // Main savepoint reached
        upgrade_main_savepoint(true, 2012110201.00);
    }

    if ($oldversion < 2012110700.01) {

        // Define field caller_component to be added to portfolio_log.
        $table = new xmldb_table('portfolio_log');
        $field = new xmldb_field('caller_component', XMLDB_TYPE_CHAR, '255', null, null, null, null, 'caller_file');

        // Conditionally launch add field caller_component.
        if (!$dbman->field_exists($table, $field)) {
            $dbman->add_field($table, $field);
        }

        // Main savepoint reached.
        upgrade_main_savepoint(true, 2012110700.01);
    }

    if ($oldversion < 2012111200.00) {

        // Define table temp_enroled_template to be created
        $table = new xmldb_table('temp_enroled_template');

        // Adding fields to table temp_enroled_template
        $table->add_field('id', XMLDB_TYPE_INTEGER, '10', null, XMLDB_NOTNULL, XMLDB_SEQUENCE, null);
        $table->add_field('userid', XMLDB_TYPE_INTEGER, '10', null, XMLDB_NOTNULL, null, '0');
        $table->add_field('courseid', XMLDB_TYPE_INTEGER, '10', null, XMLDB_NOTNULL, null, '0');
        $table->add_field('roleid', XMLDB_TYPE_INTEGER, '10', null, XMLDB_NOTNULL, null, null);

        // Adding keys to table temp_enroled_template
        $table->add_key('primary', XMLDB_KEY_PRIMARY, array('id'));

        // Adding indexes to table temp_enroled_template
        $table->add_index('userid', XMLDB_INDEX_NOTUNIQUE, array('userid'));
        $table->add_index('courseid', XMLDB_INDEX_NOTUNIQUE, array('courseid'));
        $table->add_index('roleid', XMLDB_INDEX_NOTUNIQUE, array('roleid'));

        // Conditionally launch create table for temp_enroled_template
        if (!$dbman->table_exists($table)) {
            $dbman->create_table($table);
        }

        // Define table temp_log_template to be created
        $table = new xmldb_table('temp_log_template');

        // Adding fields to table temp_log_template
        $table->add_field('id', XMLDB_TYPE_INTEGER, '10', null, XMLDB_NOTNULL, XMLDB_SEQUENCE, null);
        $table->add_field('userid', XMLDB_TYPE_INTEGER, '10', null, XMLDB_NOTNULL, null, '0');
        $table->add_field('course', XMLDB_TYPE_INTEGER, '10', null, XMLDB_NOTNULL, null, '0');
        $table->add_field('action', XMLDB_TYPE_CHAR, '40', null, XMLDB_NOTNULL, null, null);

        // Adding keys to table temp_log_template
        $table->add_key('primary', XMLDB_KEY_PRIMARY, array('id'));

        // Adding indexes to table temp_log_template
        $table->add_index('action', XMLDB_INDEX_NOTUNIQUE, array('action'));
        $table->add_index('course', XMLDB_INDEX_NOTUNIQUE, array('course'));
        $table->add_index('user', XMLDB_INDEX_NOTUNIQUE, array('userid'));
        $table->add_index('usercourseaction', XMLDB_INDEX_NOTUNIQUE, array('userid', 'course', 'action'));

        // Conditionally launch create table for temp_log_template
        if (!$dbman->table_exists($table)) {
            $dbman->create_table($table);
        }

        // Main savepoint reached
        upgrade_main_savepoint(true, 2012111200.00);
    }

    if ($oldversion < 2012111200.01) {
        // Force the rebuild of the cache of every courses, some cached information could contain wrong icon references.
        $DB->execute('UPDATE {course} set modinfo = ?, sectioncache = ?', array(null, null));

        // Main savepoint reached.
        upgrade_main_savepoint(true, 2012111200.01);
    }

    if ($oldversion < 2012111601.01) {
        // Clea up after old shared memory caching support.
        unset_config('cachetype');
        unset_config('rcache');
        unset_config('rcachettl');
        unset_config('intcachemax');
        unset_config('memcachedhosts');
        unset_config('memcachedpconn');

        // Main savepoint reached.
        upgrade_main_savepoint(true, 2012111601.01);
    }

    if ($oldversion < 2012112100.00) {

        // Define field eventtype to be added to event_subscriptions.
        $table = new xmldb_table('event_subscriptions');
        $field = new xmldb_field('eventtype', XMLDB_TYPE_CHAR, '20', null, XMLDB_NOTNULL, null, null, 'userid');

        // Conditionally launch add field eventtype.
        if (!$dbman->field_exists($table, $field)) {
            $dbman->add_field($table, $field);
        }

        // Main savepoint reached.
        upgrade_main_savepoint(true, 2012112100.00);
    }

    // Moodle v2.4.0 release upgrade line
    // Put any upgrade step following this

    if ($oldversion < 2012120300.01) {
        // Make sure site-course has format='site' //MDL-36840

        if ($SITE->format !== 'site') {
            $DB->set_field('course', 'format', 'site', array('id' => $SITE->id));
            $SITE->format = 'site';
            $COURSE->format = 'site';
        }

        // Main savepoint reached
        upgrade_main_savepoint(true, 2012120300.01);
    }

    if ($oldversion < 2012120300.04) {
        // Remove "_utf8" suffix from all langs in course table.
        $langs = $DB->get_records_sql("SELECT DISTINCT lang FROM {course} WHERE lang LIKE ?", array('%_utf8'));

        foreach ($langs as $lang=>$unused) {
            $newlang = str_replace('_utf8', '', $lang);
            $sql = "UPDATE {course} SET lang = :newlang WHERE lang = :lang";
            $DB->execute($sql, array('newlang'=>$newlang, 'lang'=>$lang));
        }

        // Main savepoint reached.
        upgrade_main_savepoint(true, 2012120300.04);
    }

    if ($oldversion < 2012123000.00) {
        // Purge removed module filters and all their settings.

        $tables = array('filter_active', 'filter_config');
        foreach ($tables as $table) {
            $DB->delete_records_select($table, "filter LIKE 'mod/%'");
            $filters = $DB->get_records_sql("SELECT DISTINCT filter FROM {{$table}} WHERE filter LIKE 'filter/%'");
            foreach ($filters as $filter) {
                $DB->set_field($table, 'filter', substr($filter->filter, 7), array('filter'=>$filter->filter));
            }
        }

        $configs = array('stringfilters', 'filterall');
        foreach ($configs as $config) {
            if ($filters = get_config(null, $config)) {
                $filters = explode(',', $filters);
                $newfilters = array();
                foreach($filters as $filter) {
                    if (strpos($filter, '/') === false) {
                        $newfilters[] = $filter;
                    } else if (strpos($filter, 'filter/') === 0) {
                        $newfilters[] = substr($filter, 7);
                    }
                }
                $filters = implode(',', $newfilters);
                set_config($config, $filters);
            }
        }

        unset($tables);
        unset($table);
        unset($configs);
        unset($newfilters);
        unset($filters);
        unset($filter);

        // Main savepoint reached.
        upgrade_main_savepoint(true, 2012123000.00);
    }

    if ($oldversion < 2013021100.01) {
        // Make sure there are no bogus nulls in old MySQL tables.
        $DB->set_field_select('user', 'password', '', "password IS NULL");

        // Changing precision of field password on table user to (255).
        $table = new xmldb_table('user');
        $field = new xmldb_field('password', XMLDB_TYPE_CHAR, '255', null, XMLDB_NOTNULL, null, null, 'username');

        // Launch change of precision for field password.
        $dbman->change_field_precision($table, $field);

        // Main savepoint reached.
        upgrade_main_savepoint(true, 2013021100.01);
    }

    if ($oldversion < 2013021800.00) {
        // Add the site identifier to the cache config's file.
        $siteidentifier = $DB->get_field('config', 'value', array('name' => 'siteidentifier'));
        cache_helper::update_site_identifier($siteidentifier);

        // Main savepoint reached.
        upgrade_main_savepoint(true, 2013021800.00);
    }

    if ($oldversion < 2013021801.00) {
        // Fixing possible wrong MIME types for SMART Notebook files.
        $extensions = array('%.gallery', '%.galleryitem', '%.gallerycollection', '%.nbk', '%.notebook', '%.xbk');
        $select = $DB->sql_like('filename', '?', false);
        foreach ($extensions as $extension) {
            $DB->set_field_select(
                'files',
                'mimetype',
                'application/x-smarttech-notebook',
                $select,
                array($extension)
            );
        }
        upgrade_main_savepoint(true, 2013021801.00);
    }

    if ($oldversion < 2013021801.01) {
        // This upgrade step is re-written under MDL-38228 (see below).
        /*
        // Retrieve the list of course_sections as a recordset to save memory
        $coursesections = $DB->get_recordset('course_sections', null, 'course, id', 'id, course, sequence');
        foreach ($coursesections as $coursesection) {
            // Retrieve all of the actual modules in this course and section combination to reduce DB calls
            $actualsectionmodules = $DB->get_records('course_modules',
                    array('course' => $coursesection->course, 'section' => $coursesection->id), '', 'id, section');

            // Break out the current sequence so that we can compare it
            $currentsequence = explode(',', $coursesection->sequence);
            $newsequence = array();

            // Check each of the modules in the current sequence
            foreach ($currentsequence as $module) {
                if (isset($actualsectionmodules[$module])) {
                    $newsequence[] = $module;
                    // We unset the actualsectionmodules so that we don't get duplicates and that we can add orphaned
                    // modules later
                    unset($actualsectionmodules[$module]);
                }
            }

            // Append any modules which have somehow been orphaned
            foreach ($actualsectionmodules as $module) {
                $newsequence[] = $module->id;
            }

            // Piece it all back together
            $sequence = implode(',', $newsequence);

            // Only update if there have been changes
            if ($sequence !== $coursesection->sequence) {
                $coursesection->sequence = $sequence;
                $DB->update_record('course_sections', $coursesection);

                // And clear the sectioncache and modinfo cache - they'll be regenerated on next use
                $course = new stdClass();
                $course->id = $coursesection->course;
                $course->sectioncache = null;
                $course->modinfo = null;
                $DB->update_record('course', $course);
            }
        }
        $coursesections->close();
        */
        // Main savepoint reached.
        upgrade_main_savepoint(true, 2013021801.01);
    }

    if ($oldversion < 2013021902.00) {
        // ISO country change: Netherlands Antilles is split into BQ, CW & SX
        // http://www.iso.org/iso/iso_3166-1_newsletter_vi-8_split_of_the_dutch_antilles_final-en.pdf
        $sql = "UPDATE {user} SET country = '' WHERE country = ?";
        $DB->execute($sql, array('AN'));

        upgrade_main_savepoint(true, 2013021902.00);
    }

    if ($oldversion < 2013022600.00) {
        // Delete entries regarding invalid 'interests' option which breaks course.
        $DB->delete_records('course_sections_avail_fields', array('userfield' => 'interests'));
        $DB->delete_records('course_modules_avail_fields', array('userfield' => 'interests'));
        // Clear course cache (will be rebuilt on first visit) in case of changes to these.
        $DB->execute('UPDATE {course} set modinfo = ?, sectioncache = ?', array(null, null));

        upgrade_main_savepoint(true, 2013022600.00);
    }

    // Add index to field "timemodified" for grade_grades_history table.
    if ($oldversion < 2013030400.00) {
        $table = new xmldb_table('grade_grades_history');
        $field = new xmldb_field('timemodified');

        if ($dbman->field_exists($table, $field)) {
            $index = new xmldb_index('timemodified', XMLDB_INDEX_NOTUNIQUE, array('timemodified'));
            if (!$dbman->index_exists($table, $index)) {
                $dbman->add_index($table, $index);
            }
        }

        // Main savepoint reached.
        upgrade_main_savepoint(true, 2013030400.00);
    }

    if ($oldversion < 2013030400.02) {
        // Cleanup qformat blackboard settings.
        unset_all_config_for_plugin('qformat_blackboard');

        upgrade_main_savepoint(true, 2013030400.02);
    }

    // This is checking to see if the site has been running a specific version with a bug in it
    // because this upgrade step is slow and is only needed if the site has been running with the affected versions.
    if ($oldversion >= 2012062504.08 && $oldversion < 2012062504.13) {
        // This upgrade step is re-written under MDL-38228 (see below).

        /*
        // Retrieve the list of course_sections as a recordset to save memory.
        // This is to fix a regression caused by MDL-37939.
        // In this case the upgrade step is fixing records where:
        // The data in course_sections.sequence contains the correct module id
        // The section field for on the course modules table may have been updated to point to the incorrect id.

        // This query is looking for sections where the sequence is not in sync with the course_modules table.
        // The syntax for the like query is looking for a value in a comma separated list.
        // It adds a comma to either site of the list and then searches for LIKE '%,id,%'.
        $sequenceconcat = $DB->sql_concat("','", 's.sequence', "','");
        $moduleconcat = $DB->sql_concat("'%,'", 'cm.id', "',%'");
        $sql = 'SELECT s2.id, s2.course, s2.sequence
                FROM {course_sections} s2
                JOIN(
                    SELECT DISTINCT s.id
                    FROM
                    {course_modules} cm
                    JOIN {course_sections} s
                    ON
                        cm.course = s.course
                    WHERE cm.section != s.id AND ' . $sequenceconcat . ' LIKE ' . $moduleconcat . '
                ) d
                ON s2.id = d.id';
        $coursesections = $DB->get_recordset_sql($sql);

        foreach ($coursesections as $coursesection) {
            // Retrieve all of the actual modules in this course and section combination to reduce DB calls.
            $actualsectionmodules = $DB->get_records('course_modules',
                    array('course' => $coursesection->course, 'section' => $coursesection->id), '', 'id, section');

            // Break out the current sequence so that we can compare it.
            $currentsequence = explode(',', $coursesection->sequence);
            $orphanlist = array();

            // Check each of the modules in the current sequence.
            foreach ($currentsequence as $cmid) {
                if (!empty($cmid) && !isset($actualsectionmodules[$cmid])) {
                    $orphanlist[] = $cmid;
                }
            }

            if (!empty($orphanlist)) {
                list($sql, $params) = $DB->get_in_or_equal($orphanlist, SQL_PARAMS_NAMED);
                $sql = "id $sql";

                $DB->set_field_select('course_modules', 'section', $coursesection->id, $sql, $params);

                // And clear the sectioncache and modinfo cache - they'll be regenerated on next use.
                $course = new stdClass();
                $course->id = $coursesection->course;
                $course->sectioncache = null;
                $course->modinfo = null;
                $DB->update_record('course', $course);
            }
        }
        $coursesections->close();

        // No savepoint needed for this change.
         */
    }

    if ($oldversion < 2013032200.01) {
        // GD is now always available
        set_config('gdversion', 2);

        upgrade_main_savepoint(true, 2013032200.01);
    }

    if ($oldversion < 2013032600.03) {
        // Fixing possible wrong MIME type for MIME HTML (MHTML) files.
        $extensions = array('%.mht', '%.mhtml');
        $select = $DB->sql_like('filename', '?', false);
        foreach ($extensions as $extension) {
            $DB->set_field_select(
                'files',
                'mimetype',
                'message/rfc822',
                $select,
                array($extension)
            );
        }
        upgrade_main_savepoint(true, 2013032600.03);
    }

    if ($oldversion < 2013032600.04) {
        // MDL-31983 broke the quiz version number. Fix it.
        $DB->set_field('modules', 'version', '2013021500',
                array('name' => 'quiz', 'version' => '2013310100'));
        upgrade_main_savepoint(true, 2013032600.04);
    }

    if ($oldversion < 2013040200.00) {
        // Add openbadges tables.

        // Define table 'badge' to be created.
        $table = new xmldb_table('badge');

        // Adding fields to table 'badge'.
        $table->add_field('id', XMLDB_TYPE_INTEGER, '10', null, XMLDB_NOTNULL, XMLDB_SEQUENCE, null, null);
        $table->add_field('name', XMLDB_TYPE_CHAR, '255', null, XMLDB_NOTNULL, null, null, 'id');
        $table->add_field('description', XMLDB_TYPE_TEXT, null, null, null, null, null, 'name');
        $table->add_field('image', XMLDB_TYPE_INTEGER, '10', null, XMLDB_NOTNULL, null, null, 'description');
        $table->add_field('timecreated', XMLDB_TYPE_INTEGER, '10', null, XMLDB_NOTNULL, null, '0', 'image');
        $table->add_field('timemodified', XMLDB_TYPE_INTEGER, '10', null, XMLDB_NOTNULL, null, '0', 'timecreated');
        $table->add_field('usercreated', XMLDB_TYPE_INTEGER, '10', null, XMLDB_NOTNULL, null, null, 'timemodified');
        $table->add_field('usermodified', XMLDB_TYPE_INTEGER, '10', null, XMLDB_NOTNULL, null, null, 'usercreated');
        $table->add_field('issuername', XMLDB_TYPE_CHAR, '255', null, XMLDB_NOTNULL, null, null, 'usermodified');
        $table->add_field('issuerurl', XMLDB_TYPE_CHAR, '255', null, XMLDB_NOTNULL, null, null, 'issuername');
        $table->add_field('issuercontact', XMLDB_TYPE_CHAR, '255', null, null, null, null, 'issuerurl');
        $table->add_field('expiredate', XMLDB_TYPE_INTEGER, '10', null, null, null, null, 'issuercontact');
        $table->add_field('expireperiod', XMLDB_TYPE_INTEGER, '10', null, null, null, null, 'expiredate');
        $table->add_field('type', XMLDB_TYPE_INTEGER, '1', null, XMLDB_NOTNULL, null, '1', 'expireperiod');
        $table->add_field('courseid', XMLDB_TYPE_INTEGER, '10', null, null, null, null, 'type');
        $table->add_field('message', XMLDB_TYPE_TEXT, null, null, XMLDB_NOTNULL, null, null, 'courseid');
        $table->add_field('messagesubject', XMLDB_TYPE_TEXT, null, null, XMLDB_NOTNULL, null, null, 'message');
        $table->add_field('attachment', XMLDB_TYPE_INTEGER, '1', null, XMLDB_NOTNULL, null, '1', 'messagesubject');
        $table->add_field('notification', XMLDB_TYPE_INTEGER, '1', null, XMLDB_NOTNULL, null, '1', 'attachment');
        $table->add_field('status', XMLDB_TYPE_INTEGER, '1', null, XMLDB_NOTNULL, null, '0', 'notification');
        $table->add_field('nextcron', XMLDB_TYPE_INTEGER, '10', null, null, null, null, 'status');

        // Adding keys to table 'badge'.
        $table->add_key('primary', XMLDB_KEY_PRIMARY, array('id'));
        $table->add_key('fk_courseid', XMLDB_KEY_FOREIGN, array('courseid'), 'course', array('id'));
        $table->add_key('fk_usermodified', XMLDB_KEY_FOREIGN, array('usermodified'), 'user', array('id'));
        $table->add_key('fk_usercreated', XMLDB_KEY_FOREIGN, array('usercreated'), 'user', array('id'));

        // Adding indexes to table 'badge'.
        $table->add_index('type', XMLDB_INDEX_NOTUNIQUE, array('type'));

        // Conditionally launch create table for 'badge'.
        if (!$dbman->table_exists($table)) {
            $dbman->create_table($table);
        }

        // Define table 'badge_criteria' to be created.
        $table = new xmldb_table('badge_criteria');

        // Adding fields to table 'badge_criteria'.
        $table->add_field('id', XMLDB_TYPE_INTEGER, '10', null, XMLDB_NOTNULL, XMLDB_SEQUENCE, null, null);
        $table->add_field('badgeid', XMLDB_TYPE_INTEGER, '10', null, XMLDB_NOTNULL, null, '0', 'id');
        $table->add_field('criteriatype', XMLDB_TYPE_INTEGER, '10', null, null, null, null, 'badgeid');
        $table->add_field('method', XMLDB_TYPE_INTEGER, '1', null, XMLDB_NOTNULL, null, '1', 'criteriatype');

        // Adding keys to table 'badge_criteria'.
        $table->add_key('primary', XMLDB_KEY_PRIMARY, array('id'));
        $table->add_key('fk_badgeid', XMLDB_KEY_FOREIGN, array('badgeid'), 'badge', array('id'));

        // Adding indexes to table 'badge_criteria'.
        $table->add_index('criteriatype', XMLDB_INDEX_NOTUNIQUE, array('criteriatype'));
        $table->add_index('badgecriteriatype', XMLDB_INDEX_UNIQUE, array('badgeid', 'criteriatype'));

        // Conditionally launch create table for 'badge_criteria'.
        if (!$dbman->table_exists($table)) {
            $dbman->create_table($table);
        }

        // Define table 'badge_criteria_param' to be created.
        $table = new xmldb_table('badge_criteria_param');

        // Adding fields to table 'badge_criteria_param'.
        $table->add_field('id', XMLDB_TYPE_INTEGER, '10', null, XMLDB_NOTNULL, XMLDB_SEQUENCE, null, null);
        $table->add_field('critid', XMLDB_TYPE_INTEGER, '10', null, XMLDB_NOTNULL, null, null, 'id');
        $table->add_field('name', XMLDB_TYPE_CHAR, '255', null, XMLDB_NOTNULL, null, null, 'critid');
        $table->add_field('value', XMLDB_TYPE_CHAR, '255', null, null, null, null, 'name');

        // Adding keys to table 'badge_criteria_param'.
        $table->add_key('primary', XMLDB_KEY_PRIMARY, array('id'));
        $table->add_key('fk_critid', XMLDB_KEY_FOREIGN, array('critid'), 'badge_criteria', array('id'));

        // Conditionally launch create table for 'badge_criteria_param'.
        if (!$dbman->table_exists($table)) {
            $dbman->create_table($table);
        }

        // Define table 'badge_issued' to be created.
        $table = new xmldb_table('badge_issued');

        // Adding fields to table 'badge_issued'.
        $table->add_field('id', XMLDB_TYPE_INTEGER, '10', null, XMLDB_NOTNULL, XMLDB_SEQUENCE, null, null);
        $table->add_field('badgeid', XMLDB_TYPE_INTEGER, '10', null, XMLDB_NOTNULL, null, '0', 'id');
        $table->add_field('userid', XMLDB_TYPE_INTEGER, '10', null, XMLDB_NOTNULL, null, '0', 'badgeid');
        $table->add_field('uniquehash', XMLDB_TYPE_TEXT, null, null, XMLDB_NOTNULL, null, null, 'userid');
        $table->add_field('dateissued', XMLDB_TYPE_INTEGER, '10', null, XMLDB_NOTNULL, null, '0', 'uniquehash');
        $table->add_field('dateexpire', XMLDB_TYPE_INTEGER, '10', null, null, null, null, 'dateissued');
        $table->add_field('visible', XMLDB_TYPE_INTEGER, '1', null, XMLDB_NOTNULL, null, '0', 'dateexpire');
        $table->add_field('issuernotified', XMLDB_TYPE_INTEGER, '10', null, null, null, null, 'visible');

        // Adding keys to table 'badge_issued'.
        $table->add_key('primary', XMLDB_KEY_PRIMARY, array('id'));
        $table->add_key('fk_badgeid', XMLDB_KEY_FOREIGN, array('badgeid'), 'badge', array('id'));
        $table->add_key('fk_userid', XMLDB_KEY_FOREIGN, array('userid'), 'user', array('id'));

        $table->add_index('badgeuser', XMLDB_INDEX_UNIQUE, array('badgeid', 'userid'));

        // Conditionally launch create table for 'badge_issued'.
        if (!$dbman->table_exists($table)) {
            $dbman->create_table($table);
        }

        // Define table 'badge_criteria_met' to be created.
        $table = new xmldb_table('badge_criteria_met');

        // Adding fields to table 'badge_criteria_met'.
        $table->add_field('id', XMLDB_TYPE_INTEGER, '10', null, XMLDB_NOTNULL, XMLDB_SEQUENCE, null, null);
        $table->add_field('issuedid', XMLDB_TYPE_INTEGER, '10', null, null, null, null, 'id');
        $table->add_field('critid', XMLDB_TYPE_INTEGER, '10', null, XMLDB_NOTNULL, null, null, 'issuedid');
        $table->add_field('userid', XMLDB_TYPE_INTEGER, '10', null, XMLDB_NOTNULL, null, null, 'critid');
        $table->add_field('datemet', XMLDB_TYPE_INTEGER, '10', null, XMLDB_NOTNULL, null, null, 'userid');

        // Adding keys to table 'badge_criteria_met'
        $table->add_key('primary', XMLDB_KEY_PRIMARY, array('id'));
        $table->add_key('fk_critid', XMLDB_KEY_FOREIGN, array('critid'), 'badge_criteria', array('id'));
        $table->add_key('fk_userid', XMLDB_KEY_FOREIGN, array('userid'), 'user', array('id'));
        $table->add_key('fk_issuedid', XMLDB_KEY_FOREIGN, array('issuedid'), 'badge_issued', array('id'));

        // Conditionally launch create table for 'badge_criteria_met'.
        if (!$dbman->table_exists($table)) {
            $dbman->create_table($table);
        }

        // Define table 'badge_manual_award' to be created.
        $table = new xmldb_table('badge_manual_award');

        // Adding fields to table 'badge_manual_award'.
        $table->add_field('id', XMLDB_TYPE_INTEGER, '10', null, XMLDB_NOTNULL, XMLDB_SEQUENCE, null, null);
        $table->add_field('badgeid', XMLDB_TYPE_INTEGER, '10', null, XMLDB_NOTNULL, null, null, 'id');
        $table->add_field('recipientid', XMLDB_TYPE_INTEGER, '10', null, XMLDB_NOTNULL, null, null, 'badgeid');
        $table->add_field('issuerid', XMLDB_TYPE_INTEGER, '10', null, XMLDB_NOTNULL, null, null, 'recipientid');
        $table->add_field('issuerrole', XMLDB_TYPE_INTEGER, '10', null, XMLDB_NOTNULL, null, null, 'issuerid');
        $table->add_field('datemet', XMLDB_TYPE_INTEGER, '10', null, XMLDB_NOTNULL, null, null, 'issuerrole');

        // Adding keys to table 'badge_manual_award'.
        $table->add_key('primary', XMLDB_KEY_PRIMARY, array('id'));
        $table->add_key('fk_badgeid', XMLDB_KEY_FOREIGN, array('badgeid'), 'badge', array('id'));
        $table->add_key('fk_recipientid', XMLDB_KEY_FOREIGN, array('recipientid'), 'user', array('id'));
        $table->add_key('fk_issuerid', XMLDB_KEY_FOREIGN, array('issuerid'), 'user', array('id'));
        $table->add_key('fk_issuerrole', XMLDB_KEY_FOREIGN, array('issuerrole'), 'role', array('id'));

        // Conditionally launch create table for 'badge_manual_award'.
        if (!$dbman->table_exists($table)) {
            $dbman->create_table($table);
        }

        // Define table 'badge_backpack' to be created.
        $table = new xmldb_table('badge_backpack');

        // Adding fields to table 'badge_backpack'.
        $table->add_field('id', XMLDB_TYPE_INTEGER, '10', null, XMLDB_NOTNULL, XMLDB_SEQUENCE, null, null);
        $table->add_field('userid', XMLDB_TYPE_INTEGER, '10', null, XMLDB_NOTNULL, null, '0', 'id');
        $table->add_field('email', XMLDB_TYPE_CHAR, '100', null, XMLDB_NOTNULL, null, null, 'userid');
        $table->add_field('backpackurl', XMLDB_TYPE_CHAR, '255', null, XMLDB_NOTNULL, null, null, 'email');
        $table->add_field('backpackuid', XMLDB_TYPE_INTEGER, '10', null, XMLDB_NOTNULL, null, null, 'backpackurl');
        $table->add_field('backpackgid', XMLDB_TYPE_INTEGER, '10', null, XMLDB_NOTNULL, null, null, 'backpackuid');
        $table->add_field('autosync', XMLDB_TYPE_INTEGER, '1', null, XMLDB_NOTNULL, null, '0', 'backpackgid');
        $table->add_field('password', XMLDB_TYPE_CHAR, '50', null, null, null, null, 'autosync');

        // Adding keys to table 'badge_backpack'.
        $table->add_key('primary', XMLDB_KEY_PRIMARY, array('id'));
        $table->add_key('fk_userid', XMLDB_KEY_FOREIGN, array('userid'), 'user', array('id'));

        // Conditionally launch create table for 'badge_backpack'.
        if (!$dbman->table_exists($table)) {
            $dbman->create_table($table);
        }

        // Main savepoint reached.
        upgrade_main_savepoint(true, 2013040200.00);
    }

    if ($oldversion < 2013040201.00) {
        // Convert name field in event table to text type as RFC-2445 doesn't have any limitation on it.
        $table = new xmldb_table('event');
        $field = new xmldb_field('name', XMLDB_TYPE_TEXT, null, null, XMLDB_NOTNULL, null, null);
        if ($dbman->field_exists($table, $field)) {
            $dbman->change_field_type($table, $field);
        }
        // Main savepoint reached.
        upgrade_main_savepoint(true, 2013040201.00);
    }

    if ($oldversion < 2013040300.01) {

        // Define field completionstartonenrol to be dropped from course.
        $table = new xmldb_table('course');
        $field = new xmldb_field('completionstartonenrol');

        // Conditionally launch drop field completionstartonenrol.
        if ($dbman->field_exists($table, $field)) {
            $dbman->drop_field($table, $field);
        }

        // Since structure of 'course' table has changed we need to re-read $SITE from DB.
        $SITE = $DB->get_record('course', array('id' => $SITE->id));
        $COURSE = clone($SITE);

        // Main savepoint reached.
        upgrade_main_savepoint(true, 2013040300.01);
    }

    if ($oldversion < 2013041200.00) {
        // MDL-29877 Some bad restores created grade items with no category information.
        $sql = "UPDATE {grade_items}
                   SET categoryid = courseid
                 WHERE itemtype <> 'course' and itemtype <> 'category'
                       AND categoryid IS NULL";
        $DB->execute($sql);
        upgrade_main_savepoint(true, 2013041200.00);
    }

    if ($oldversion < 2013041600.00) {
        // Copy constants from /course/lib.php instead of including the whole library:
        $c = array( 'FRONTPAGENEWS'                 => 0,
                    'FRONTPAGECOURSELIST'           => 1,
                    'FRONTPAGECATEGORYNAMES'        => 2,
                    'FRONTPAGETOPICONLY'            => 3,
                    'FRONTPAGECATEGORYCOMBO'        => 4,
                    'FRONTPAGEENROLLEDCOURSELIST'   => 5,
                    'FRONTPAGEALLCOURSELIST'        => 6,
                    'FRONTPAGECOURSESEARCH'         => 7);
        // Update frontpage settings $CFG->frontpage and $CFG->frontpageloggedin. In 2.4 there was too much of hidden logic about them.
        // This script tries to make sure that with the new (more user-friendly) frontpage settings the frontpage looks as similar as possible to what it was before upgrade.
        $ncourses = $DB->count_records('course');
        foreach (array('frontpage', 'frontpageloggedin') as $configkey) {
            if ($frontpage = explode(',', $CFG->{$configkey})) {
                $newfrontpage = array();
                foreach ($frontpage as $v) {
                    switch ($v) {
                        case $c['FRONTPAGENEWS']:
                            // Not related to course listings, leave as it is.
                            $newfrontpage[] = $c['FRONTPAGENEWS'];
                            break;
                        case $c['FRONTPAGECOURSELIST']:
                            if ($configkey === 'frontpageloggedin' && empty($CFG->disablemycourses)) {
                                // In 2.4 unless prohibited in config, the "list of courses" was considered "list of enrolled courses" plus course search box.
                                $newfrontpage[] = $c['FRONTPAGEENROLLEDCOURSELIST'];
                            } else if ($ncourses <= 200) {
                                // Still list of courses was only displayed in there were less than 200 courses in system. Otherwise - search box only.
                                $newfrontpage[] = $c['FRONTPAGEALLCOURSELIST'];
                                break; // skip adding search box
                            }
                            if (!in_array($c['FRONTPAGECOURSESEARCH'], $newfrontpage)) {
                                $newfrontpage[] = $c['FRONTPAGECOURSESEARCH'];
                            }
                            break;
                        case $c['FRONTPAGECATEGORYNAMES']:
                            // In 2.4 search box was displayed automatically after categories list. In 2.5 it is displayed as a separate setting.
                            $newfrontpage[] = $c['FRONTPAGECATEGORYNAMES'];
                            if (!in_array($c['FRONTPAGECOURSESEARCH'], $newfrontpage)) {
                                $newfrontpage[] = $c['FRONTPAGECOURSESEARCH'];
                            }
                            break;
                        case $c['FRONTPAGECATEGORYCOMBO']:
                            $maxcourses = empty($CFG->numcoursesincombo) ? 500 : $CFG->numcoursesincombo;
                            // In 2.4 combo list was not displayed if there are more than $CFG->numcoursesincombo courses in the system.
                            if ($ncourses < $maxcourses) {
                                $newfrontpage[] = $c['FRONTPAGECATEGORYCOMBO'];
                            }
                            if (!in_array($c['FRONTPAGECOURSESEARCH'], $newfrontpage)) {
                                $newfrontpage[] = $c['FRONTPAGECOURSESEARCH'];
                            }
                            break;
                    }
                }
                set_config($configkey, join(',', $newfrontpage));
            }
        }
        // $CFG->numcoursesincombo no longer affects whether the combo list is displayed. Setting is deprecated.
        unset_config('numcoursesincombo');

        upgrade_main_savepoint(true, 2013041600.00);
    }

    if ($oldversion < 2013041601.00) {
        // Create a new 'badge_external' table first.
        // Define table 'badge_external' to be created.
        $table = new xmldb_table('badge_external');

        // Adding fields to table 'badge_external'.
        $table->add_field('id', XMLDB_TYPE_INTEGER, '10', null, XMLDB_NOTNULL, XMLDB_SEQUENCE, null, null);
        $table->add_field('backpackid', XMLDB_TYPE_INTEGER, '10', null, XMLDB_NOTNULL, null, null, 'id');
        $table->add_field('collectionid', XMLDB_TYPE_INTEGER, '10', null, XMLDB_NOTNULL, null, null, 'backpackid');

        // Adding keys to table 'badge_external'.
        $table->add_key('primary', XMLDB_KEY_PRIMARY, array('id'));
        $table->add_key('fk_backpackid', XMLDB_KEY_FOREIGN, array('backpackid'), 'badge_backpack', array('id'));

        // Conditionally launch create table for 'badge_external'.
        if (!$dbman->table_exists($table)) {
            $dbman->create_table($table);
        }

        // Perform user data migration.
        $usercollections = $DB->get_records('badge_backpack');
        foreach ($usercollections as $usercollection) {
            $collection = new stdClass();
            $collection->backpackid = $usercollection->id;
            $collection->collectionid = $usercollection->backpackgid;
            $DB->insert_record('badge_external', $collection);
        }

        // Finally, drop the column.
        // Define field backpackgid to be dropped from 'badge_backpack'.
        $table = new xmldb_table('badge_backpack');
        $field = new xmldb_field('backpackgid');

        // Conditionally launch drop field backpackgid.
        if ($dbman->field_exists($table, $field)) {
            $dbman->drop_field($table, $field);
        }

        // Main savepoint reached.
        upgrade_main_savepoint(true, 2013041601.00);
    }

    if ($oldversion < 2013041601.01) {
        // Changing the default of field descriptionformat on table user to 1.
        $table = new xmldb_table('user');
        $field = new xmldb_field('descriptionformat', XMLDB_TYPE_INTEGER, '2', null, XMLDB_NOTNULL, null, '1', 'description');

        // Launch change of default for field descriptionformat.
        $dbman->change_field_default($table, $field);

        // Main savepoint reached.
        upgrade_main_savepoint(true, 2013041601.01);
    }

    if ($oldversion < 2013041900.00) {
        require_once($CFG->dirroot . '/cache/locallib.php');
        // The features bin needs updating.
        cache_config_writer::update_default_config_stores();
        // Main savepoint reached.
        upgrade_main_savepoint(true, 2013041900.00);
    }

    if ($oldversion < 2013042300.00) {
        // Adding index to unreadmessageid field of message_working table (MDL-34933)
        $table = new xmldb_table('message_working');
        $index = new xmldb_index('unreadmessageid_idx', XMLDB_INDEX_NOTUNIQUE, array('unreadmessageid'));

        // Conditionally launch add index unreadmessageid
        if (!$dbman->index_exists($table, $index)) {
            $dbman->add_index($table, $index);
        }

        // Main savepoint reached.
        upgrade_main_savepoint(true, 2013042300.00);
    }

    // Moodle v2.5.0 release upgrade line.
    // Put any upgrade step following this.

    if ($oldversion < 2013051400.01) {
        // Fix incorrect cc-nc url. Unfortunately the license 'plugins' do
        // not give a mechanism to do this.

        $sql = "UPDATE {license}
                   SET source = :url, version = :newversion
                 WHERE shortname = :shortname AND version = :oldversion";

        $params = array(
            'url' => 'http://creativecommons.org/licenses/by-nc/3.0/',
            'shortname' => 'cc-nc',
            'newversion' => '2013051500',
            'oldversion' => '2010033100'
        );

        $DB->execute($sql, $params);

        // Main savepoint reached.
        upgrade_main_savepoint(true, 2013051400.01);
    }

    if ($oldversion < 2013061400.01) {
        // Clean up old tokens which haven't been deleted.
        $DB->execute("DELETE FROM {user_private_key} WHERE NOT EXISTS
                         (SELECT 'x' FROM {user} WHERE deleted = 0 AND id = userid)");

        // Main savepoint reached.
        upgrade_main_savepoint(true, 2013061400.01);
    }

    if ($oldversion < 2013061700.00) {
        // MDL-40103: Remove unused template tables from the database.
        // These are now created inline with xmldb_table.

        $tablestocleanup = array('temp_enroled_template','temp_log_template','backup_files_template','backup_ids_template');
        $dbman = $DB->get_manager();

        foreach ($tablestocleanup as $table) {
            $xmltable = new xmldb_table($table);
            if ($dbman->table_exists($xmltable)) {
                $dbman->drop_table($xmltable);
            }
        }

        // Main savepoint reached.
        upgrade_main_savepoint(true, 2013061700.00);
    }

    if ($oldversion < 2013070800.00) {

        // Remove orphan repository instances.
        if ($DB->get_dbfamily() === 'mysql') {
            $sql = "DELETE {repository_instances} FROM {repository_instances}
                    LEFT JOIN {context} ON {context}.id = {repository_instances}.contextid
                    WHERE {context}.id IS NULL";
        } else {
            $sql = "DELETE FROM {repository_instances}
                    WHERE NOT EXISTS (
                        SELECT 'x' FROM {context}
                        WHERE {context}.id = {repository_instances}.contextid)";
        }
        $DB->execute($sql);

        // Main savepoint reached.
        upgrade_main_savepoint(true, 2013070800.00);
    }

    if ($oldversion < 2013070800.01) {

        // Define field lastnamephonetic to be added to user.
        $table = new xmldb_table('user');
        $field = new xmldb_field('lastnamephonetic', XMLDB_TYPE_CHAR, '255', null, null, null, null, 'imagealt');
        $index = new xmldb_index('lastnamephonetic', XMLDB_INDEX_NOTUNIQUE, array('lastnamephonetic'));

        // Conditionally launch add field lastnamephonetic.
        if (!$dbman->field_exists($table, $field)) {
            $dbman->add_field($table, $field);
            $dbman->add_index($table, $index);
        }

        // Define field firstnamephonetic to be added to user.
        $table = new xmldb_table('user');
        $field = new xmldb_field('firstnamephonetic', XMLDB_TYPE_CHAR, '255', null, null, null, null, 'lastnamephonetic');
        $index = new xmldb_index('firstnamephonetic', XMLDB_INDEX_NOTUNIQUE, array('firstnamephonetic'));

        // Conditionally launch add field firstnamephonetic.
        if (!$dbman->field_exists($table, $field)) {
            $dbman->add_field($table, $field);
            $dbman->add_index($table, $index);
        }

        // Define field alternatename to be added to user.
        $table = new xmldb_table('user');
        $field = new xmldb_field('middlename', XMLDB_TYPE_CHAR, '255', null, null, null, null, 'firstnamephonetic');
        $index = new xmldb_index('middlename', XMLDB_INDEX_NOTUNIQUE, array('middlename'));

        // Conditionally launch add field firstnamephonetic.
        if (!$dbman->field_exists($table, $field)) {
            $dbman->add_field($table, $field);
            $dbman->add_index($table, $index);
        }

        // Define field alternatename to be added to user.
        $table = new xmldb_table('user');
        $field = new xmldb_field('alternatename', XMLDB_TYPE_CHAR, '255', null, null, null, null, 'middlename');
        $index = new xmldb_index('alternatename', XMLDB_INDEX_NOTUNIQUE, array('alternatename'));

        // Conditionally launch add field alternatename.
        if (!$dbman->field_exists($table, $field)) {
            $dbman->add_field($table, $field);
            $dbman->add_index($table, $index);
        }

        // Main savepoint reached.
        upgrade_main_savepoint(true, 2013070800.01);
    }
    if ($oldversion < 2013071500.01) {
        // The enrol_authorize plugin has been removed, if there are no records
        // and no plugin files then remove the plugin data.
        $enrolauthorize = new xmldb_table('enrol_authorize');
        $enrolauthorizerefunds = new xmldb_table('enrol_authorize_refunds');

        if (!file_exists($CFG->dirroot.'/enrol/authorize/version.php') &&
            $dbman->table_exists($enrolauthorize) &&
            $dbman->table_exists($enrolauthorizerefunds)) {

            $enrolauthorizecount = $DB->count_records('enrol_authorize');
            $enrolauthorizerefundcount = $DB->count_records('enrol_authorize_refunds');

            if (empty($enrolauthorizecount) && empty($enrolauthorizerefundcount)) {

                // Drop the database tables.
                $dbman->drop_table($enrolauthorize);
                $dbman->drop_table($enrolauthorizerefunds);

                // Drop the message provider and associated data manually.
                $DB->delete_records('message_providers', array('component' => 'enrol_authorize'));
                $DB->delete_records_select('config_plugins', "plugin = 'message' AND ".$DB->sql_like('name', '?', false), array("%_provider_enrol_authorize_%"));
                $DB->delete_records_select('user_preferences', $DB->sql_like('name', '?', false), array("message_provider_enrol_authorize_%"));

                // Remove capabilities.
                capabilities_cleanup('enrol_authorize');

                // Remove all other associated config.
                unset_all_config_for_plugin('enrol_authorize');
            }
        }
        upgrade_main_savepoint(true, 2013071500.01);
    }

    if ($oldversion < 2013071500.02) {
        // Define field attachment to be dropped from badge.
        $table = new xmldb_table('badge');
        $field = new xmldb_field('image');

        // Conditionally launch drop field eventtype.
        if ($dbman->field_exists($table, $field)) {
            $dbman->drop_field($table, $field);
        }

        upgrade_main_savepoint(true, 2013071500.02);
    }

    if ($oldversion < 2013072600.01) {
        upgrade_mssql_nvarcharmax();
        upgrade_mssql_varbinarymax();

        upgrade_main_savepoint(true, 2013072600.01);
    }

    if ($oldversion < 2013081200.00) {
        // Define field uploadfiles to be added to external_services.
        $table = new xmldb_table('external_services');
        $field = new xmldb_field('uploadfiles', XMLDB_TYPE_INTEGER, '1', null, XMLDB_NOTNULL, null, '0', 'downloadfiles');

        // Conditionally launch add field uploadfiles.
        if (!$dbman->field_exists($table, $field)) {
            $dbman->add_field($table, $field);
        }

        // Main savepoint reached.
        upgrade_main_savepoint(true, 2013081200.00);
    }

    if ($oldversion < 2013082300.01) {
        // Define the table 'backup_logs' and the field 'message' which we will be changing from a char to a text field.
        $table = new xmldb_table('backup_logs');
        $field = new xmldb_field('message', XMLDB_TYPE_TEXT, null, null, XMLDB_NOTNULL, null, null, 'loglevel');

        // Perform the change.
        $dbman->change_field_type($table, $field);

        // Main savepoint reached.
        upgrade_main_savepoint(true, 2013082300.01);
    }

    // Convert SCORM course format courses to singleactivity.
    if ($oldversion < 2013082700.00) {
        // First set relevant singleactivity settings.
        $formatoptions = new stdClass();
        $formatoptions->format = 'singleactivity';
        $formatoptions->sectionid = 0;
        $formatoptions->name = 'activitytype';
        $formatoptions->value = 'scorm';

        $courses = $DB->get_recordset('course', array('format' => 'scorm'), 'id');
        foreach ($courses as $course) {
            $formatoptions->courseid = $course->id;
            $DB->insert_record('course_format_options', $formatoptions);
        }
        $courses->close();

        // Now update course format for these courses.
        $sql = "UPDATE {course}
                   SET format = 'singleactivity', modinfo = '', sectioncache = ''
                 WHERE format = 'scorm'";
        $DB->execute($sql);
        upgrade_main_savepoint(true, 2013082700.00);
    }

    if ($oldversion < 2013090500.01) {
        // Define field calendartype to be added to course.
        $table = new xmldb_table('course');
        $field = new xmldb_field('calendartype', XMLDB_TYPE_CHAR, '30', null, XMLDB_NOTNULL, null, null);

        // Conditionally launch add field calendartype.
        if (!$dbman->field_exists($table, $field)) {
            $dbman->add_field($table, $field);
        }

        // Since structure of 'course' table has changed we need to re-read $SITE from DB.
        $SITE = $DB->get_record('course', array('id' => $SITE->id));
        $COURSE = clone($SITE);

        // Define field calendartype to be added to user.
        $table = new xmldb_table('user');
        $field = new xmldb_field('calendartype', XMLDB_TYPE_CHAR, '30', null, XMLDB_NOTNULL, null, 'gregorian');

        // Conditionally launch add field calendartype.
        if (!$dbman->field_exists($table, $field)) {
            $dbman->add_field($table, $field);
        }

        // Main savepoint reached.
        upgrade_main_savepoint(true, 2013090500.01);
    }

    if ($oldversion < 2013091000.02) {

        // Define field cacherev to be added to course.
        $table = new xmldb_table('course');
        $field = new xmldb_field('cacherev', XMLDB_TYPE_INTEGER, '10', null, XMLDB_NOTNULL, null, '0', 'completionnotify');

        // Conditionally launch add field cacherev.
        if (!$dbman->field_exists($table, $field)) {
            $dbman->add_field($table, $field);
        }

        // Since structure of 'course' table has changed we need to re-read $SITE from DB.
        $SITE = $DB->get_record('course', array('id' => $SITE->id));
        $COURSE = clone($SITE);

        // Main savepoint reached.
        upgrade_main_savepoint(true, 2013091000.02);
    }

    if ($oldversion < 2013091000.03) {

        // Define field modinfo to be dropped from course.
        $table = new xmldb_table('course');
        $field = new xmldb_field('modinfo');

        // Conditionally launch drop field modinfo.
        if ($dbman->field_exists($table, $field)) {
            $dbman->drop_field($table, $field);
        }

        // Define field sectioncache to be dropped from course.
        $field = new xmldb_field('sectioncache');

        // Conditionally launch drop field sectioncache.
        if ($dbman->field_exists($table, $field)) {
            $dbman->drop_field($table, $field);
        }

        // Since structure of 'course' table has changed we need to re-read $SITE from DB.
        $SITE = $DB->get_record('course', array('id' => $SITE->id));
        $COURSE = clone($SITE);

        // Main savepoint reached.
        upgrade_main_savepoint(true, 2013091000.03);
    }

    if ($oldversion < 2013091300.01) {

        $table = new xmldb_table('user');

        // Changing precision of field institution on table user to (255).
        $field = new xmldb_field('institution', XMLDB_TYPE_CHAR, '255', null, XMLDB_NOTNULL, null, null, 'phone2');

        // Launch change of precision for field institution.
        $dbman->change_field_precision($table, $field);

        // Changing precision of field department on table user to (255).
        $field = new xmldb_field('department', XMLDB_TYPE_CHAR, '255', null, XMLDB_NOTNULL, null, null, 'institution');

        // Launch change of precision for field department.
        $dbman->change_field_precision($table, $field);

        // Changing precision of field address on table user to (255).
        $field = new xmldb_field('address', XMLDB_TYPE_CHAR, '255', null, XMLDB_NOTNULL, null, null, 'department');

        // Launch change of precision for field address.
        $dbman->change_field_precision($table, $field);

        // Main savepoint reached.
        upgrade_main_savepoint(true, 2013091300.01);
    }

    if ($oldversion < 2013092000.01) {

        // Define table question_statistics to be created.
        $table = new xmldb_table('question_statistics');

        // Adding fields to table question_statistics.
        $table->add_field('id', XMLDB_TYPE_INTEGER, '10', null, XMLDB_NOTNULL, XMLDB_SEQUENCE, null);
        $table->add_field('hashcode', XMLDB_TYPE_CHAR, '40', null, XMLDB_NOTNULL, null, null);
        $table->add_field('timemodified', XMLDB_TYPE_INTEGER, '10', null, XMLDB_NOTNULL, null, null);
        $table->add_field('questionid', XMLDB_TYPE_INTEGER, '10', null, XMLDB_NOTNULL, null, null);
        $table->add_field('slot', XMLDB_TYPE_INTEGER, '10', null, null, null, null);
        $table->add_field('subquestion', XMLDB_TYPE_INTEGER, '4', null, XMLDB_NOTNULL, null, null);
        $table->add_field('s', XMLDB_TYPE_INTEGER, '10', null, XMLDB_NOTNULL, null, '0');
        $table->add_field('effectiveweight', XMLDB_TYPE_NUMBER, '15, 5', null, null, null, null);
        $table->add_field('negcovar', XMLDB_TYPE_INTEGER, '2', null, XMLDB_NOTNULL, null, '0');
        $table->add_field('discriminationindex', XMLDB_TYPE_NUMBER, '15, 5', null, null, null, null);
        $table->add_field('discriminativeefficiency', XMLDB_TYPE_NUMBER, '15, 5', null, null, null, null);
        $table->add_field('sd', XMLDB_TYPE_NUMBER, '15, 10', null, null, null, null);
        $table->add_field('facility', XMLDB_TYPE_NUMBER, '15, 10', null, null, null, null);
        $table->add_field('subquestions', XMLDB_TYPE_TEXT, null, null, null, null, null);
        $table->add_field('maxmark', XMLDB_TYPE_NUMBER, '12, 7', null, null, null, null);
        $table->add_field('positions', XMLDB_TYPE_TEXT, null, null, null, null, null);
        $table->add_field('randomguessscore', XMLDB_TYPE_NUMBER, '12, 7', null, null, null, null);

        // Adding keys to table question_statistics.
        $table->add_key('primary', XMLDB_KEY_PRIMARY, array('id'));

        // Conditionally launch create table for question_statistics.
        if (!$dbman->table_exists($table)) {
            $dbman->create_table($table);
        }

        // Define table question_response_analysis to be created.
        $table = new xmldb_table('question_response_analysis');

        // Adding fields to table question_response_analysis.
        $table->add_field('id', XMLDB_TYPE_INTEGER, '10', null, XMLDB_NOTNULL, XMLDB_SEQUENCE, null);
        $table->add_field('hashcode', XMLDB_TYPE_CHAR, '40', null, XMLDB_NOTNULL, null, null);
        $table->add_field('timemodified', XMLDB_TYPE_INTEGER, '10', null, XMLDB_NOTNULL, null, null);
        $table->add_field('questionid', XMLDB_TYPE_INTEGER, '10', null, XMLDB_NOTNULL, null, null);
        $table->add_field('subqid', XMLDB_TYPE_CHAR, '100', null, XMLDB_NOTNULL, null, null);
        $table->add_field('aid', XMLDB_TYPE_CHAR, '100', null, null, null, null);
        $table->add_field('response', XMLDB_TYPE_TEXT, null, null, null, null, null);
        $table->add_field('rcount', XMLDB_TYPE_INTEGER, '10', null, null, null, null);
        $table->add_field('credit', XMLDB_TYPE_NUMBER, '15, 5', null, XMLDB_NOTNULL, null, null);

        // Adding keys to table question_response_analysis.
        $table->add_key('primary', XMLDB_KEY_PRIMARY, array('id'));

        // Conditionally launch create table for question_response_analysis.
        if (!$dbman->table_exists($table)) {
            $dbman->create_table($table);
        }

        // Main savepoint reached.
        upgrade_main_savepoint(true, 2013092000.01);
    }

    if ($oldversion < 2013092001.01) {
        // Force uninstall of deleted tool.
        if (!file_exists("$CFG->dirroot/$CFG->admin/tool/bloglevelupgrade")) {
            // Remove capabilities.
            capabilities_cleanup('tool_bloglevelupgrade');
            // Remove all other associated config.
            unset_all_config_for_plugin('tool_bloglevelupgrade');
        }
        upgrade_main_savepoint(true, 2013092001.01);
    }

    if ($oldversion < 2013092001.02) {
        // Define field version to be dropped from modules.
        $table = new xmldb_table('modules');
        $field = new xmldb_field('version');

        // Conditionally launch drop field version.
        if ($dbman->field_exists($table, $field)) {
            // Migrate all plugin version info to config_plugins table.
            $modules = $DB->get_records('modules');
            foreach ($modules as $module) {
                set_config('version', $module->version, 'mod_'.$module->name);
            }
            unset($modules);

            $dbman->drop_field($table, $field);
        }

        // Define field version to be dropped from block.
        $table = new xmldb_table('block');
        $field = new xmldb_field('version');

        // Conditionally launch drop field version.
        if ($dbman->field_exists($table, $field)) {
            $blocks = $DB->get_records('block');
            foreach ($blocks as $block) {
                set_config('version', $block->version, 'block_'.$block->name);
            }
            unset($blocks);

            $dbman->drop_field($table, $field);
        }

        // Main savepoint reached.
        upgrade_main_savepoint(true, 2013092001.02);
    }

    if ($oldversion < 2013092700.01) {

        $table = new xmldb_table('files');

        // Define field referencelastsync to be dropped from files.
        $field = new xmldb_field('referencelastsync');

        // Conditionally launch drop field referencelastsync.
        if ($dbman->field_exists($table, $field)) {
            $dbman->drop_field($table, $field);
        }

        // Define field referencelifetime to be dropped from files.
        $field = new xmldb_field('referencelifetime');

        // Conditionally launch drop field referencelifetime.
        if ($dbman->field_exists($table, $field)) {
            $dbman->drop_field($table, $field);
        }

        // Main savepoint reached.
        upgrade_main_savepoint(true, 2013092700.01);
    }

    if ($oldversion < 2013100400.01) {
        // Add user_devices core table.

        // Define field id to be added to user_devices.
        $table = new xmldb_table('user_devices');

        $table->add_field('id', XMLDB_TYPE_INTEGER, '10', null, XMLDB_NOTNULL, XMLDB_SEQUENCE, null, null);
        $table->add_field('userid', XMLDB_TYPE_INTEGER, '10', null, XMLDB_NOTNULL, null, '0', 'id');
        $table->add_field('appid', XMLDB_TYPE_CHAR, '128', null, XMLDB_NOTNULL, null, null, 'userid');
        $table->add_field('name', XMLDB_TYPE_CHAR, '32', null, XMLDB_NOTNULL, null, null, 'appid');
        $table->add_field('model', XMLDB_TYPE_CHAR, '32', null, XMLDB_NOTNULL, null, null, 'name');
        $table->add_field('platform', XMLDB_TYPE_CHAR, '32', null, XMLDB_NOTNULL, null, null, 'model');
        $table->add_field('version', XMLDB_TYPE_CHAR, '32', null, XMLDB_NOTNULL, null, null, 'platform');
        $table->add_field('pushid', XMLDB_TYPE_CHAR, '255', null, XMLDB_NOTNULL, null, null, 'version');
        $table->add_field('uuid', XMLDB_TYPE_CHAR, '255', null, XMLDB_NOTNULL, null, null, 'pushid');
        $table->add_field('timecreated', XMLDB_TYPE_INTEGER, '10', null, XMLDB_NOTNULL, null, null, 'uuid');
        $table->add_field('timemodified', XMLDB_TYPE_INTEGER, '10', null, XMLDB_NOTNULL, null, null, 'timecreated');

        $table->add_key('primary', XMLDB_KEY_PRIMARY, array('id'));
        $table->add_key('pushid-userid', XMLDB_KEY_UNIQUE, array('pushid', 'userid'));
        $table->add_key('pushid-platform', XMLDB_KEY_UNIQUE, array('pushid', 'platform'));
        $table->add_key('userid', XMLDB_KEY_FOREIGN, array('userid'), 'user', array('id'));

        if (!$dbman->table_exists($table)) {
            $dbman->create_table($table);
        }

        // Main savepoint reached.
        upgrade_main_savepoint(true, 2013100400.01);
    }

    if ($oldversion < 2013100800.00) {

        // Define field maxfraction to be added to question_attempts.
        $table = new xmldb_table('question_attempts');
        $field = new xmldb_field('maxfraction', XMLDB_TYPE_NUMBER, '12, 7', null, XMLDB_NOTNULL, null, '1', 'minfraction');

        // Conditionally launch add field maxfraction.
        if (!$dbman->field_exists($table, $field)) {
            $dbman->add_field($table, $field);
        }

        // Main savepoint reached.
        upgrade_main_savepoint(true, 2013100800.00);
    }

    if ($oldversion < 2013100800.01) {
        // Create a new 'user_password_resets' table.
        $table = new xmldb_table('user_password_resets');
        $table->add_field('id', XMLDB_TYPE_INTEGER, '10', null, XMLDB_NOTNULL, XMLDB_SEQUENCE, null, null);
        $table->add_field('userid', XMLDB_TYPE_INTEGER, '10', null, XMLDB_NOTNULL, null, null, null);
        $table->add_field('timerequested', XMLDB_TYPE_INTEGER, '10', null, XMLDB_NOTNULL, null, null, null);
        $table->add_field('timererequested', XMLDB_TYPE_INTEGER, '10', null, XMLDB_NOTNULL, null, 0, null);
        $table->add_field('token', XMLDB_TYPE_CHAR, '32', null, XMLDB_NOTNULL, null, null, null);

        // Adding keys to table.
        $table->add_key('primary', XMLDB_KEY_PRIMARY, array('id'));
        $table->add_key('fk_userid', XMLDB_KEY_FOREIGN, array('userid'), 'user', array('id'));

        // Conditionally launch create table.
        if (!$dbman->table_exists($table)) {
            $dbman->create_table($table);
        }
        upgrade_main_savepoint(true, 2013100800.01);
    }

    if ($oldversion < 2013100800.02) {
        $sql = "INSERT INTO {user_preferences}(userid, name, value)
                SELECT id, 'htmleditor', 'textarea' FROM {user} u where u.htmleditor = 0";
        $DB->execute($sql);

        // Define field htmleditor to be dropped from user
        $table = new xmldb_table('user');
        $field = new xmldb_field('htmleditor');

        // Conditionally launch drop field requested
        if ($dbman->field_exists($table, $field)) {
            $dbman->drop_field($table, $field);
        }
        // Main savepoint reached.
        upgrade_main_savepoint(true, 2013100800.02);
    }

    if ($oldversion < 2013100900.00) {

        // Define field lifetime to be dropped from files_reference.
        $table = new xmldb_table('files_reference');
        $field = new xmldb_field('lifetime');

        // Conditionally launch drop field lifetime.
        if ($dbman->field_exists($table, $field)) {
            $dbman->drop_field($table, $field);
        }

        // Main savepoint reached.
        upgrade_main_savepoint(true, 2013100900.00);
    }

    if ($oldversion < 2013100901.00) {
        // Fixing possible wrong MIME type for Java Network Launch Protocol (JNLP) files.
        $select = $DB->sql_like('filename', '?', false);
        $DB->set_field_select(
            'files',
            'mimetype',
            'application/x-java-jnlp-file',
            $select,
            array('%.jnlp')
        );

        // Main savepoint reached.
        upgrade_main_savepoint(true, 2013100901.00);
    }

    if ($oldversion < 2013102100.00) {
        // Changing default value for the status of a course backup.
        $table = new xmldb_table('backup_courses');
        $field = new xmldb_field('laststatus', XMLDB_TYPE_CHAR, '1', null, XMLDB_NOTNULL, null, '5', 'lastendtime');

        // Launch change of precision for field value
        $dbman->change_field_precision($table, $field);

        // Main savepoint reached.
        upgrade_main_savepoint(true, 2013102100.00);
    }

    if ($oldversion < 2013102201.00) {
        $params = array('plugin' => 'editor_atto', 'name' => 'version');
        $attoversion = $DB->get_record('config_plugins',
                                       $params,
                                       'value',
                                       IGNORE_MISSING);

        if ($attoversion) {
            $attoversion = floatval($attoversion->value);
        }
        // Only these versions that were part of 2.6 beta should be removed.
        // Manually installed versions of 2.5 - or later releases for 2.6 installed
        // via the plugins DB should not be uninstalled.
        if ($attoversion && $attoversion > 2013051500.00 && $attoversion < 2013102201.00) {
            // Remove all other associated config.
            unset_all_config_for_plugin('editor_atto');
            unset_all_config_for_plugin('atto_bold');
            unset_all_config_for_plugin('atto_clear');
            unset_all_config_for_plugin('atto_html');
            unset_all_config_for_plugin('atto_image');
            unset_all_config_for_plugin('atto_indent');
            unset_all_config_for_plugin('atto_italic');
            unset_all_config_for_plugin('atto_link');
            unset_all_config_for_plugin('atto_media');
            unset_all_config_for_plugin('atto_orderedlist');
            unset_all_config_for_plugin('atto_outdent');
            unset_all_config_for_plugin('atto_strike');
            unset_all_config_for_plugin('atto_title');
            unset_all_config_for_plugin('atto_underline');
            unset_all_config_for_plugin('atto_unlink');
            unset_all_config_for_plugin('atto_unorderedlist');

        }

        // Main savepoint reached.
        upgrade_main_savepoint(true, 2013102201.00);
    }

    if ($oldversion < 2013102500.01) {
        // Find all fileareas that have missing root folder entry and add the root folder entry.
        if (empty($CFG->filesrootrecordsfixed)) {
            upgrade_fix_missing_root_folders();
            // To skip running the same script on the upgrade to the next major release.
            set_config('filesrootrecordsfixed', 1);
        }

        // Main savepoint reached.
        upgrade_main_savepoint(true, 2013102500.01);
    }

    if ($oldversion < 2013110500.01) {
        // MDL-38228. Corrected course_modules upgrade script instead of 2013021801.01.

        // This upgrade script fixes the mismatches between DB fields course_modules.section
        // and course_sections.sequence. It makes sure that each module is included
        // in the sequence of at least one section.
        // There is also a separate script for admins: admin/cli/fix_course_sortorder.php

        // This script in included in each major version upgrade process so make sure we don't run it twice.
        if (empty($CFG->movingmoduleupgradescriptwasrun)) {
            upgrade_course_modules_sequences();

            // To skip running the same script on the upgrade to the next major release.
            set_config('movingmoduleupgradescriptwasrun', 1);
        }

        // Main savepoint reached.
        upgrade_main_savepoint(true, 2013110500.01);
    }

    if ($oldversion < 2013110600.01) {

        if (!file_exists($CFG->dirroot . '/theme/mymobile')) {
            // Replace the mymobile settings.
            $DB->set_field('course', 'theme', 'clean', array('theme' => 'mymobile'));
            $DB->set_field('course_categories', 'theme', 'clean', array('theme' => 'mymobile'));
            $DB->set_field('user', 'theme', 'clean', array('theme' => 'mymobile'));
            $DB->set_field('mnet_host', 'theme', 'clean', array('theme' => 'mymobile'));

            // Replace the theme configs.
            if (get_config('core', 'theme') === 'mymobile') {
                set_config('theme', 'clean');
            }
            if (get_config('core', 'thememobile') === 'mymobile') {
                set_config('thememobile', 'clean');
            }
            if (get_config('core', 'themelegacy') === 'mymobile') {
                set_config('themelegacy', 'clean');
            }
            if (get_config('core', 'themetablet') === 'mymobile') {
                set_config('themetablet', 'clean');
            }

            // Hacky emulation of plugin uninstallation.
            unset_all_config_for_plugin('theme_mymobile');
        }

        // Main savepoint reached.
        upgrade_main_savepoint(true, 2013110600.01);
    }

    if ($oldversion < 2013110600.02) {

        // If the user is logged in, we ensure that the alternate name fields are present
        // in the session. It will not be the case when upgrading from 2.5 downwards.
        if (!empty($USER->id)) {
            $refreshuser = $DB->get_record('user', array('id' => $USER->id));
            $fields = array('firstnamephonetic', 'lastnamephonetic', 'middlename', 'alternatename', 'firstname', 'lastname');
            foreach ($fields as $field) {
                $USER->{$field} = $refreshuser->{$field};
            }
        }

        // Main savepoint reached.
        upgrade_main_savepoint(true, 2013110600.02);
    }

    // Moodle v2.6.0 release upgrade line.
    // Put any upgrade step following this.
    if ($oldversion < 2013111800.01) {

        // Delete notes of deleted courses.
        $sql = "DELETE FROM {post}
                 WHERE NOT EXISTS (SELECT {course}.id FROM {course}
                                    WHERE {course}.id = {post}.courseid)
                       AND {post}.module = ?";
        $DB->execute($sql, array('notes'));

        // Main savepoint reached.
        upgrade_main_savepoint(true, 2013111800.01);
    }

    if ($oldversion < 2013122400.01) {
        // Purge stored passwords from config_log table, ideally this should be in each plugin
        // but that would complicate backporting...
        $items = array(
            'core/cronremotepassword', 'core/proxypassword', 'core/smtppass', 'core/jabberpassword',
            'enrol_database/dbpass', 'enrol_ldap/bind_pw', 'url/secretphrase');
        foreach ($items as $item) {
            list($plugin, $name) = explode('/', $item);
            $sqlcomparevalue =  $DB->sql_compare_text('value');
            $sqlcompareoldvalue = $DB->sql_compare_text('oldvalue');
            if ($plugin === 'core') {
                $sql = "UPDATE {config_log}
                           SET value = :value
                         WHERE name = :name AND plugin IS NULL AND $sqlcomparevalue <> :empty";
                $params = array('value' => '********', 'name' => $name, 'empty' => '');
                $DB->execute($sql, $params);

                $sql = "UPDATE {config_log}
                           SET oldvalue = :value
                         WHERE name = :name AND plugin IS NULL AND $sqlcompareoldvalue <> :empty";
                $params = array('value' => '********', 'name' => $name, 'empty' => '');
                $DB->execute($sql, $params);

            } else {
                $sql = "UPDATE {config_log}
                           SET value = :value
                         WHERE name = :name AND plugin = :plugin AND $sqlcomparevalue <> :empty";
                $params = array('value' => '********', 'name' => $name, 'plugin' => $plugin, 'empty' => '');
                $DB->execute($sql, $params);

                $sql = "UPDATE {config_log}
                           SET oldvalue = :value
                         WHERE name = :name AND plugin = :plugin AND  $sqlcompareoldvalue <> :empty";
                $params = array('value' => '********', 'name' => $name, 'plugin' => $plugin, 'empty' => '');
                $DB->execute($sql, $params);
            }
        }
        // Main savepoint reached.
        upgrade_main_savepoint(true, 2013122400.01);
    }

    if ($oldversion < 2014011000.01) {

        // Define table cache_text to be dropped.
        $table = new xmldb_table('cache_text');

        // Conditionally launch drop table for cache_text.
        if ($dbman->table_exists($table)) {
            $dbman->drop_table($table);
        }

        unset_config('cachetext');

        // Main savepoint reached.
        upgrade_main_savepoint(true, 2014011000.01);
    }

    if ($oldversion < 2014011701.00) {
        // Fix gradebook sortorder duplicates.
        upgrade_grade_item_fix_sortorder();

        // Main savepoint reached.
        upgrade_main_savepoint(true, 2014011701.00);
    }

    if ($oldversion < 2014012300.01) {
        // Remove deleted users home pages.
        $sql = "DELETE FROM {my_pages}
                WHERE EXISTS (SELECT {user}.id
                                  FROM {user}
                                  WHERE {user}.id = {my_pages}.userid
                                  AND {user}.deleted = 1)
                AND {my_pages}.private = 1";
        $DB->execute($sql);

        // Reached main savepoint.
        upgrade_main_savepoint(true, 2014012300.01);
    }

    if ($oldversion < 2014012400.00) {
        // Define table lock_db to be created.
        $table = new xmldb_table('lock_db');

        // Adding fields to table lock_db.
        $table->add_field('id', XMLDB_TYPE_INTEGER, '10', null, XMLDB_NOTNULL, XMLDB_SEQUENCE, null);
        $table->add_field('resourcekey', XMLDB_TYPE_CHAR, '255', null, XMLDB_NOTNULL, null, null);
        $table->add_field('expires', XMLDB_TYPE_INTEGER, '10', null, null, null, null);
        $table->add_field('owner', XMLDB_TYPE_CHAR, '36', null, null, null, null);

        // Adding keys to table lock_db.
        $table->add_key('primary', XMLDB_KEY_PRIMARY, array('id'));

        // Adding indexes to table lock_db.
        $table->add_index('resourcekey_uniq', XMLDB_INDEX_UNIQUE, array('resourcekey'));
        $table->add_index('expires_idx', XMLDB_INDEX_NOTUNIQUE, array('expires'));
        $table->add_index('owner_idx', XMLDB_INDEX_NOTUNIQUE, array('owner'));

        // Conditionally launch create table for lock_db.
        if (!$dbman->table_exists($table)) {
            $dbman->create_table($table);
        }

        // Main savepoint reached.
        upgrade_main_savepoint(true, 2014012400.00);
    }

    if ($oldversion < 2014021300.01) {
        // Delete any cached stats to force recalculation later, then we can be sure that cached records will have the correct
        // field.
        $DB->delete_records('question_response_analysis');
        $DB->delete_records('question_statistics');
        $DB->delete_records('quiz_statistics');

        // Define field variant to be added to question_statistics.
        $table = new xmldb_table('question_statistics');
        $field = new xmldb_field('variant', XMLDB_TYPE_INTEGER, '10', null, null, null, null, 'subquestion');

        // Conditionally launch add field variant.
        if (!$dbman->field_exists($table, $field)) {
            $dbman->add_field($table, $field);
        }

        // Main savepoint reached.
        upgrade_main_savepoint(true, 2014021300.01);
    }

    if ($oldversion < 2014021300.02) {

        // Define field variant to be added to question_response_analysis.
        $table = new xmldb_table('question_response_analysis');
        $field = new xmldb_field('variant', XMLDB_TYPE_INTEGER, '10', null, null, null, null, 'questionid');

        // Conditionally launch add field variant.
        if (!$dbman->field_exists($table, $field)) {
            $dbman->add_field($table, $field);
        }

        // Main savepoint reached.
        upgrade_main_savepoint(true, 2014021300.02);
    }

    if ($oldversion < 2014021800.00) {

        // Define field queued to be added to portfolio_tempdata.
        $table = new xmldb_table('portfolio_tempdata');
        $field = new xmldb_field('queued', XMLDB_TYPE_INTEGER, '1', null, XMLDB_NOTNULL, null, '0', 'instance');

        // Conditionally launch add field queued.
        if (!$dbman->field_exists($table, $field)) {
            $dbman->add_field($table, $field);
        }

        // Main savepoint reached.
        upgrade_main_savepoint(true, 2014021800.00);
    }

    if ($oldversion < 2014021900.01) {
        // Force uninstall of deleted tool.

        // Normally, in this sort of situation, we would do a file_exists check,
        // in case the plugin had been added back as an add-on. However, this
        // plugin is completely useless after Moodle 2.6, so we check that the
        // files have been removed in upgrade_stale_php_files_present, and we
        // uninstall it unconditionally here.

        // Remove all associated config.
        unset_all_config_for_plugin('tool_qeupgradehelper');

        upgrade_main_savepoint(true, 2014021900.01);
    }

    if ($oldversion < 2014021900.02) {

        // Define table question_states to be dropped.
        $table = new xmldb_table('question_states');

        // Conditionally launch drop table for question_states.
        if ($dbman->table_exists($table)) {
            $dbman->drop_table($table);
        }

        // Main savepoint reached.
        upgrade_main_savepoint(true, 2014021900.02);
    }

    if ($oldversion < 2014021900.03) {

        // Define table question_sessions to be dropped.
        $table = new xmldb_table('question_sessions');

        // Conditionally launch drop table for question_sessions.
        if ($dbman->table_exists($table)) {
            $dbman->drop_table($table);
        }

        // Main savepoint reached.
        upgrade_main_savepoint(true, 2014021900.03);
    }

    if ($oldversion < 2014022600.00) {
        $table = new xmldb_table('task_scheduled');

        // Adding fields to table task_scheduled.
        $table->add_field('id', XMLDB_TYPE_INTEGER, '10', null, XMLDB_NOTNULL, XMLDB_SEQUENCE, null);
        $table->add_field('component', XMLDB_TYPE_CHAR, '255', null, XMLDB_NOTNULL, null, null);
        $table->add_field('classname', XMLDB_TYPE_CHAR, '255', null, XMLDB_NOTNULL, null, null);
        $table->add_field('lastruntime', XMLDB_TYPE_INTEGER, '10', null, null, null, null);
        $table->add_field('nextruntime', XMLDB_TYPE_INTEGER, '10', null, null, null, null);
        $table->add_field('blocking', XMLDB_TYPE_INTEGER, '2', null, XMLDB_NOTNULL, null, '0');
        $table->add_field('minute', XMLDB_TYPE_CHAR, '25', null, XMLDB_NOTNULL, null, null);
        $table->add_field('hour', XMLDB_TYPE_CHAR, '25', null, XMLDB_NOTNULL, null, null);
        $table->add_field('day', XMLDB_TYPE_CHAR, '25', null, XMLDB_NOTNULL, null, null);
        $table->add_field('month', XMLDB_TYPE_CHAR, '25', null, XMLDB_NOTNULL, null, null);
        $table->add_field('dayofweek', XMLDB_TYPE_CHAR, '25', null, XMLDB_NOTNULL, null, null);
        $table->add_field('faildelay', XMLDB_TYPE_INTEGER, '10', null, null, null, null);
        $table->add_field('customised', XMLDB_TYPE_INTEGER, '2', null, XMLDB_NOTNULL, null, '0');
        $table->add_field('disabled', XMLDB_TYPE_INTEGER, '1', null, XMLDB_NOTNULL, null, '0');

        // Adding keys to table task_scheduled.
        $table->add_key('primary', XMLDB_KEY_PRIMARY, array('id'));

        // Adding indexes to table task_scheduled.
        $table->add_index('classname_uniq', XMLDB_INDEX_UNIQUE, array('classname'));

        // Conditionally launch create table for task_scheduled.
        if (!$dbman->table_exists($table)) {
            $dbman->create_table($table);
        }

        // Define table task_adhoc to be created.
        $table = new xmldb_table('task_adhoc');

        // Adding fields to table task_adhoc.
        $table->add_field('id', XMLDB_TYPE_INTEGER, '10', null, XMLDB_NOTNULL, XMLDB_SEQUENCE, null);
        $table->add_field('component', XMLDB_TYPE_CHAR, '255', null, XMLDB_NOTNULL, null, null);
        $table->add_field('classname', XMLDB_TYPE_CHAR, '255', null, XMLDB_NOTNULL, null, null);
        $table->add_field('nextruntime', XMLDB_TYPE_INTEGER, '10', null, XMLDB_NOTNULL, null, null);
        $table->add_field('faildelay', XMLDB_TYPE_INTEGER, '10', null, null, null, null);
        $table->add_field('customdata', XMLDB_TYPE_TEXT, null, null, null, null, null);
        $table->add_field('blocking', XMLDB_TYPE_INTEGER, '2', null, XMLDB_NOTNULL, null, '0');

        // Adding keys to table task_adhoc.
        $table->add_key('primary', XMLDB_KEY_PRIMARY, array('id'));

        // Adding indexes to table task_adhoc.
        $table->add_index('nextruntime_idx', XMLDB_INDEX_NOTUNIQUE, array('nextruntime'));

        // Conditionally launch create table for task_adhoc.
        if (!$dbman->table_exists($table)) {
            $dbman->create_table($table);
        }

        // Main savepoint reached.
        upgrade_main_savepoint(true, 2014022600.00);
    }

    if ($oldversion < 2014031400.02) {
        // Delete any cached stats to force recalculation later, then we can be sure that cached records will have the correct
        // field.
        $DB->delete_records('question_response_analysis');
        $DB->delete_records('question_statistics');
        $DB->delete_records('quiz_statistics');

        // Define field response to be dropped from question_response_analysis.
        $table = new xmldb_table('question_response_analysis');
        $field = new xmldb_field('rcount');

        // Conditionally launch drop field response.
        if ($dbman->field_exists($table, $field)) {
            $dbman->drop_field($table, $field);
        }

        // Main savepoint reached.
        upgrade_main_savepoint(true, 2014031400.02);
    }

    if ($oldversion < 2014031400.03) {

        // Define table question_response_count to be created.
        $table = new xmldb_table('question_response_count');

        // Adding fields to table question_response_count.
        $table->add_field('id', XMLDB_TYPE_INTEGER, '10', null, XMLDB_NOTNULL, XMLDB_SEQUENCE, null);
        $table->add_field('analysisid', XMLDB_TYPE_INTEGER, '10', null, XMLDB_NOTNULL, null, null);
        $table->add_field('try', XMLDB_TYPE_INTEGER, '10', null, XMLDB_NOTNULL, null, null);
        $table->add_field('rcount', XMLDB_TYPE_INTEGER, '10', null, XMLDB_NOTNULL, null, null);

        // Adding keys to table question_response_count.
        $table->add_key('primary', XMLDB_KEY_PRIMARY, array('id'));
        $table->add_key('analysisid', XMLDB_KEY_FOREIGN, array('analysisid'), 'question_response_analysis', array('id'));

        // Conditionally launch create table for question_response_count.
        if (!$dbman->table_exists($table)) {
            $dbman->create_table($table);
        }

        // Main savepoint reached.
        upgrade_main_savepoint(true, 2014031400.03);
    }

    if ($oldversion < 2014031400.04) {

        // Define field whichtries to be added to question_response_analysis.
        $table = new xmldb_table('question_response_analysis');
        $field = new xmldb_field('whichtries', XMLDB_TYPE_CHAR, '255', null, XMLDB_NOTNULL, null, null, 'hashcode');

        // Conditionally launch add field whichtries.
        if (!$dbman->field_exists($table, $field)) {
            $dbman->add_field($table, $field);
        }

        // Main savepoint reached.
        upgrade_main_savepoint(true, 2014031400.04);
    }

    if ($oldversion < 2014032600.00) {
        // Removing the themes from core.
        $themes = array('afterburner', 'anomaly', 'arialist', 'binarius', 'boxxie', 'brick', 'formal_white', 'formfactor',
            'fusion', 'leatherbound', 'magazine', 'nimble', 'nonzero', 'overlay', 'serenity', 'sky_high', 'splash',
            'standard', 'standardold');

        foreach ($themes as $key => $theme) {
            if (check_dir_exists($CFG->dirroot . '/theme/' . $theme, false)) {
                // Ignore the themes that have been re-downloaded.
                unset($themes[$key]);
            }
        }

        // Check we actually have themes to remove.
        if (count($themes) > 0) {

            // Replace the theme configs.
            if (in_array(get_config('core', 'theme'), $themes)) {
                set_config('theme', 'clean');
            }
            if (in_array(get_config('core', 'thememobile'), $themes)) {
                set_config('thememobile', 'clean');
            }
            if (in_array(get_config('core', 'themelegacy'), $themes)) {
                set_config('themelegacy', 'clean');
            }
            if (in_array(get_config('core', 'themetablet'), $themes)) {
                set_config('themetablet', 'clean');
            }
        }

        // Main savepoint reached.
        upgrade_main_savepoint(true, 2014032600.00);
    }

    if ($oldversion < 2014032600.02) {
        // Add new fields to the 'tag_instance' table.
        $table = new xmldb_table('tag_instance');
        $field = new xmldb_field('component', XMLDB_TYPE_CHAR, '100', null, false, null, null, 'tagid');
        if (!$dbman->field_exists($table, $field)) {
            $dbman->add_field($table, $field);
        }

        $field = new xmldb_field('contextid', XMLDB_TYPE_INTEGER, '10', null, false, null, null, 'itemid');
        // Define the 'contextid' foreign key to be added to the tag_instance table.
        $key = new xmldb_key('contextid', XMLDB_KEY_FOREIGN, array('contextid'), 'context', array('id'));
        if ($dbman->field_exists($table, $field)) {
            $dbman->drop_key($table, $key);
            $DB->set_field('tag_instance', 'contextid', null, array('contextid' => 0));
            $dbman->change_field_default($table, $field);
        } else {
            $dbman->add_field($table, $field);
        }
        $dbman->add_key($table, $key);

        $field = new xmldb_field('timecreated', XMLDB_TYPE_INTEGER, '10', null, XMLDB_NOTNULL, null, '0', 'ordering');
        if (!$dbman->field_exists($table, $field)) {
            $dbman->add_field($table, $field);
        }

        $sql = "UPDATE {tag_instance}
                   SET timecreated = timemodified";
        $DB->execute($sql);

        // Update all the course tags.
        $sql = "UPDATE {tag_instance}
                   SET component = 'core',
                       contextid = (SELECT ctx.id
                                      FROM {context} ctx
                                     WHERE ctx.contextlevel = :contextlevel
                                       AND ctx.instanceid = {tag_instance}.itemid)
                 WHERE itemtype = 'course' AND contextid IS NULL";
        $DB->execute($sql, array('contextlevel' => CONTEXT_COURSE));

        // Update all the user tags.
        $sql = "UPDATE {tag_instance}
                   SET component = 'core',
                       contextid = (SELECT ctx.id
                                      FROM {context} ctx
                                     WHERE ctx.contextlevel = :contextlevel
                                       AND ctx.instanceid = {tag_instance}.itemid)
                 WHERE itemtype = 'user' AND contextid IS NULL";
        $DB->execute($sql, array('contextlevel' => CONTEXT_USER));

        // Update all the blog post tags.
        $sql = "UPDATE {tag_instance}
                   SET component = 'core',
                       contextid = (SELECT ctx.id
                                      FROM {context} ctx
                                      JOIN {post} p
                                        ON p.userid = ctx.instanceid
                                     WHERE ctx.contextlevel = :contextlevel
                                       AND p.id = {tag_instance}.itemid)
                 WHERE itemtype = 'post' AND contextid IS NULL";
        $DB->execute($sql, array('contextlevel' => CONTEXT_USER));

        // Update all the wiki page tags.
        $sql = "UPDATE {tag_instance}
                   SET component = 'mod_wiki',
                       contextid = (SELECT ctx.id
                                      FROM {context} ctx
                                      JOIN {course_modules} cm
                                        ON cm.id = ctx.instanceid
                                      JOIN {modules} m
                                        ON m.id = cm.module
                                      JOIN {wiki} w
                                        ON w.id = cm.instance
                                      JOIN {wiki_subwikis} sw
                                        ON sw.wikiid = w.id
                                      JOIN {wiki_pages} wp
                                        ON wp.subwikiid = sw.id
                                     WHERE m.name = 'wiki'
                                       AND ctx.contextlevel = :contextlevel
                                       AND wp.id = {tag_instance}.itemid)
                 WHERE itemtype = 'wiki_pages' AND contextid IS NULL";
        $DB->execute($sql, array('contextlevel' => CONTEXT_MODULE));

        // Update all the question tags.
        $sql = "UPDATE {tag_instance}
                   SET component = 'core_question',
                       contextid = (SELECT qc.contextid
                                      FROM {question} q
                                      JOIN {question_categories} qc
                                        ON q.category = qc.id
                                     WHERE q.id = {tag_instance}.itemid)
                 WHERE itemtype = 'question' AND contextid IS NULL";
        $DB->execute($sql);

        // Update all the tag tags.
        $sql = "UPDATE {tag_instance}
                   SET component = 'core',
                       contextid = :systemcontext
                 WHERE itemtype = 'tag' AND contextid IS NULL";
        $DB->execute($sql, array('systemcontext' => context_system::instance()->id));

        // Main savepoint reached.
        upgrade_main_savepoint(true, 2014032600.02);
    }

    if ($oldversion < 2014032700.01) {

        // Define field disabled to be added to task_scheduled.
        $table = new xmldb_table('task_scheduled');
        $field = new xmldb_field('disabled', XMLDB_TYPE_INTEGER, '1', null, XMLDB_NOTNULL, null, '0', 'customised');

        // Conditionally launch add field disabled.
        if (!$dbman->field_exists($table, $field)) {
            $dbman->add_field($table, $field);
        }

        // Main savepoint reached.
        upgrade_main_savepoint(true, 2014032700.01);
    }

    if ($oldversion < 2014032700.02) {

        // Update displayloginfailures setting.
        if (empty($CFG->displayloginfailures)) {
            set_config('displayloginfailures', 0);
        } else {
            set_config('displayloginfailures', 1);
        }

        // Main savepoint reached.
        upgrade_main_savepoint(true, 2014032700.02);
    }

    if ($oldversion < 2014040800.00) {

        // Define field availability to be added to course_modules.
        $table = new xmldb_table('course_modules');
        $field = new xmldb_field('availability', XMLDB_TYPE_TEXT, null, null, null, null, null, 'showdescription');

        // Conditionally launch add field availability.
        if (!$dbman->field_exists($table, $field)) {
            $dbman->add_field($table, $field);
        }

        // Define field availability to be added to course_sections.
        $table = new xmldb_table('course_sections');
        $field = new xmldb_field('availability', XMLDB_TYPE_TEXT, null, null, null, null, null, 'groupingid');

        // Conditionally launch add field availability.
        if (!$dbman->field_exists($table, $field)) {
            $dbman->add_field($table, $field);
        }

        // Update existing conditions to new format. This could be a slow
        // process, so begin by counting the number of affected modules/sections.
        // (Performance: On the OU system, these took ~0.3 seconds, with about
        // 20,000 results out of about 400,000 total rows in those tables.)
        $cmcount = $DB->count_records_sql("
                SELECT COUNT(1)
                  FROM {course_modules} cm
                 WHERE cm.availablefrom != 0 OR
                       cm.availableuntil != 0 OR
                       EXISTS (SELECT 1 FROM {course_modules_availability} WHERE coursemoduleid = cm.id) OR
                       EXISTS (SELECT 1 FROM {course_modules_avail_fields} WHERE coursemoduleid = cm.id)");
        $sectcount = $DB->count_records_sql("
                SELECT COUNT(1)
                  FROM {course_sections} cs
                 WHERE cs.groupingid != 0 OR
                       cs.availablefrom != 0 OR
                       cs.availableuntil != 0 OR
                       EXISTS (SELECT 1 FROM {course_sections_availability} WHERE coursesectionid = cs.id) OR
                       EXISTS (SELECT 1 FROM {course_sections_avail_fields} WHERE coursesectionid = cs.id)");

        if ($cmcount + $sectcount > 0) {
            // Show progress bar and start db transaction.
            $transaction = $DB->start_delegated_transaction();
            $pbar = new progress_bar('availupdate', 500, true);

            // Loop through all course-modules.
            // (Performance: On the OU system, the query took <1 second for ~20k
            // results; updating all those entries took ~3 minutes.)
            $done = 0;
            $lastupdate = 0;
            $rs = $DB->get_recordset_sql("
                    SELECT cm.id, cm.availablefrom, cm.availableuntil, cm.showavailability,
                           COUNT(DISTINCT cma.id) AS availcount,
                           COUNT(DISTINCT cmf.id) AS fieldcount
                      FROM {course_modules} cm
                           LEFT JOIN {course_modules_availability} cma ON cma.coursemoduleid = cm.id
                           LEFT JOIN {course_modules_avail_fields} cmf ON cmf.coursemoduleid = cm.id
                     WHERE cm.availablefrom != 0 OR
                           cm.availableuntil != 0 OR
                           cma.id IS NOT NULL OR
                           cmf.id IS NOT NULL
                  GROUP BY cm.id, cm.availablefrom, cm.availableuntil, cm.showavailability");
            foreach ($rs as $rec) {
                // Update progress initially and then once per second.
                if (time() != $lastupdate) {
                    $lastupdate = time();
                    $pbar->update($done, $cmcount + $sectcount,
                            "Updating activity availability settings ($done/$cmcount)");
                }

                // Get supporting records - only if there are any (to reduce the
                // number of queries where just date/group is used).
                if ($rec->availcount) {
                    $availrecs = $DB->get_records('course_modules_availability',
                            array('coursemoduleid' => $rec->id));
                } else {
                    $availrecs = array();
                }
                if ($rec->fieldcount) {
                    $fieldrecs = $DB->get_records_sql("
                            SELECT cmaf.userfield, cmaf.operator, cmaf.value, uif.shortname
                              FROM {course_modules_avail_fields} cmaf
                         LEFT JOIN {user_info_field} uif ON uif.id = cmaf.customfieldid
                             WHERE cmaf.coursemoduleid = ?", array($rec->id));
                } else {
                    $fieldrecs = array();
                }

                // Update item.
                $availability = upgrade_availability_item(0, 0,
                        $rec->availablefrom, $rec->availableuntil,
                        $rec->showavailability, $availrecs, $fieldrecs);
                if ($availability) {
                    $DB->set_field('course_modules', 'availability', $availability, array('id' => $rec->id));
                }

                // Update progress.
                $done++;
            }
            $rs->close();

            // Loop through all course-sections.
            // (Performance: On the OU system, this took <1 second for, er, 150 results.)
            $done = 0;
            $rs = $DB->get_recordset_sql("
                    SELECT cs.id, cs.groupingid, cs.availablefrom,
                           cs.availableuntil, cs.showavailability,
                           COUNT(DISTINCT csa.id) AS availcount,
                           COUNT(DISTINCT csf.id) AS fieldcount
                      FROM {course_sections} cs
                           LEFT JOIN {course_sections_availability} csa ON csa.coursesectionid = cs.id
                           LEFT JOIN {course_sections_avail_fields} csf ON csf.coursesectionid = cs.id
                     WHERE cs.groupingid != 0 OR
                           cs.availablefrom != 0 OR
                           cs.availableuntil != 0 OR
                           csa.id IS NOT NULL OR
                           csf.id IS NOT NULL
                  GROUP BY cs.id, cs.groupingid, cs.availablefrom,
                           cs.availableuntil, cs.showavailability");
            foreach ($rs as $rec) {
                // Update progress once per second.
                if (time() != $lastupdate) {
                    $lastupdate = time();
                    $pbar->update($done + $cmcount, $cmcount + $sectcount,
                            "Updating section availability settings ($done/$sectcount)");
                }

                // Get supporting records - only if there are any (to reduce the
                // number of queries where just date/group is used).
                if ($rec->availcount) {
                    $availrecs = $DB->get_records('course_sections_availability',
                            array('coursesectionid' => $rec->id));
                } else {
                    $availrecs = array();
                }
                if ($rec->fieldcount) {
                    $fieldrecs = $DB->get_records_sql("
                            SELECT csaf.userfield, csaf.operator, csaf.value, uif.shortname
                              FROM {course_sections_avail_fields} csaf
                         LEFT JOIN {user_info_field} uif ON uif.id = csaf.customfieldid
                             WHERE csaf.coursesectionid = ?", array($rec->id));
                } else {
                    $fieldrecs = array();
                }

                // Update item.
                $availability = upgrade_availability_item($rec->groupingid ? 1 : 0,
                        $rec->groupingid, $rec->availablefrom, $rec->availableuntil,
                        $rec->showavailability, $availrecs, $fieldrecs);
                if ($availability) {
                    $DB->set_field('course_sections', 'availability', $availability, array('id' => $rec->id));
                }

                // Update progress.
                $done++;
            }
            $rs->close();

            // Final progress update for 100%.
            $pbar->update($done + $cmcount, $cmcount + $sectcount,
                    'Availability settings updated for ' . ($cmcount + $sectcount) .
                    ' activities and sections');

            $transaction->allow_commit();
        }

        // Drop tables which are not necessary because they are covered by the
        // new availability fields.
        $table = new xmldb_table('course_modules_availability');
        if ($dbman->table_exists($table)) {
            $dbman->drop_table($table);
        }
        $table = new xmldb_table('course_modules_avail_fields');
        if ($dbman->table_exists($table)) {
            $dbman->drop_table($table);
        }
        $table = new xmldb_table('course_sections_availability');
        if ($dbman->table_exists($table)) {
            $dbman->drop_table($table);
        }
        $table = new xmldb_table('course_sections_avail_fields');
        if ($dbman->table_exists($table)) {
            $dbman->drop_table($table);
        }

        // Drop unnnecessary fields from course_modules.
        $table = new xmldb_table('course_modules');
        $field = new xmldb_field('availablefrom');
        if ($dbman->field_exists($table, $field)) {
            $dbman->drop_field($table, $field);
        }
        $field = new xmldb_field('availableuntil');
        if ($dbman->field_exists($table, $field)) {
            $dbman->drop_field($table, $field);
        }
        $field = new xmldb_field('showavailability');
        if ($dbman->field_exists($table, $field)) {
            $dbman->drop_field($table, $field);
        }

        // Drop unnnecessary fields from course_sections.
        $table = new xmldb_table('course_sections');
        $field = new xmldb_field('availablefrom');
        if ($dbman->field_exists($table, $field)) {
            $dbman->drop_field($table, $field);
        }
        $field = new xmldb_field('availableuntil');
        if ($dbman->field_exists($table, $field)) {
            $dbman->drop_field($table, $field);
        }
        $field = new xmldb_field('showavailability');
        if ($dbman->field_exists($table, $field)) {
            $dbman->drop_field($table, $field);
        }
        $field = new xmldb_field('groupingid');
        if ($dbman->field_exists($table, $field)) {
            $dbman->drop_field($table, $field);
        }

        // Main savepoint reached.
        upgrade_main_savepoint(true, 2014040800.00);
    }

    if ($oldversion < 2014041500.01) {

        $table = new xmldb_table('user_info_data');

        $sql = 'SELECT DISTINCT info.id
                  FROM {user_info_data} info
            INNER JOIN {user_info_data} older
                    ON info.fieldid = older.fieldid
                   AND info.userid = older.userid
                   AND older.id < info.id';
        $transaction = $DB->start_delegated_transaction();
        $rs = $DB->get_recordset_sql($sql);
        foreach ($rs as $rec) {
            $DB->delete_records('user_info_data', array('id' => $rec->id));
        }
        $transaction->allow_commit();

        $oldindex = new xmldb_index('userid_fieldid', XMLDB_INDEX_NOTUNIQUE, array('userid', 'fieldid'));
        if ($dbman->index_exists($table, $oldindex)) {
            $dbman->drop_index($table, $oldindex);
        }

        $newindex = new xmldb_index('userid_fieldid', XMLDB_INDEX_UNIQUE, array('userid', 'fieldid'));

        if (!$dbman->index_exists($table, $newindex)) {
            $dbman->add_index($table, $newindex);
        }

        // Main savepoint reached.
        upgrade_main_savepoint(true, 2014041500.01);
    }

    if ($oldversion < 2014050100.00) {
        // Fixing possible wrong MIME type for DigiDoc files.
        $extensions = array('%.bdoc', '%.cdoc', '%.ddoc');
        $select = $DB->sql_like('filename', '?', false);
        foreach ($extensions as $extension) {
            $DB->set_field_select(
                'files',
                'mimetype',
                'application/x-digidoc',
                $select,
                array($extension)
            );
        }
        upgrade_main_savepoint(true, 2014050100.00);
    }

    // Moodle v2.7.0 release upgrade line.
    // Put any upgrade step following this.

    // MDL-32543 Make sure that the log table has correct length for action and url fields.
    if ($oldversion < 2014051200.02) {

        $table = new xmldb_table('log');

        $columns = $DB->get_columns('log');
        if ($columns['action']->max_length < 40) {
            $index1 = new xmldb_index('course-module-action', XMLDB_INDEX_NOTUNIQUE, array('course', 'module', 'action'));
            if ($dbman->index_exists($table, $index1)) {
                $dbman->drop_index($table, $index1);
            }
            $index2 = new xmldb_index('action', XMLDB_INDEX_NOTUNIQUE, array('action'));
            if ($dbman->index_exists($table, $index2)) {
                $dbman->drop_index($table, $index2);
            }
            $field = new xmldb_field('action', XMLDB_TYPE_CHAR, '40', null, XMLDB_NOTNULL, null, null, 'cmid');
            $dbman->change_field_precision($table, $field);
            $dbman->add_index($table, $index1);
            $dbman->add_index($table, $index2);
        }

        if ($columns['url']->max_length < 100) {
            $field = new xmldb_field('url', XMLDB_TYPE_CHAR, '100', null, XMLDB_NOTNULL, null, null, 'action');
            $dbman->change_field_precision($table, $field);
        }

        upgrade_main_savepoint(true, 2014051200.02);
    }

    if ($oldversion < 2014060300.00) {
        $gspath = get_config('assignfeedback_editpdf', 'gspath');
        if ($gspath !== false) {
            set_config('pathtogs', $gspath);
            unset_config('gspath', 'assignfeedback_editpdf');
        }
        upgrade_main_savepoint(true, 2014060300.00);
    }

    if ($oldversion < 2014061000.00) {
        // Fixing possible wrong MIME type for Publisher files.
        $filetypes = array('%.pub'=>'application/x-mspublisher');
        upgrade_mimetypes($filetypes);
        upgrade_main_savepoint(true, 2014061000.00);
    }

    if ($oldversion < 2014062600.01) {
        // We only want to delete DragMath if the directory no longer exists. If the directory
        // is present then it means it has been restored, so do not perform the uninstall.
        if (!check_dir_exists($CFG->libdir . '/editor/tinymce/plugins/dragmath', false)) {
            // Purge DragMath plugin which is incompatible with GNU GPL license.
            unset_all_config_for_plugin('tinymce_dragmath');
        }

        // Main savepoint reached.
        upgrade_main_savepoint(true, 2014062600.01);
    }

    // Switch the order of the fields in the files_reference index, to improve the performance of search_references.
    if ($oldversion < 2014070100.00) {
        $table = new xmldb_table('files_reference');
        $index = new xmldb_index('uq_external_file', XMLDB_INDEX_UNIQUE, array('repositoryid', 'referencehash'));
        if ($dbman->index_exists($table, $index)) {
            $dbman->drop_index($table, $index);
        }
        upgrade_main_savepoint(true, 2014070100.00);
    }

    if ($oldversion < 2014070101.00) {
        $table = new xmldb_table('files_reference');
        $index = new xmldb_index('uq_external_file', XMLDB_INDEX_UNIQUE, array('referencehash', 'repositoryid'));
        if (!$dbman->index_exists($table, $index)) {
            $dbman->add_index($table, $index);
        }
        upgrade_main_savepoint(true, 2014070101.00);
    }

    if ($oldversion < 2014072400.01) {
        $table = new xmldb_table('user_devices');
        $oldindex = new xmldb_index('pushid-platform', XMLDB_KEY_UNIQUE, array('pushid', 'platform'));
        if ($dbman->index_exists($table, $oldindex)) {
            $key = new xmldb_key('pushid-platform', XMLDB_KEY_UNIQUE, array('pushid', 'platform'));
            $dbman->drop_key($table, $key);
        }
        upgrade_main_savepoint(true, 2014072400.01);
    }

    if ($oldversion < 2014080801.00) {

        // Define index behaviour (not unique) to be added to question_attempts.
        $table = new xmldb_table('question_attempts');
        $index = new xmldb_index('behaviour', XMLDB_INDEX_NOTUNIQUE, array('behaviour'));

        // Conditionally launch add index behaviour.
        if (!$dbman->index_exists($table, $index)) {
            $dbman->add_index($table, $index);
        }

        // Main savepoint reached.
        upgrade_main_savepoint(true, 2014080801.00);
    }

    if ($oldversion < 2014082900.01) {
        // Fixing possible wrong MIME type for 7-zip and Rar files.
        $filetypes = array(
                '%.7z' => 'application/x-7z-compressed',
                '%.rar' => 'application/x-rar-compressed');
        upgrade_mimetypes($filetypes);
        upgrade_main_savepoint(true, 2014082900.01);
    }

    if ($oldversion < 2014082900.02) {
        // Replace groupmembersonly usage with new availability system.
        $transaction = $DB->start_delegated_transaction();
        if ($CFG->enablegroupmembersonly) {
            // If it isn't already enabled, we need to enable availability.
            if (!$CFG->enableavailability) {
                set_config('enableavailability', 1);
            }

            // Count all course-modules with groupmembersonly set (for progress
            // bar).
            $total = $DB->count_records('course_modules', array('groupmembersonly' => 1));
            $pbar = new progress_bar('upgradegroupmembersonly', 500, true);

            // Get all these course-modules, one at a time.
            $rs = $DB->get_recordset('course_modules', array('groupmembersonly' => 1),
                    'course, id');
            $i = 0;
            foreach ($rs as $cm) {
                // Calculate and set new availability value.
                $availability = upgrade_group_members_only($cm->groupingid, $cm->availability);
                $DB->set_field('course_modules', 'availability', $availability,
                        array('id' => $cm->id));

                // Update progress.
                $i++;
                $pbar->update($i, $total, "Upgrading groupmembersonly settings - $i/$total.");
            }
            $rs->close();
        }

        // Define field groupmembersonly to be dropped from course_modules.
        $table = new xmldb_table('course_modules');
        $field = new xmldb_field('groupmembersonly');

        // Conditionally launch drop field groupmembersonly.
        if ($dbman->field_exists($table, $field)) {
            $dbman->drop_field($table, $field);
        }

        // Unset old config variable.
        unset_config('enablegroupmembersonly');
        $transaction->allow_commit();

        upgrade_main_savepoint(true, 2014082900.02);
    }

    if ($oldversion < 2014100100.00) {

        // Define table messageinbound_handlers to be created.
        $table = new xmldb_table('messageinbound_handlers');

        // Adding fields to table messageinbound_handlers.
        $table->add_field('id', XMLDB_TYPE_INTEGER, '10', null, XMLDB_NOTNULL, XMLDB_SEQUENCE, null);
        $table->add_field('component', XMLDB_TYPE_CHAR, '100', null, XMLDB_NOTNULL, null, null);
        $table->add_field('classname', XMLDB_TYPE_CHAR, '255', null, XMLDB_NOTNULL, null, null);
        $table->add_field('defaultexpiration', XMLDB_TYPE_INTEGER, '10', null, XMLDB_NOTNULL, null, '86400');
        $table->add_field('validateaddress', XMLDB_TYPE_INTEGER, '1', null, XMLDB_NOTNULL, null, '1');
        $table->add_field('enabled', XMLDB_TYPE_INTEGER, '1', null, XMLDB_NOTNULL, null, '0');

        // Adding keys to table messageinbound_handlers.
        $table->add_key('primary', XMLDB_KEY_PRIMARY, array('id'));
        $table->add_key('classname', XMLDB_KEY_UNIQUE, array('classname'));

        // Conditionally launch create table for messageinbound_handlers.
        if (!$dbman->table_exists($table)) {
            $dbman->create_table($table);
        }

        // Define table messageinbound_datakeys to be created.
        $table = new xmldb_table('messageinbound_datakeys');

        // Adding fields to table messageinbound_datakeys.
        $table->add_field('id', XMLDB_TYPE_INTEGER, '10', null, XMLDB_NOTNULL, XMLDB_SEQUENCE, null);
        $table->add_field('handler', XMLDB_TYPE_INTEGER, '10', null, XMLDB_NOTNULL, null, null);
        $table->add_field('datavalue', XMLDB_TYPE_INTEGER, '10', null, XMLDB_NOTNULL, null, null);
        $table->add_field('datakey', XMLDB_TYPE_CHAR, '64', null, null, null, null);
        $table->add_field('timecreated', XMLDB_TYPE_INTEGER, '10', null, XMLDB_NOTNULL, null, null);
        $table->add_field('expires', XMLDB_TYPE_INTEGER, '10', null, null, null, null);

        // Adding keys to table messageinbound_datakeys.
        $table->add_key('primary', XMLDB_KEY_PRIMARY, array('id'));
        $table->add_key('handler_datavalue', XMLDB_KEY_UNIQUE, array('handler', 'datavalue'));
        $table->add_key('handler', XMLDB_KEY_FOREIGN, array('handler'), 'messageinbound_handlers', array('id'));

        // Conditionally launch create table for messageinbound_datakeys.
        if (!$dbman->table_exists($table)) {
            $dbman->create_table($table);
        }

        // Main savepoint reached.
        upgrade_main_savepoint(true, 2014100100.00);
    }

    if ($oldversion < 2014100600.01) {
        // Define field aggregationstatus to be added to grade_grades.
        $table = new xmldb_table('grade_grades');
        $field = new xmldb_field('aggregationstatus', XMLDB_TYPE_CHAR, '10', null, XMLDB_NOTNULL, null, 'unknown', 'timemodified');

        // Conditionally launch add field aggregationstatus.
        if (!$dbman->field_exists($table, $field)) {
            $dbman->add_field($table, $field);
        }

        $field = new xmldb_field('aggregationweight', XMLDB_TYPE_NUMBER, '10, 5', null, null, null, null, 'aggregationstatus');

        // Conditionally launch add field aggregationweight.
        if (!$dbman->field_exists($table, $field)) {
            $dbman->add_field($table, $field);
        }

        // Define field aggregationcoef2 to be added to grade_items.
        $table = new xmldb_table('grade_items');
        $field = new xmldb_field('aggregationcoef2', XMLDB_TYPE_NUMBER, '10, 5', null, XMLDB_NOTNULL, null, '0', 'aggregationcoef');

        // Conditionally launch add field aggregationcoef2.
        if (!$dbman->field_exists($table, $field)) {
            $dbman->add_field($table, $field);
        }

        $field = new xmldb_field('weightoverride', XMLDB_TYPE_INTEGER, '1', null, XMLDB_NOTNULL, null, '0', 'needsupdate');

        // Conditionally launch add field weightoverride.
        if (!$dbman->field_exists($table, $field)) {
            $dbman->add_field($table, $field);
        }

        // Main savepoint reached.
        upgrade_main_savepoint(true, 2014100600.01);
    }

    if ($oldversion < 2014100600.02) {

        // Define field aggregationcoef2 to be added to grade_items_history.
        $table = new xmldb_table('grade_items_history');
        $field = new xmldb_field('aggregationcoef2', XMLDB_TYPE_NUMBER, '10, 5', null, XMLDB_NOTNULL, null, '0', 'aggregationcoef');

        // Conditionally launch add field aggregationcoef2.
        if (!$dbman->field_exists($table, $field)) {
            $dbman->add_field($table, $field);
        }

        // Main savepoint reached.
        upgrade_main_savepoint(true, 2014100600.02);
    }

    if ($oldversion < 2014100600.03) {

        // Define field weightoverride to be added to grade_items_history.
        $table = new xmldb_table('grade_items_history');
        $field = new xmldb_field('weightoverride', XMLDB_TYPE_INTEGER, '1', null, XMLDB_NOTNULL, null, '0', 'decimals');

        // Conditionally launch add field weightoverride.
        if (!$dbman->field_exists($table, $field)) {
            $dbman->add_field($table, $field);
        }

        // Main savepoint reached.
        upgrade_main_savepoint(true, 2014100600.03);
    }
    if ($oldversion < 2014100600.04) {
        // Set flags so we can display a notice on all courses that might
        // be affected by the uprade to natural aggregation.
        if (!get_config('grades_sumofgrades_upgrade_flagged', 'core')) {
            // 13 == SUM_OF_GRADES.
            $sql = 'SELECT DISTINCT courseid
                      FROM {grade_categories}
                     WHERE aggregation = ?';
            $courses = $DB->get_records_sql($sql, array(13));

            foreach ($courses as $course) {
                set_config('show_sumofgrades_upgrade_' . $course->courseid, 1);
                // Set each of the grade items to needing an update so that when the user visits the grade reports the
                // figures will be updated.
                $DB->set_field('grade_items', 'needsupdate', 1, array('courseid' => $course->courseid));
            }

            set_config('grades_sumofgrades_upgrade_flagged', 1);
        }

        // Main savepoint reached.
        upgrade_main_savepoint(true, 2014100600.04);
    }

    if ($oldversion < 2014100700.00) {

        // Define table messageinbound_messagelist to be created.
        $table = new xmldb_table('messageinbound_messagelist');

        // Adding fields to table messageinbound_messagelist.
        $table->add_field('id', XMLDB_TYPE_INTEGER, '10', null, XMLDB_NOTNULL, XMLDB_SEQUENCE, null);
        $table->add_field('messageid', XMLDB_TYPE_TEXT, null, null, XMLDB_NOTNULL, null, null);
        $table->add_field('userid', XMLDB_TYPE_INTEGER, '10', null, XMLDB_NOTNULL, null, null);
        $table->add_field('address', XMLDB_TYPE_TEXT, null, null, XMLDB_NOTNULL, null, null);
        $table->add_field('timecreated', XMLDB_TYPE_INTEGER, '10', null, XMLDB_NOTNULL, null, null);

        // Adding keys to table messageinbound_messagelist.
        $table->add_key('primary', XMLDB_KEY_PRIMARY, array('id'));
        $table->add_key('userid', XMLDB_KEY_FOREIGN, array('userid'), 'user', array('id'));

        // Conditionally launch create table for messageinbound_messagelist.
        if (!$dbman->table_exists($table)) {
            $dbman->create_table($table);
        }

        // Main savepoint reached.
        upgrade_main_savepoint(true, 2014100700.00);
    }

    if ($oldversion < 2014100700.01) {

        // Define field visible to be added to cohort.
        $table = new xmldb_table('cohort');
        $field = new xmldb_field('visible', XMLDB_TYPE_INTEGER, '1', null, XMLDB_NOTNULL, null, '1', 'descriptionformat');

        // Conditionally launch add field visible.
        if (!$dbman->field_exists($table, $field)) {
            $dbman->add_field($table, $field);
        }

        // Main savepoint reached.
        upgrade_main_savepoint(true, 2014100700.01);
    }

    if ($oldversion < 2014100800.00) {
        // Remove qformat_learnwise (unless it has manually been added back).
        if (!file_exists($CFG->dirroot . '/question/format/learnwise/format.php')) {
            unset_all_config_for_plugin('qformat_learnwise');
        }

        // Main savepoint reached.
        upgrade_main_savepoint(true, 2014100800.00);
    }

    if ($oldversion < 2014101001.00) {
        // Some blocks added themselves to the my/ home page, but they did not declare the
        // subpage of the default my home page. While the upgrade script has been fixed, this
        // upgrade script will fix the data that was wrongly added.

        // We only proceed if we can find the right entry from my_pages. Private => 1 refers to
        // the constant value MY_PAGE_PRIVATE.
        if ($systempage = $DB->get_record('my_pages', array('userid' => null, 'private' => 1))) {

            // Select the blocks there could have been automatically added. showinsubcontexts is hardcoded to 0
            // because it is possible for administrators to have forced it on the my/ page by adding it to the
            // system directly rather than updating the default my/ page.
            $blocks = array('course_overview', 'private_files', 'online_users', 'badges', 'calendar_month', 'calendar_upcoming');
            list($blocksql, $blockparams) = $DB->get_in_or_equal($blocks, SQL_PARAMS_NAMED);
            $select = "parentcontextid = :contextid
                    AND pagetypepattern = :page
                    AND showinsubcontexts = 0
                    AND subpagepattern IS NULL
                    AND blockname $blocksql";
            $params = array(
                'contextid' => context_system::instance()->id,
                'page' => 'my-index'
            );
            $params = array_merge($params, $blockparams);

            $DB->set_field_select(
                'block_instances',
                'subpagepattern',
                $systempage->id,
                $select,
                $params
            );
        }

        // Main savepoint reached.
        upgrade_main_savepoint(true, 2014101001.00);
    }

    if ($oldversion < 2014102000.00) {

        // Define field aggregatesubcats to be dropped from grade_categories.
        $table = new xmldb_table('grade_categories');
        $field = new xmldb_field('aggregatesubcats');

        // Conditionally launch drop field aggregatesubcats.
        if ($dbman->field_exists($table, $field)) {

            $sql = 'SELECT DISTINCT courseid
                      FROM {grade_categories}
                     WHERE aggregatesubcats = ?';
            $courses = $DB->get_records_sql($sql, array(1));

            foreach ($courses as $course) {
                set_config('show_aggregatesubcats_upgrade_' . $course->courseid, 1);
                // Set each of the grade items to needing an update so that when the user visits the grade reports the
                // figures will be updated.
                $DB->set_field('grade_items', 'needsupdate', 1, array('courseid' => $course->courseid));
            }


            $dbman->drop_field($table, $field);
        }

        // Main savepoint reached.
        upgrade_main_savepoint(true, 2014102000.00);
    }

    if ($oldversion < 2014110300.00) {
        // Run script restoring missing folder records for draft file areas.
        upgrade_fix_missing_root_folders_draft();

        // Main savepoint reached.
        upgrade_main_savepoint(true, 2014110300.00);
    }

    // Moodle v2.8.0 release upgrade line.
    // Put any upgrade step following this.


    if ($oldversion < 2014120100.00) {

        // Define field sslverification to be added to mnet_host.
        $table = new xmldb_table('mnet_host');
        $field = new xmldb_field('sslverification', XMLDB_TYPE_INTEGER, '1', null, XMLDB_NOTNULL, null, '0', 'applicationid');

        // Conditionally launch add field sslverification.
        if (!$dbman->field_exists($table, $field)) {
            $dbman->add_field($table, $field);
        }

        // Main savepoint reached.
        upgrade_main_savepoint(true, 2014120100.00);
    }

    if ($oldversion < 2014120101.00) {

        // Define field component to be added to comments.
        $table = new xmldb_table('comments');
        $field = new xmldb_field('component', XMLDB_TYPE_CHAR, '255', null, null, null, null, 'contextid');

        // Conditionally launch add field component.
        if (!$dbman->field_exists($table, $field)) {
            $dbman->add_field($table, $field);
        }

        // Main savepoint reached.
        upgrade_main_savepoint(true, 2014120101.00);
    }

    if ($oldversion < 2014120102.00) {

        // Define table user_password_history to be created.
        $table = new xmldb_table('user_password_history');

        // Adding fields to table user_password_history.
        $table->add_field('id', XMLDB_TYPE_INTEGER, '10', null, XMLDB_NOTNULL, XMLDB_SEQUENCE, null);
        $table->add_field('userid', XMLDB_TYPE_INTEGER, '10', null, XMLDB_NOTNULL, null, null);
        $table->add_field('hash', XMLDB_TYPE_CHAR, '255', null, XMLDB_NOTNULL, null, null);
        $table->add_field('timecreated', XMLDB_TYPE_INTEGER, '10', null, XMLDB_NOTNULL, null, null);

        // Adding keys to table user_password_history.
        $table->add_key('primary', XMLDB_KEY_PRIMARY, array('id'));
        $table->add_key('userid', XMLDB_KEY_FOREIGN, array('userid'), 'user', array('id'));

        // Conditionally launch create table for user_password_history.
        if (!$dbman->table_exists($table)) {
            $dbman->create_table($table);
        }

        // Main savepoint reached.
        upgrade_main_savepoint(true, 2014120102.00);
    }

    if ($oldversion < 2015010800.01) {

        // Make sure the private files handler is not set to expire.
        $DB->set_field('messageinbound_handlers', 'defaultexpiration', 0,
                array('classname' => '\core\message\inbound\private_files_handler'));

        // Main savepoint reached.
        upgrade_main_savepoint(true, 2015010800.01);

    }

    if ($oldversion < 2015012600.00) {

        // If the site is using internal and external storage, or just external
        // storage, and the external path specified is empty we change the setting
        // to internal only. That is how the backup code is handling this
        // misconfiguration.
        $storage = (int) get_config('backup', 'backup_auto_storage');
        $folder = get_config('backup', 'backup_auto_destination');
        if ($storage !== 0 && empty($folder)) {
            set_config('backup_auto_storage', 0, 'backup');
        }

        // Main savepoint reached.
        upgrade_main_savepoint(true, 2015012600.00);
    }

    if ($oldversion < 2015012600.01) {

        // Convert calendar_lookahead to nearest new value.
        $value = $DB->get_field('config', 'value', array('name' => 'calendar_lookahead'));
        if ($value > 90) {
            set_config('calendar_lookahead', '120');
        } else if ($value > 60 and $value < 90) {
            set_config('calendar_lookahead', '90');
        } else if ($value > 30 and $value < 60) {
            set_config('calendar_lookahead', '60');
        } else if ($value > 21 and $value < 30) {
            set_config('calendar_lookahead', '30');
        } else if ($value > 14 and $value < 21) {
            set_config('calendar_lookahead', '21');
        } else if ($value > 7 and $value < 14) {
            set_config('calendar_lookahead', '14');
        }

        // Main savepoint reached.
        upgrade_main_savepoint(true, 2015012600.01);
    }

    if ($oldversion < 2015021100.00) {

        // Define field timemodified to be added to registration_hubs.
        $table = new xmldb_table('registration_hubs');
        $field = new xmldb_field('timemodified', XMLDB_TYPE_INTEGER, '10', null, XMLDB_NOTNULL, null, '0', 'secret');

        // Conditionally launch add field timemodified.
        if (!$dbman->field_exists($table, $field)) {
            $dbman->add_field($table, $field);
        }

        // Main savepoint reached.
        upgrade_main_savepoint(true, 2015021100.00);
    }

    if ($oldversion < 2015022401.00) {

        // Define index useridfromto (not unique) to be added to message.
        $table = new xmldb_table('message');
        $index = new xmldb_index('useridfromto', XMLDB_INDEX_NOTUNIQUE, array('useridfrom', 'useridto'));

        // Conditionally launch add index useridfromto.
        if (!$dbman->index_exists($table, $index)) {
            $dbman->add_index($table, $index);
        }

        // Define index useridfromto (not unique) to be added to message_read.
        $table = new xmldb_table('message_read');
        $index = new xmldb_index('useridfromto', XMLDB_INDEX_NOTUNIQUE, array('useridfrom', 'useridto'));

        // Conditionally launch add index useridfromto.
        if (!$dbman->index_exists($table, $index)) {
            $dbman->add_index($table, $index);
        }

        // Main savepoint reached.
        upgrade_main_savepoint(true, 2015022401.00);
    }

    if ($oldversion < 2015022500.00) {
        $table = new xmldb_table('user_devices');
        $index = new xmldb_index('uuid-userid', XMLDB_INDEX_NOTUNIQUE, array('uuid', 'userid'));
        if (!$dbman->index_exists($table, $index)) {
            $dbman->add_index($table, $index);
        }
        upgrade_main_savepoint(true, 2015022500.00);
    }

    if ($oldversion < 2015030400.00) {
        // We have long since switched to storing timemodified per hub rather than a single 'registered' timestamp.
        unset_config('registered');
        upgrade_main_savepoint(true, 2015030400.00);
    }

    if ($oldversion < 2015031100.00) {
        // Unset old config variable.
        unset_config('enabletgzbackups');

        upgrade_main_savepoint(true, 2015031100.00);
    }

    if ($oldversion < 2015031400.00) {

        // Define index useridfrom (not unique) to be dropped form message.
        $table = new xmldb_table('message');
        $index = new xmldb_index('useridfrom', XMLDB_INDEX_NOTUNIQUE, array('useridfrom'));

        // Conditionally launch drop index useridfrom.
        if ($dbman->index_exists($table, $index)) {
            $dbman->drop_index($table, $index);
        }

        // Define index useridfrom (not unique) to be dropped form message_read.
        $table = new xmldb_table('message_read');
        $index = new xmldb_index('useridfrom', XMLDB_INDEX_NOTUNIQUE, array('useridfrom'));

        // Conditionally launch drop index useridfrom.
        if ($dbman->index_exists($table, $index)) {
            $dbman->drop_index($table, $index);
        }

        // Main savepoint reached.
        upgrade_main_savepoint(true, 2015031400.00);
    }

    if ($oldversion < 2015031900.01) {
        unset_config('crontime', 'registration');
        upgrade_main_savepoint(true, 2015031900.01);
    }

    if ($oldversion < 2015032000.00) {
        $table = new xmldb_table('badge_criteria');

        $field = new xmldb_field('description', XMLDB_TYPE_TEXT, null, null, null, null, null);
        // Conditionally add description field to the badge_criteria table.
        if (!$dbman->field_exists($table, $field)) {
            $dbman->add_field($table, $field);
        }

        $field = new xmldb_field('descriptionformat', XMLDB_TYPE_INTEGER, 2, null, XMLDB_NOTNULL, null, 0);
        // Conditionally add description format field to the badge_criteria table.
        if (!$dbman->field_exists($table, $field)) {
            $dbman->add_field($table, $field);
        }

        upgrade_main_savepoint(true, 2015032000.00);
    }

    if ($oldversion < 2015040200.01) {
        // Force uninstall of deleted tool.
        if (!file_exists("$CFG->dirroot/$CFG->admin/tool/timezoneimport")) {
            // Remove capabilities.
            capabilities_cleanup('tool_timezoneimport');
            // Remove all other associated config.
            unset_all_config_for_plugin('tool_timezoneimport');
        }
        upgrade_main_savepoint(true, 2015040200.01);
    }

    if ($oldversion < 2015040200.02) {
        // Define table timezone to be dropped.
        $table = new xmldb_table('timezone');
        // Conditionally launch drop table for timezone.
        if ($dbman->table_exists($table)) {
            $dbman->drop_table($table);
        }
        upgrade_main_savepoint(true, 2015040200.02);
    }

    if ($oldversion < 2015040200.03) {
        if (isset($CFG->timezone) and $CFG->timezone == 99) {
            // Migrate to real server timezone.
            unset_config('timezone');
        }
        upgrade_main_savepoint(true, 2015040200.03);
    }

    if ($oldversion < 2015040700.01) {
        $DB->delete_records('config_plugins', array('name' => 'requiremodintro'));
        upgrade_main_savepoint(true, 2015040700.01);
    }

    if ($oldversion < 2015040900.01) {
        // Add "My grades" to the user menu.
        $oldconfig = get_config('core', 'customusermenuitems');
        if (strpos("mygrades,grades|/grade/report/mygrades.php|grades", $oldconfig) === false) {
            $newconfig = "mygrades,grades|/grade/report/mygrades.php|grades\n" . $CFG->customusermenuitems;
            set_config('customusermenuitems', $newconfig);
        }

        upgrade_main_savepoint(true, 2015040900.01);
    }

    if ($oldversion < 2015040900.02) {
        // Update the default user menu (add preferences, remove my files and my badges).
        $oldconfig = get_config('core', 'customusermenuitems');

        // Add "My preferences" at the end.
        if (strpos($oldconfig, "mypreferences,moodle|/user/preference.php|preferences") === false) {
            $newconfig = $oldconfig . "\nmypreferences,moodle|/user/preferences.php|preferences";
        } else {
            $newconfig = $oldconfig;
        }
        // Remove my files.
        $newconfig = str_replace("myfiles,moodle|/user/files.php|download", "", $newconfig);
        // Remove my badges.
        $newconfig = str_replace("mybadges,badges|/badges/mybadges.php|award", "", $newconfig);
        // Remove holes.
        $newconfig = preg_replace('/\n+/', "\n", $newconfig);
        $newconfig = preg_replace('/(\r\n)+/', "\n", $newconfig);
        set_config('customusermenuitems', $newconfig);

        upgrade_main_savepoint(true, 2015040900.02);
    }

<<<<<<< HEAD
    if ($oldversion < 2015050400.00) {
        $config = get_config('core', 'customusermenuitems');

        // Change "My preferences" in the user menu to "Preferences".
        $config = str_replace("mypreferences,moodle|/user/preferences.php|preferences",
            "preferences,moodle|/user/preferences.php|preferences", $config);

        // Change "My grades" in the user menu to "Grades".
        $config = str_replace("mygrades,grades|/grade/report/mygrades.php|grades",
            "grades,grades|/grade/report/mygrades.php|grades", $config);

        set_config('customusermenuitems', $config);

        upgrade_main_savepoint(true, 2015050400.00);
    }

=======
    if ($oldversion < 2015050300.00) {
        // Make sure we have messages in the user menu because it's no longer in the nav tree.
        $oldconfig = get_config('core', 'customusermenuitems');
        $mymessagesconfig = "messages,message|/message/index.php|message";
        $mypreferencesconfig = "mypreferences,moodle|/user/preferences.php|preferences";

        // See if it exists.
        if (strpos($oldconfig, $mymessagesconfig) === false) {
            // See if mypreferences exists.
            if (strpos($oldconfig, "mypreferences,moodle|/user/preferences.php|preferences") !== false) {
                // Insert it before my preferences.
                $newconfig = str_replace($mypreferencesconfig, $mymessagesconfig . "\n" . $mypreferencesconfig, $oldconfig);
            } else {
                // Custom config - we can only insert it at the end.
                $newconfig = $oldconfig . "\n" . $mymessagesconfig;
            }
            set_config('customusermenuitems', $newconfig);
        }

        upgrade_main_savepoint(true, 2015050300.00);
    }
>>>>>>> 3c568cd3
    return true;
}<|MERGE_RESOLUTION|>--- conflicted
+++ resolved
@@ -4337,7 +4337,6 @@
         upgrade_main_savepoint(true, 2015040900.02);
     }
 
-<<<<<<< HEAD
     if ($oldversion < 2015050400.00) {
         $config = get_config('core', 'customusermenuitems');
 
@@ -4354,8 +4353,7 @@
         upgrade_main_savepoint(true, 2015050400.00);
     }
 
-=======
-    if ($oldversion < 2015050300.00) {
+    if ($oldversion < 2015050401.00) {
         // Make sure we have messages in the user menu because it's no longer in the nav tree.
         $oldconfig = get_config('core', 'customusermenuitems');
         $mymessagesconfig = "messages,message|/message/index.php|message";
@@ -4376,6 +4374,6 @@
 
         upgrade_main_savepoint(true, 2015050300.00);
     }
->>>>>>> 3c568cd3
+
     return true;
 }