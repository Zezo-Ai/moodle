<?php
// This file is part of Moodle - http://moodle.org/
//
// Moodle is free software: you can redistribute it and/or modify
// it under the terms of the GNU General Public License as published by
// the Free Software Foundation, either version 3 of the License, or
// (at your option) any later version.
//
// Moodle is distributed in the hope that it will be useful,
// but WITHOUT ANY WARRANTY; without even the implied warranty of
// MERCHANTABILITY or FITNESS FOR A PARTICULAR PURPOSE.  See the
// GNU General Public License for more details.
//
// You should have received a copy of the GNU General Public License
// along with Moodle.  If not, see <http://www.gnu.org/licenses/>.

/**
 * This file keeps track of upgrades to Moodle.
 *
 * Sometimes, changes between versions involve
 * alterations to database structures and other
 * major things that may break installations.
 *
 * The upgrade function in this file will attempt
 * to perform all the necessary actions to upgrade
 * your older installation to the current version.
 *
 * If there's something it cannot do itself, it
 * will tell you what you need to do.
 *
 * The commands in here will all be database-neutral,
 * using the methods of database_manager class
 *
 * Please do not forget to use upgrade_set_timeout()
 * before any action that may take longer time to finish.
 *
 * @package   core_install
 * @category  upgrade
 * @copyright 2006 onwards Martin Dougiamas  http://dougiamas.com
 * @license   http://www.gnu.org/copyleft/gpl.html GNU GPL v3 or later
 */

defined('MOODLE_INTERNAL') || die();

/**
 * Main upgrade tasks to be executed on Moodle version bump
 *
 * This function is automatically executed after one bump in the Moodle core
 * version is detected. It's in charge of performing the required tasks
 * to raise core from the previous version to the next one.
 *
 * It's a collection of ordered blocks of code, named "upgrade steps",
 * each one performing one isolated (from the rest of steps) task. Usually
 * tasks involve creating new DB objects or performing manipulation of the
 * information for cleanup/fixup purposes.
 *
 * Each upgrade step has a fixed structure, that can be summarised as follows:
 *
 * if ($oldversion < XXXXXXXXXX.XX) {
 *     // Explanation of the update step, linking to issue in the Tracker if necessary
 *     upgrade_set_timeout(XX); // Optional for big tasks
 *     // Code to execute goes here, usually the XMLDB Editor will
 *     // help you here. See {@link http://docs.moodle.org/dev/XMLDB_editor}.
 *     upgrade_main_savepoint(true, XXXXXXXXXX.XX);
 * }
 *
 * All plugins within Moodle (modules, blocks, reports...) support the existence of
 * their own upgrade.php file, using the "Frankenstyle" component name as
 * defined at {@link http://docs.moodle.org/dev/Frankenstyle}, for example:
 *     - {@link xmldb_page_upgrade($oldversion)}. (modules don't require the plugintype ("mod_") to be used.
 *     - {@link xmldb_auth_manual_upgrade($oldversion)}.
 *     - {@link xmldb_workshopform_accumulative_upgrade($oldversion)}.
 *     - ....
 *
 * In order to keep the contents of this file reduced, it's allowed to create some helper
 * functions to be used here in the {@link upgradelib.php} file at the same directory. Note
 * that such a file must be manually included from upgrade.php, and there are some restrictions
 * about what can be used within it.
 *
 * For more information, take a look to the documentation available:
 *     - Data definition API: {@link http://docs.moodle.org/dev/Data_definition_API}
 *     - Upgrade API: {@link http://docs.moodle.org/dev/Upgrade_API}
 *
 * @param int $oldversion
 * @return bool always true
 */
function xmldb_main_upgrade($oldversion) {
    global $CFG, $DB;

    require_once($CFG->libdir.'/db/upgradelib.php'); // Core Upgrade-related functions.

    $dbman = $DB->get_manager(); // Loads ddl manager and xmldb classes.

    // Always keep this upgrade step with version being the minimum
    // allowed version to upgrade from (v3.11.8 right now).
    if ($oldversion < 2021051708) {
        // Just in case somebody hacks upgrade scripts or env, we really can not continue.
        echo("You need to upgrade to 3.11.8 or higher first!\n");
        exit(1);
        // Note this savepoint is 100% unreachable, but needed to pass the upgrade checks.
        upgrade_main_savepoint(true, 2021051708);
    }

    if ($oldversion < 2021052500.01) {
        // Delete all user evidence files from users that have been deleted.
        $sql = "SELECT DISTINCT f.*
                  FROM {files} f
             LEFT JOIN {context} c ON f.contextid = c.id
                 WHERE f.component = :component
                   AND f.filearea = :filearea
                   AND c.id IS NULL";
        $stalefiles = $DB->get_records_sql($sql, ['component' => 'core_competency', 'filearea' => 'userevidence']);

        $fs = get_file_storage();
        foreach ($stalefiles as $stalefile) {
            $fs->get_file_instance($stalefile)->delete();
        }

        upgrade_main_savepoint(true, 2021052500.01);
    }

    if ($oldversion < 2021052500.02) {

        // Define field timecreated to be added to task_adhoc.
        $table = new xmldb_table('task_adhoc');
        $field = new xmldb_field('timecreated', XMLDB_TYPE_INTEGER, '10', null, XMLDB_NOTNULL, null, '0', 'blocking');

        // Conditionally launch add field timecreated.
        if (!$dbman->field_exists($table, $field)) {
            $dbman->add_field($table, $field);
        }

        // Main savepoint reached.
        upgrade_main_savepoint(true, 2021052500.02);
    }

    if ($oldversion < 2021052500.04) {
        // Define field metadatasettings to be added to h5p_libraries.
        $table = new xmldb_table('h5p_libraries');
        $field = new xmldb_field('metadatasettings', XMLDB_TYPE_TEXT, null, null, null, null, null, 'coreminor');

        // Conditionally launch add field metadatasettings.
        if (!$dbman->field_exists($table, $field)) {
            $dbman->add_field($table, $field);
        }

        // Get installed library files that have no metadata settings value.
        $params = [
            'component' => 'core_h5p',
            'filearea' => 'libraries',
            'filename' => 'library.json',
        ];
        $sql = "SELECT l.id, f.id as fileid
                  FROM {files} f
             LEFT JOIN {h5p_libraries} l ON f.itemid = l.id
                 WHERE f.component = :component
                       AND f.filearea = :filearea
                       AND f.filename = :filename";
        $libraries = $DB->get_records_sql($sql, $params);

        // Update metadatasettings field when the attribute is present in the library.json file.
        $fs = get_file_storage();
        foreach ($libraries as $library) {
            $jsonfile = $fs->get_file_by_id($library->fileid);
            $jsoncontent = json_decode($jsonfile->get_content());
            if (isset($jsoncontent->metadataSettings)) {
                unset($library->fileid);
                $library->metadatasettings = json_encode($jsoncontent->metadataSettings);
                $DB->update_record('h5p_libraries', $library);
            }
        }

        // Main savepoint reached.
        upgrade_main_savepoint(true, 2021052500.04);
    }

    if ($oldversion < 2021052500.05) {
        // Define fields to be added to task_scheduled.
        $table = new xmldb_table('task_scheduled');
        $field = new xmldb_field('timestarted', XMLDB_TYPE_INTEGER, '10', null, null, null, null, 'disabled');
        if (!$dbman->field_exists($table, $field)) {
            $dbman->add_field($table, $field);
        }
        $field = new xmldb_field('hostname', XMLDB_TYPE_CHAR, '255', null, null, null, null, 'timestarted');
        if (!$dbman->field_exists($table, $field)) {
            $dbman->add_field($table, $field);
        }
        $field = new xmldb_field('pid', XMLDB_TYPE_INTEGER, '10', null, null, null, null, 'hostname');
        if (!$dbman->field_exists($table, $field)) {
            $dbman->add_field($table, $field);
        }

        // Define fields to be added to task_adhoc.
        $table = new xmldb_table('task_adhoc');
        $field = new xmldb_field('timestarted', XMLDB_TYPE_INTEGER, '10', null, null, null, null, 'blocking');
        if (!$dbman->field_exists($table, $field)) {
            $dbman->add_field($table, $field);
        }
        $field = new xmldb_field('hostname', XMLDB_TYPE_CHAR, '255', null, null, null, null, 'timestarted');
        if (!$dbman->field_exists($table, $field)) {
            $dbman->add_field($table, $field);
        }
        $field = new xmldb_field('pid', XMLDB_TYPE_INTEGER, '10', null, null, null, null, 'hostname');
        if (!$dbman->field_exists($table, $field)) {
            $dbman->add_field($table, $field);
        }

        // Define fields to be added to task_log.
        $table = new xmldb_table('task_log');
        $field = new xmldb_field('hostname', XMLDB_TYPE_CHAR, '255', null, null, null, null, 'output');
        if (!$dbman->field_exists($table, $field)) {
            $dbman->add_field($table, $field);
        }
        $field = new xmldb_field('pid', XMLDB_TYPE_INTEGER, '10', null, null, null, null, 'hostname');
        if (!$dbman->field_exists($table, $field)) {
            $dbman->add_field($table, $field);
        }

        // Main savepoint reached.
        upgrade_main_savepoint(true, 2021052500.05);
    }

    if ($oldversion < 2021052500.06) {
        // Define table to store virus infected details.
        $table = new xmldb_table('infected_files');

        // Adding fields to table infected_files.
        $table->add_field('id', XMLDB_TYPE_INTEGER, '10', null, XMLDB_NOTNULL, XMLDB_SEQUENCE, null);
        $table->add_field('filename', XMLDB_TYPE_TEXT, null, null, XMLDB_NOTNULL, null, null);
        $table->add_field('quarantinedfile', XMLDB_TYPE_TEXT, null, null, null, null, null);
        $table->add_field('userid', XMLDB_TYPE_INTEGER, '10', null, XMLDB_NOTNULL, null, null);
        $table->add_field('reason', XMLDB_TYPE_TEXT, null, null, XMLDB_NOTNULL, null, null);
        $table->add_field('timecreated', XMLDB_TYPE_INTEGER, '10', null, XMLDB_NOTNULL, null, '0');

        // Adding keys to table infected_files.
        $table->add_key('primary', XMLDB_KEY_PRIMARY, ['id']);
        $table->add_key('userid', XMLDB_KEY_FOREIGN, ['userid'], 'user', ['id']);

        // Conditionally launch create table for infected_files.
        if (!$dbman->table_exists($table)) {
            $dbman->create_table($table);
        }
        upgrade_main_savepoint(true, 2021052500.06);
    }

    if ($oldversion < 2021052500.13) {
        // Remove all the files with component='core_h5p' and filearea='editor' because they won't be used anymore.
        $fs = get_file_storage();
        $syscontext = context_system::instance();
        $fs->delete_area_files($syscontext->id, 'core_h5p', 'editor');

        // Main savepoint reached.
        upgrade_main_savepoint(true, 2021052500.13);
    }

    if ($oldversion < 2021052500.15) {
        // Copy From id captures the id of the source course when a new course originates from a restore
        // of another course on the same site.
        $table = new xmldb_table('course');
        $field = new xmldb_field('originalcourseid', XMLDB_TYPE_INTEGER, '10', null, null, null, null);

        if (!$dbman->field_exists($table, $field)) {
            $dbman->add_field($table, $field);
        }

        // Main savepoint reached.
        upgrade_main_savepoint(true, 2021052500.15);
    }

    if ($oldversion < 2021052500.19) {
        // Define table oauth2_refresh_token to be created.
        $table = new xmldb_table('oauth2_refresh_token');

        // Adding fields to table oauth2_refresh_token.
        $table->add_field('id', XMLDB_TYPE_INTEGER, '10', null, XMLDB_NOTNULL, XMLDB_SEQUENCE, null);
        $table->add_field('timecreated', XMLDB_TYPE_INTEGER, '10', null, XMLDB_NOTNULL, null, null);
        $table->add_field('timemodified', XMLDB_TYPE_INTEGER, '10', null, XMLDB_NOTNULL, null, null);
        $table->add_field('userid', XMLDB_TYPE_INTEGER, '10', null, XMLDB_NOTNULL, null, null);
        $table->add_field('issuerid', XMLDB_TYPE_INTEGER, '10', null, XMLDB_NOTNULL, null, null);
        $table->add_field('token', XMLDB_TYPE_TEXT, null, null, XMLDB_NOTNULL, null, null);
        $table->add_field('scopehash', XMLDB_TYPE_CHAR, 40, null, XMLDB_NOTNULL, null, null);

        // Adding keys to table oauth2_refresh_token.
        $table->add_key('primary', XMLDB_KEY_PRIMARY, ['id']);
        $table->add_key('issueridkey', XMLDB_KEY_FOREIGN, ['issuerid'], 'oauth2_issuer', ['id']);
        $table->add_key('useridkey', XMLDB_KEY_FOREIGN, ['userid'], 'user', ['id']);

        // Adding indexes to table oauth2_refresh_token.
        $table->add_index('userid-issuerid-scopehash', XMLDB_INDEX_UNIQUE, array('userid', 'issuerid', 'scopehash'));

        // Conditionally launch create table for oauth2_refresh_token.
        if (!$dbman->table_exists($table)) {
            $dbman->create_table($table);
        }

        // Main savepoint reached.
        upgrade_main_savepoint(true, 2021052500.19);
    }

    if ($oldversion < 2021052500.20) {

        // Define index modulename-instance-eventtype (not unique) to be added to event.
        $table = new xmldb_table('event');
        $index = new xmldb_index('modulename-instance-eventtype', XMLDB_INDEX_NOTUNIQUE, ['modulename', 'instance', 'eventtype']);

        // Conditionally launch add index modulename-instance-eventtype.
        if (!$dbman->index_exists($table, $index)) {
            $dbman->add_index($table, $index);
        }

        // Define index modulename-instance (not unique) to be dropped form event.
        $table = new xmldb_table('event');
        $index = new xmldb_index('modulename-instance', XMLDB_INDEX_NOTUNIQUE, ['modulename', 'instance']);

        // Conditionally launch drop index modulename-instance.
        if ($dbman->index_exists($table, $index)) {
            $dbman->drop_index($table, $index);
        }

        // Main savepoint reached.
        upgrade_main_savepoint(true, 2021052500.20);
    }

    if ($oldversion < 2021052500.24) {
        // Define fields tutorial and example to be added to h5p_libraries.
        $table = new xmldb_table('h5p_libraries');

        // Add tutorial field.
        $field = new xmldb_field('tutorial', XMLDB_TYPE_TEXT, null, null, null, null, null, 'metadatasettings');
        if (!$dbman->field_exists($table, $field)) {
            $dbman->add_field($table, $field);
        }

        // Add example field.
        $field = new xmldb_field('example', XMLDB_TYPE_TEXT, null, null, null, null, null, 'tutorial');

        if (!$dbman->field_exists($table, $field)) {
            $dbman->add_field($table, $field);
        }

        // Main savepoint reached.
        upgrade_main_savepoint(true, 2021052500.24);
    }

    if ($oldversion < 2021052500.26) {
        // Delete orphaned course_modules_completion rows; these were not deleted properly
        // by remove_course_contents function.
        $DB->delete_records_select('course_modules_completion', "
                NOT EXISTS (
                        SELECT 1
                          FROM {course_modules} cm
                         WHERE cm.id = {course_modules_completion}.coursemoduleid
                )");
        upgrade_main_savepoint(true, 2021052500.26);
    }

    if ($oldversion < 2021052500.27) {
        // Script to fix incorrect records of "hidden" field in existing grade items.
        $sql = "SELECT cm.instance, cm.course
                  FROM {course_modules} cm
                  JOIN {modules} m ON m.id = cm.module
                 WHERE m.name = :module AND cm.visible = :visible";
        $hidequizlist = $DB->get_recordset_sql($sql, ['module' => 'quiz', 'visible' => 0]);

        foreach ($hidequizlist as $hidequiz) {
            $params = [
                'itemmodule'    => 'quiz',
                'courseid'      => $hidequiz->course,
                'iteminstance'  => $hidequiz->instance,
            ];

            $DB->set_field('grade_items', 'hidden', 1, $params);
        }
        $hidequizlist->close();

        upgrade_main_savepoint(true, 2021052500.27);
    }

    if ($oldversion < 2021052500.29) {
        // Get the current guest user which is also set as 'deleted'.
        $guestuser = $DB->get_record('user', ['id' => $CFG->siteguest, 'deleted' => 1]);
        // If there is a deleted guest user, reset the user to not be deleted and make sure the related
        // user context exists.
        if ($guestuser) {
            $guestuser->deleted = 0;
            $DB->update_record('user', $guestuser);

            // Get the guest user context.
            $guestusercontext = $DB->get_record('context',
                ['contextlevel' => CONTEXT_USER, 'instanceid' => $guestuser->id]);

            // If the guest user context does not exist, create it.
            if (!$guestusercontext) {
                $record = new stdClass();
                $record->contextlevel = CONTEXT_USER;
                $record->instanceid = $guestuser->id;
                $record->depth = 0;
                // The path is not known before insert.
                $record->path = null;
                $record->locked = 0;

                $record->id = $DB->insert_record('context', $record);

                // Update the path.
                $record->path = '/' . SYSCONTEXTID . '/' . $record->id;
                $record->depth = substr_count($record->path, '/');
                $DB->update_record('context', $record);
            }
        }

        // Main savepoint reached.
        upgrade_main_savepoint(true, 2021052500.29);
    }

    if ($oldversion < 2021052500.30) {
        // Reset analytics model output dir if it's the default value.
        $modeloutputdir = get_config('analytics', 'modeloutputdir');
        if (strcasecmp($modeloutputdir, $CFG->dataroot . DIRECTORY_SEPARATOR . 'models') == 0) {
            set_config('modeloutputdir', '', 'analytics');
        }

        // Main savepoint reached.
        upgrade_main_savepoint(true, 2021052500.30);
    }

    if ($oldversion < 2021052500.32) {
        // Define field downloadcontent to be added to course.
        $table = new xmldb_table('course');
        $field = new xmldb_field('downloadcontent', XMLDB_TYPE_INTEGER, '1', null, null, null, null, 'visibleold');

        if (!$dbman->field_exists($table, $field)) {
            $dbman->add_field($table, $field);
        }

        // Main savepoint reached.
        upgrade_main_savepoint(true, 2021052500.32);
    }

    if ($oldversion < 2021052500.33) {
        $table = new xmldb_table('badge_backpack');

        // There is no key_exists, so test the equivalent index.
        $oldindex = new xmldb_index('backpackcredentials', XMLDB_KEY_UNIQUE, ['userid', 'externalbackpackid']);
        if (!$dbman->index_exists($table, $oldindex)) {
            // All external backpack providers/hosts are now exclusively stored in badge_external_backpack.
            // All credentials are stored in badge_backpack and are unique per user, backpack.
            $uniquekey = new xmldb_key('backpackcredentials', XMLDB_KEY_UNIQUE, ['userid', 'externalbackpackid']);
            $dbman->add_key($table, $uniquekey);
        }

        // Drop the password field as this is moved to badge_backpack.
        $table = new xmldb_table('badge_external_backpack');
        $field = new xmldb_field('password', XMLDB_TYPE_CHAR, '50');
        if ($dbman->field_exists($table, $field)) {
            // If there is a current backpack set then copy it across to the new structure.
            if ($CFG->badges_defaultissuercontact) {
                // Get the currently used site backpacks.
                $records = $DB->get_records_select('badge_external_backpack', "password IS NOT NULL AND password != ''");
                $backpack = [
                    'userid' => '0',
                    'email' => $CFG->badges_defaultissuercontact,
                    'backpackuid' => -1
                ];

                // Create records corresponding to the site backpacks.
                foreach ($records as $record) {
                    $backpack['password'] = $record->password;
                    $backpack['externalbackpackid'] = $record->id;
                    $DB->insert_record('badge_backpack', (object) $backpack);
                }
            }

            $dbman->drop_field($table, $field);
        }

        // Main savepoint reached.
        upgrade_main_savepoint(true, 2021052500.33);
    }

    if ($oldversion < 2021052500.36) {
        // Define table payment_accounts to be created.
        $table = new xmldb_table('payment_accounts');

        // Adding fields to table payment_accounts.
        $table->add_field('id', XMLDB_TYPE_INTEGER, '10', null, XMLDB_NOTNULL, XMLDB_SEQUENCE, null);
        $table->add_field('name', XMLDB_TYPE_CHAR, '255', null, XMLDB_NOTNULL, null, null);
        $table->add_field('idnumber', XMLDB_TYPE_CHAR, '100', null, null, null, null);
        $table->add_field('contextid', XMLDB_TYPE_INTEGER, '10', null, XMLDB_NOTNULL, null, null);
        $table->add_field('enabled', XMLDB_TYPE_INTEGER, '1', null, XMLDB_NOTNULL, null, '0');
        $table->add_field('archived', XMLDB_TYPE_INTEGER, '1', null, XMLDB_NOTNULL, null, '0');
        $table->add_field('timecreated', XMLDB_TYPE_INTEGER, '10', null, null, null, null);
        $table->add_field('timemodified', XMLDB_TYPE_INTEGER, '10', null, null, null, null);

        // Adding keys to table payment_accounts.
        $table->add_key('primary', XMLDB_KEY_PRIMARY, ['id']);

        // Conditionally launch create table for payment_accounts.
        if (!$dbman->table_exists($table)) {
            $dbman->create_table($table);
        }

        // Define table payment_gateways to be created.
        $table = new xmldb_table('payment_gateways');

        // Adding fields to table payment_gateways.
        $table->add_field('id', XMLDB_TYPE_INTEGER, '10', null, XMLDB_NOTNULL, XMLDB_SEQUENCE, null);
        $table->add_field('accountid', XMLDB_TYPE_INTEGER, '10', null, XMLDB_NOTNULL, null, null);
        $table->add_field('gateway', XMLDB_TYPE_CHAR, '100', null, XMLDB_NOTNULL, null, null);
        $table->add_field('enabled', XMLDB_TYPE_INTEGER, '1', null, XMLDB_NOTNULL, null, '1');
        $table->add_field('config', XMLDB_TYPE_TEXT, null, null, null, null, null);
        $table->add_field('timecreated', XMLDB_TYPE_INTEGER, '10', null, XMLDB_NOTNULL, null, null);
        $table->add_field('timemodified', XMLDB_TYPE_INTEGER, '10', null, XMLDB_NOTNULL, null, null);

        // Adding keys to table payment_gateways.
        $table->add_key('primary', XMLDB_KEY_PRIMARY, ['id']);
        $table->add_key('accountid', XMLDB_KEY_FOREIGN, ['accountid'], 'payment_accounts', ['id']);

        // Conditionally launch create table for payment_gateways.
        if (!$dbman->table_exists($table)) {
            $dbman->create_table($table);
        }

        // Define table payments to be created.
        $table = new xmldb_table('payments');

        // Adding fields to table payments.
        $table->add_field('id', XMLDB_TYPE_INTEGER, '10', null, XMLDB_NOTNULL, XMLDB_SEQUENCE, null);
        $table->add_field('component', XMLDB_TYPE_CHAR, '100', null, XMLDB_NOTNULL, null, null);
        $table->add_field('paymentarea', XMLDB_TYPE_CHAR, '50', null, XMLDB_NOTNULL, null, null);
        $table->add_field('itemid', XMLDB_TYPE_INTEGER, '10', null, XMLDB_NOTNULL, null, null);
        $table->add_field('userid', XMLDB_TYPE_INTEGER, '10', null, XMLDB_NOTNULL, null, null);
        $table->add_field('amount', XMLDB_TYPE_CHAR, '20', null, XMLDB_NOTNULL, null, null);
        $table->add_field('currency', XMLDB_TYPE_CHAR, '3', null, XMLDB_NOTNULL, null, null);
        $table->add_field('accountid', XMLDB_TYPE_INTEGER, '10', null, XMLDB_NOTNULL, null, null);
        $table->add_field('gateway', XMLDB_TYPE_CHAR, '100', null, XMLDB_NOTNULL, null, null);
        $table->add_field('timecreated', XMLDB_TYPE_INTEGER, '10', null, XMLDB_NOTNULL, null, '0');
        $table->add_field('timemodified', XMLDB_TYPE_INTEGER, '10', null, XMLDB_NOTNULL, null, '0');

        // Adding keys to table payments.
        $table->add_key('primary', XMLDB_KEY_PRIMARY, ['id']);
        $table->add_key('userid', XMLDB_KEY_FOREIGN, ['userid'], 'user', ['id']);
        $table->add_key('accountid', XMLDB_KEY_FOREIGN, ['accountid'], 'payment_accounts', ['id']);

        // Adding indexes to table payments.
        $table->add_index('gateway', XMLDB_INDEX_NOTUNIQUE, ['gateway']);
        $table->add_index('component-paymentarea-itemid', XMLDB_INDEX_NOTUNIQUE, ['component', 'paymentarea', 'itemid']);

        // Conditionally launch create table for payments.
        if (!$dbman->table_exists($table)) {
            $dbman->create_table($table);
        }

        // Main savepoint reached.
        upgrade_main_savepoint(true, 2021052500.36);
    }

    if ($oldversion < 2021052500.42) {
        // Get all lessons that are set with a completion criteria of 'requires grade' but with no grade type set.
        $sql = "SELECT cm.id
                  FROM {course_modules} cm
                  JOIN {lesson} l ON l.id = cm.instance
                  JOIN {modules} m ON m.id = cm.module
                 WHERE m.name = :name AND cm.completiongradeitemnumber IS NOT NULL AND l.grade = :grade";

        do {
            if ($invalidconfigrations = $DB->get_records_sql($sql, ['name' => 'lesson', 'grade' => 0], 0, 1000)) {
                list($insql, $inparams) = $DB->get_in_or_equal(array_keys($invalidconfigrations), SQL_PARAMS_NAMED);
                $DB->set_field_select('course_modules', 'completiongradeitemnumber', null, "id $insql", $inparams);
            }
        } while ($invalidconfigrations);

        upgrade_main_savepoint(true, 2021052500.42);
    }

    if ($oldversion < 2021052500.55) {
        $DB->delete_records_select('event', "eventtype = 'category' AND categoryid = 0 AND userid <> 0");

        upgrade_main_savepoint(true, 2021052500.55);
    }

    if ($oldversion < 2021052500.59) {
        // Define field visibility to be added to contentbank_content.
        $table = new xmldb_table('contentbank_content');
        $field = new xmldb_field('visibility', XMLDB_TYPE_INTEGER, '1', null, XMLDB_NOTNULL, null, '1', 'contextid');

        // Conditionally launch add field visibility.
        if (!$dbman->field_exists($table, $field)) {
            $dbman->add_field($table, $field);
        }

        // Main savepoint reached.
        upgrade_main_savepoint(true, 2021052500.59);
    }

    if ($oldversion < 2021052500.60) {

        // We are going to remove the field 'hidepicture' from the groups
        // so we need to remove the pictures from those groups. But we prevent
        // the execution twice because this could be executed again when upgrading
        // to different versions.
        if ($dbman->field_exists('groups', 'hidepicture')) {

            $sql = "SELECT g.id, g.courseid, ctx.id AS contextid
                       FROM {groups} g
                       JOIN {context} ctx
                         ON ctx.instanceid = g.courseid
                        AND ctx.contextlevel = :contextlevel
                      WHERE g.hidepicture = 1";

            // Selecting all the groups that have hide picture enabled, and organising them by context.
            $groupctx = [];
            $records = $DB->get_recordset_sql($sql, ['contextlevel' => CONTEXT_COURSE]);
            foreach ($records as $record) {
                if (!isset($groupctx[$record->contextid])) {
                    $groupctx[$record->contextid] = [];
                }
                $groupctx[$record->contextid][] = $record->id;
            }
            $records->close();

            // Deleting the group files.
            $fs = get_file_storage();
            foreach ($groupctx as $contextid => $groupids) {
                list($in, $inparams) = $DB->get_in_or_equal($groupids, SQL_PARAMS_NAMED);
                $fs->delete_area_files_select($contextid, 'group', 'icon', $in, $inparams);
            }

            // Updating the database to remove picture from all those groups.
            $sql = "UPDATE {groups} SET picture = :pic WHERE hidepicture = :hide";
            $DB->execute($sql, ['pic' => 0, 'hide' => 1]);
        }

        // Define field hidepicture to be dropped from groups.
        $table = new xmldb_table('groups');
        $field = new xmldb_field('hidepicture');

        // Conditionally launch drop field hidepicture.
        if ($dbman->field_exists($table, $field)) {
            $dbman->drop_field($table, $field);
        }

        // Main savepoint reached.
        upgrade_main_savepoint(true, 2021052500.60);
    }

    if ($oldversion < 2021052500.64) {
        // Get all the external backpacks and update the sortorder column, to avoid repeated/wrong values. As sortorder was not
        // used since now, the id column will be the criteria to follow for re-ordering them with a valid value.
        $i = 1;
        $records = $DB->get_records('badge_external_backpack', null, 'id ASC');
        foreach ($records as $record) {
            $record->sortorder = $i++;
            $DB->update_record('badge_external_backpack', $record);
        }

        upgrade_main_savepoint(true, 2021052500.64);
    }

    if ($oldversion < 2021052500.67) {
        // The $CFG->badges_site_backpack setting has been removed because it's not required anymore. From now, the default backpack
        // will be the one with lower sortorder value.
        unset_config('badges_site_backpack');

        upgrade_main_savepoint(true, 2021052500.67);
    }

    if ($oldversion < 2021052500.69) {

        // Define field type to be added to oauth2_issuer.
        $table = new xmldb_table('oauth2_issuer');
        $field = new xmldb_field('servicetype', XMLDB_TYPE_CHAR, '255', null, null, null, null, 'requireconfirmation');

        // Conditionally launch add field type.
        if (!$dbman->field_exists($table, $field)) {
            $dbman->add_field($table, $field);
        }

        // Set existing values to the proper servicetype value.
        // It's not critical if the servicetype column doesn't contain the proper value for Google, Microsoft, Facebook or
        // Nextcloud services because, for now, this value is used for services using different discovery method.
        // However, let's try to upgrade it using the default value for the baseurl or image. If any of these default values
        // have been changed, the servicetype column will remain NULL.
        $recordset = $DB->get_recordset('oauth2_issuer');
        foreach ($recordset as $record) {
            if ($record->baseurl == 'https://accounts.google.com/') {
                $record->servicetype = 'google';
                $DB->update_record('oauth2_issuer', $record);
            } else if ($record->image == 'https://www.microsoft.com/favicon.ico') {
                $record->servicetype = 'microsoft';
                $DB->update_record('oauth2_issuer', $record);
            } else if ($record->image == 'https://facebookbrand.com/wp-content/uploads/2016/05/flogo_rgb_hex-brc-site-250.png') {
                $record->servicetype = 'facebook';
                $DB->update_record('oauth2_issuer', $record);
            } else if ($record->image == 'https://nextcloud.com/wp-content/themes/next/assets/img/common/favicon.png?x16328') {
                $record->servicetype = 'nextcloud';
                $DB->update_record('oauth2_issuer', $record);
            }
        }
        $recordset->close();

        // Main savepoint reached.
        upgrade_main_savepoint(true, 2021052500.69);
    }

    if ($oldversion < 2021052500.74) {
        // Define field 'showactivitydates' to be added to course table.
        $table = new xmldb_table('course');
        $field = new xmldb_field('showactivitydates', XMLDB_TYPE_INTEGER, '1', null,
            XMLDB_NOTNULL, null, '0', 'originalcourseid');

        if (!$dbman->field_exists($table, $field)) {
            $dbman->add_field($table, $field);
        }

        // Main savepoint reached.
        upgrade_main_savepoint(true, 2021052500.74);
    }

    if ($oldversion < 2021052500.75) {
        // Define field 'showcompletionconditions' to be added to course.
        $table = new xmldb_table('course');
        $field = new xmldb_field('showcompletionconditions', XMLDB_TYPE_INTEGER, '1', null,
            XMLDB_NOTNULL, null, '1', 'completionnotify');

        if (!$dbman->field_exists($table, $field)) {
            $dbman->add_field($table, $field);
        }

        // Main savepoint reached.
        upgrade_main_savepoint(true, 2021052500.75);
    }

    if ($oldversion < 2021052500.78) {

        // Define field enabled to be added to h5p_libraries.
        $table = new xmldb_table('h5p_libraries');
        $field = new xmldb_field('enabled', XMLDB_TYPE_INTEGER, '1', null, null, null, '1', 'example');

        // Conditionally launch add field enabled.
        if (!$dbman->field_exists($table, $field)) {
            $dbman->add_field($table, $field);
        }

        // Main savepoint reached.
        upgrade_main_savepoint(true, 2021052500.78);
    }

    if ($oldversion < 2021052500.83) {

        // Define field loginpagename to be added to oauth2_issuer.
        $table = new xmldb_table('oauth2_issuer');
        $field = new xmldb_field('loginpagename', XMLDB_TYPE_CHAR, '255', null, null, null, null, 'servicetype');

        // Conditionally launch add field loginpagename.
        if (!$dbman->field_exists($table, $field)) {
            $dbman->add_field($table, $field);
        }

        // Main savepoint reached.
        upgrade_main_savepoint(true, 2021052500.83);
    }

    if ($oldversion < 2021052500.84) {
        require_once($CFG->dirroot . '/user/profile/field/social/upgradelib.php');
        $table = new xmldb_table('user');
        $tablecolumns = ['icq', 'skype', 'aim', 'yahoo', 'msn', 'url'];

        foreach ($tablecolumns as $column) {
            $field = new xmldb_field($column);
            if ($dbman->field_exists($table, $field)) {
                user_profile_social_moveto_profilefield($column);
                $dbman->drop_field($table, $field);
            }
        }

        // Update all module availability if it relies on the old user fields.
        user_profile_social_update_module_availability();

        // Remove field mapping for oauth2.
        $DB->delete_records('oauth2_user_field_mapping', array('internalfield' => 'url'));

        // Main savepoint reached.
        upgrade_main_savepoint(true, 2021052500.84);
    }

    if ($oldversion < 2021052500.85) {
        require_once($CFG->libdir . '/db/upgradelib.php');

        // Check if this site has executed the problematic upgrade steps.
        $needsfixing = upgrade_calendar_site_status(false);

        // Only queue the task if this site has been affected by the problematic upgrade step.
        if ($needsfixing) {

            // Create adhoc task to search and recover orphaned calendar events.
            $record = new \stdClass();
            $record->classname = '\core\task\calendar_fix_orphaned_events';

            // Next run time based from nextruntime computation in \core\task\manager::queue_adhoc_task().
            $nextruntime = time() - 1;
            $record->nextruntime = $nextruntime;
            $DB->insert_record('task_adhoc', $record);
        }

        // Main savepoint reached.
        upgrade_main_savepoint(true, 2021052500.85);
    }

    if ($oldversion < 2021052500.87) {
        // Changing the default of field showcompletionconditions on table course to 0.
        $table = new xmldb_table('course');
        $field = new xmldb_field('showcompletionconditions', XMLDB_TYPE_INTEGER, '1', null, null, null, null, 'showactivitydates');

        // Launch change of nullability for field showcompletionconditions.
        $dbman->change_field_notnull($table, $field);

        // Launch change of default for field showcompletionconditions.
        $dbman->change_field_default($table, $field);

        // Set showcompletionconditions to null for courses which don't track completion.
        $sql = "UPDATE {course}
                   SET showcompletionconditions = null
                 WHERE enablecompletion <> 1";
        $DB->execute($sql);

        // Main savepoint reached.
        upgrade_main_savepoint(true, 2021052500.87);
    }

    if ($oldversion < 2021052500.90) {
        // Remove usemodchooser user preference for every user.
        $DB->delete_records('user_preferences', ['name' => 'usemodchooser']);

        // Main savepoint reached.
        upgrade_main_savepoint(true, 2021052500.90);
    }

    if ($oldversion < 2021060200.00) {

        // Define index name (not unique) to be added to user_preferences.
        $table = new xmldb_table('user_preferences');
        $index = new xmldb_index('name', XMLDB_INDEX_NOTUNIQUE, ['name']);

        // Conditionally launch add index name.
        if (!$dbman->index_exists($table, $index)) {
            $dbman->add_index($table, $index);
        }

        // Main savepoint reached.
        upgrade_main_savepoint(true, 2021060200.00);
    }

    if ($oldversion < 2021060900.00) {
        // Update the externalfield to be larger.
        $table = new xmldb_table('oauth2_user_field_mapping');
        $field = new xmldb_field('externalfield', XMLDB_TYPE_CHAR, '500', null, XMLDB_NOTNULL, false, null, 'issuerid');
        $dbman->change_field_type($table, $field);

        // Main savepoint reached.
        upgrade_main_savepoint(true, 2021060900.00);
    }

    if ($oldversion < 2021072800.01) {
        // Define table reportbuilder_report to be created.
        $table = new xmldb_table('reportbuilder_report');

        // Adding fields to table reportbuilder_report.
        $table->add_field('id', XMLDB_TYPE_INTEGER, '10', null, XMLDB_NOTNULL, XMLDB_SEQUENCE, null);
        $table->add_field('source', XMLDB_TYPE_CHAR, '255', null, XMLDB_NOTNULL, null, null);
        $table->add_field('type', XMLDB_TYPE_INTEGER, '2', null, XMLDB_NOTNULL, null, '0');
        $table->add_field('contextid', XMLDB_TYPE_INTEGER, '10', null, XMLDB_NOTNULL, null, null);
        $table->add_field('component', XMLDB_TYPE_CHAR, '100', null, XMLDB_NOTNULL, null, null);
        $table->add_field('area', XMLDB_TYPE_CHAR, '100', null, XMLDB_NOTNULL, null, null);
        $table->add_field('itemid', XMLDB_TYPE_INTEGER, '10', null, XMLDB_NOTNULL, null, '0');
        $table->add_field('usercreated', XMLDB_TYPE_INTEGER, '10', null, XMLDB_NOTNULL, null, '0');
        $table->add_field('usermodified', XMLDB_TYPE_INTEGER, '10', null, XMLDB_NOTNULL, null, '0');
        $table->add_field('timecreated', XMLDB_TYPE_INTEGER, '10', null, XMLDB_NOTNULL, null, '0');
        $table->add_field('timemodified', XMLDB_TYPE_INTEGER, '10', null, XMLDB_NOTNULL, null, '0');

        // Adding keys to table reportbuilder_report.
        $table->add_key('primary', XMLDB_KEY_PRIMARY, ['id']);
        $table->add_key('usercreated', XMLDB_KEY_FOREIGN, ['usercreated'], 'user', ['id']);
        $table->add_key('usermodified', XMLDB_KEY_FOREIGN, ['usermodified'], 'user', ['id']);
        $table->add_key('contextid', XMLDB_KEY_FOREIGN, ['contextid'], 'context', ['id']);

        // Conditionally launch create table for reportbuilder_report.
        if (!$dbman->table_exists($table)) {
            $dbman->create_table($table);
        }

        // Main savepoint reached.
        upgrade_main_savepoint(true, 2021072800.01);
    }

    if ($oldversion < 2021090200.01) {
        // Remove qformat_webct (unless it has manually been added back).
        if (!file_exists($CFG->dirroot . '/question/format/webct/format.php')) {
            unset_all_config_for_plugin('qformat_webct');
        }

        // Main savepoint reached.
        upgrade_main_savepoint(true, 2021090200.01);
    }

    if ($oldversion < 2021091100.01) {
        // If message_jabber is no longer present, remove it.
        if (!file_exists($CFG->dirroot . '/message/output/jabber/message_output_jabber.php')) {
            // Remove Jabber from the notification plugins list.
            $DB->delete_records('message_processors', ['name' => 'jabber']);

            // Remove user preference settings.
            $DB->delete_records('user_preferences', ['name' => 'message_processor_jabber_jabberid']);
            $sql = 'SELECT *
                    FROM {user_preferences} up
                    WHERE ' . $DB->sql_like('up.name', ':name', false, false) . ' AND ' .
                        $DB->sql_like('up.value', ':value', false, false);
            $params = [
                'name' => 'message_provider_%',
                'value' => '%jabber%',
            ];
            $jabbersettings = $DB->get_recordset_sql($sql, $params);
            foreach ($jabbersettings as $jabbersetting) {
                // Remove 'jabber' from the value.
                $jabbersetting->value = implode(',', array_diff(explode(',', $jabbersetting->value), ['jabber']));
                $DB->update_record('user_preferences', $jabbersetting);
            }
            $jabbersettings->close();

            // Clean config settings.
            unset_config('jabberhost');
            unset_config('jabberserver');
            unset_config('jabberusername');
            unset_config('jabberpassword');
            unset_config('jabberport');

            // Remove default notification preferences.
            $like = $DB->sql_like('name', '?', true, true, false, '|');
            $params = [$DB->sql_like_escape('jabber_provider_', '|') . '%'];
            $DB->delete_records_select('config_plugins', $like, $params);

            // Clean config config settings.
            unset_all_config_for_plugin('message_jabber');
        }

        upgrade_main_savepoint(true, 2021091100.01);
    }

    if ($oldversion < 2021091100.02) {
        // Set the description field to HTML format for the Default course category.
        $category = $DB->get_record('course_categories', ['id' => 1]);

        if (!empty($category) && $category->descriptionformat == FORMAT_MOODLE) {
            // Format should be changed only if it's still set to FORMAT_MOODLE.
            if (!is_null($category->description)) {
                // If description is not empty, format the content to HTML.
                $category->description = format_text($category->description, FORMAT_MOODLE);
            }
            $category->descriptionformat = FORMAT_HTML;
            $DB->update_record('course_categories', $category);
        }

        // Main savepoint reached.
        upgrade_main_savepoint(true, 2021091100.02);
    }

    if ($oldversion < 2021091700.01) {
        // Default 'off' for existing sites as this is the behaviour they had earlier.
        set_config('enroladminnewcourse', false);

        // Main savepoint reached.
        upgrade_main_savepoint(true, 2021091700.01);
    }

    if ($oldversion < 2021091700.02) {
        // If portfolio_picasa is no longer present, remove it.
        if (!file_exists($CFG->dirroot . '/portfolio/picasa/version.php')) {
            $instance = $DB->get_record('portfolio_instance', ['plugin' => 'picasa']);
            if (!empty($instance)) {
                // Remove all records from portfolio_instance_config.
                $DB->delete_records('portfolio_instance_config', ['instance' => $instance->id]);
                // Remove all records from portfolio_instance_user.
                $DB->delete_records('portfolio_instance_user', ['instance' => $instance->id]);
                // Remove all records from portfolio_log.
                $DB->delete_records('portfolio_log', ['portfolio' => $instance->id]);
                // Remove all records from portfolio_tempdata.
                $DB->delete_records('portfolio_tempdata', ['instance' => $instance->id]);
                // Remove the record from the portfolio_instance table.
                $DB->delete_records('portfolio_instance', ['id' => $instance->id]);
            }

            // Clean config.
            unset_all_config_for_plugin('portfolio_picasa');
        }

        upgrade_main_savepoint(true, 2021091700.02);
    }

    if ($oldversion < 2021091700.03) {
        // If repository_picasa is no longer present, remove it.
        if (!file_exists($CFG->dirroot . '/repository/picasa/version.php')) {
            $instance = $DB->get_record('repository', ['type' => 'picasa']);
            if (!empty($instance)) {
                // Remove all records from repository_instance_config table.
                $DB->delete_records('repository_instance_config', ['instanceid' => $instance->id]);
                // Remove all records from repository_instances table.
                $DB->delete_records('repository_instances', ['typeid' => $instance->id]);
                // Remove the record from the repository table.
                $DB->delete_records('repository', ['id' => $instance->id]);
            }

            // Clean config.
            unset_all_config_for_plugin('picasa');

            // Remove orphaned files.
            upgrade_delete_orphaned_file_records();
        }

        upgrade_main_savepoint(true, 2021091700.03);
    }

    if ($oldversion < 2021091700.04) {
        // Remove media_swf (unless it has manually been added back).
        if (!file_exists($CFG->dirroot . '/media/player/swf/classes/plugin.php')) {
            unset_all_config_for_plugin('media_swf');
        }

        upgrade_main_savepoint(true, 2021091700.04);
    }

    if ($oldversion < 2021092400.01) {
        // If tool_health is no longer present, remove it.
        if (!file_exists($CFG->dirroot . '/admin/tool/health/version.php')) {
            // Clean config.
            unset_all_config_for_plugin('tool_health');
        }

        // Main savepoint reached.
        upgrade_main_savepoint(true, 2021092400.01);
    }

    if ($oldversion < 2021092400.03) {
        // Remove repository_picasa configuration (unless it has manually been added back).
        if (!file_exists($CFG->dirroot . '/repository/picasa/version.php')) {
            unset_all_config_for_plugin('repository_picasa');
        }

        upgrade_main_savepoint(true, 2021092400.03);
    }

    if ($oldversion < 2021100300.01) {
        // Remove repository_skydrive (unless it has manually been added back).
        if (!file_exists($CFG->dirroot . '/repository/skydrive/lib.php')) {
            unset_all_config_for_plugin('repository_skydrive');
        }

        // Main savepoint reached.
        upgrade_main_savepoint(true, 2021100300.01);
    }

    if ($oldversion < 2021100300.02) {
        // Remove filter_censor (unless it has manually been added back).
        if (!file_exists($CFG->dirroot . '/filter/censor/filter.php')) {
            unset_all_config_for_plugin('filter_censor');
        }

        // Main savepoint reached.
        upgrade_main_savepoint(true, 2021100300.02);
    }

    if ($oldversion < 2021100600.01) {
        // Remove qformat_examview (unless it has manually been added back).
        if (!file_exists($CFG->dirroot . '/question/format/examview/format.php')) {
            unset_all_config_for_plugin('qformat_examview');
        }

        // Main savepoint reached.
        upgrade_main_savepoint(true, 2021100600.01);
    }

    if ($oldversion < 2021100600.02) {
        $table = new xmldb_table('course_completion_defaults');

        // Adding fields to table course_completion_defaults.
        $field = new xmldb_field('completionpassgrade', XMLDB_TYPE_INTEGER, '1', null,
            XMLDB_NOTNULL, null, '0', 'completionusegrade');

        // Conditionally launch add field for course_completion_defaults.
        if (!$dbman->field_exists($table, $field)) {
            $dbman->add_field($table, $field);
        }

        upgrade_main_savepoint(true, 2021100600.02);
    }

    if ($oldversion < 2021100600.03) {
        $table = new xmldb_table('course_modules');

        // Adding new fields to table course_module table.
        $field = new xmldb_field('completionpassgrade', XMLDB_TYPE_INTEGER, '1', null,
            XMLDB_NOTNULL, null, '0', 'completionexpected');
        // Conditionally launch create table for course_completion_defaults.
        if (!$dbman->field_exists($table, $field)) {
            $dbman->add_field($table, $field);
        }

        upgrade_main_savepoint(true, 2021100600.03);
    }

    if ($oldversion < 2021100600.04) {
        // Define index itemtype-mod-inst-course (not unique) to be added to grade_items.
        $table = new xmldb_table('grade_items');
        $index = new xmldb_index('itemtype-mod-inst-course', XMLDB_INDEX_NOTUNIQUE,
            ['itemtype', 'itemmodule', 'iteminstance', 'courseid']);

        // Conditionally launch add index itemtype-mod-inst-course.
        if (!$dbman->index_exists($table, $index)) {
            $dbman->add_index($table, $index);
        }

        // Main savepoint reached.
        upgrade_main_savepoint(true, 2021100600.04);
    }

    if ($oldversion < 2021101900.01) {
        $table = new xmldb_table('reportbuilder_report');

        // Define field name to be added to reportbuilder_report.
        $field = new xmldb_field('name', XMLDB_TYPE_CHAR, '255', null, null, null, null, 'id');
        if (!$dbman->field_exists($table, $field)) {
            $dbman->add_field($table, $field);
        }

        // Define field conditiondata to be added to reportbuilder_report.
        $field = new xmldb_field('conditiondata', XMLDB_TYPE_TEXT, null, null, null, null, null, 'type');
        if (!$dbman->field_exists($table, $field)) {
            $dbman->add_field($table, $field);
        }

        // Define table reportbuilder_column to be created.
        $table = new xmldb_table('reportbuilder_column');

        // Adding fields to table reportbuilder_column.
        $table->add_field('id', XMLDB_TYPE_INTEGER, '10', null, XMLDB_NOTNULL, XMLDB_SEQUENCE, null);
        $table->add_field('reportid', XMLDB_TYPE_INTEGER, '10', null, XMLDB_NOTNULL, null, '0');
        $table->add_field('uniqueidentifier', XMLDB_TYPE_CHAR, '255', null, XMLDB_NOTNULL, null, null);
        $table->add_field('aggregation', XMLDB_TYPE_CHAR, '32', null, null, null, null);
        $table->add_field('heading', XMLDB_TYPE_CHAR, '255', null, null, null, null);
        $table->add_field('columnorder', XMLDB_TYPE_INTEGER, '10', null, XMLDB_NOTNULL, null, null);
        $table->add_field('sortenabled', XMLDB_TYPE_INTEGER, '1', null, XMLDB_NOTNULL, null, '0');
        $table->add_field('sortdirection', XMLDB_TYPE_INTEGER, '1', null, XMLDB_NOTNULL, null, null);
        $table->add_field('sortorder', XMLDB_TYPE_INTEGER, '10', null, null, null, null);
        $table->add_field('usercreated', XMLDB_TYPE_INTEGER, '10', null, XMLDB_NOTNULL, null, '0');
        $table->add_field('usermodified', XMLDB_TYPE_INTEGER, '10', null, XMLDB_NOTNULL, null, '0');
        $table->add_field('timecreated', XMLDB_TYPE_INTEGER, '10', null, XMLDB_NOTNULL, null, '0');
        $table->add_field('timemodified', XMLDB_TYPE_INTEGER, '10', null, XMLDB_NOTNULL, null, '0');

        // Adding keys to table reportbuilder_column.
        $table->add_key('primary', XMLDB_KEY_PRIMARY, ['id']);
        $table->add_key('reportid', XMLDB_KEY_FOREIGN, ['reportid'], 'reportbuilder_report', ['id']);
        $table->add_key('usercreated', XMLDB_KEY_FOREIGN, ['usercreated'], 'user', ['id']);
        $table->add_key('usermodified', XMLDB_KEY_FOREIGN, ['usermodified'], 'user', ['id']);

        // Conditionally launch create table for reportbuilder_column.
        if (!$dbman->table_exists($table)) {
            $dbman->create_table($table);
        }

        // Define table reportbuilder_filter to be created.
        $table = new xmldb_table('reportbuilder_filter');

        // Adding fields to table reportbuilder_filter.
        $table->add_field('id', XMLDB_TYPE_INTEGER, '10', null, XMLDB_NOTNULL, XMLDB_SEQUENCE, null);
        $table->add_field('reportid', XMLDB_TYPE_INTEGER, '10', null, XMLDB_NOTNULL, null, '0');
        $table->add_field('uniqueidentifier', XMLDB_TYPE_CHAR, '255', null, XMLDB_NOTNULL, null, null);
        $table->add_field('heading', XMLDB_TYPE_CHAR, '255', null, null, null, null);
        $table->add_field('iscondition', XMLDB_TYPE_INTEGER, '1', null, XMLDB_NOTNULL, null, '0');
        $table->add_field('filterorder', XMLDB_TYPE_INTEGER, '10', null, XMLDB_NOTNULL, null, null);
        $table->add_field('usercreated', XMLDB_TYPE_INTEGER, '10', null, XMLDB_NOTNULL, null, '0');
        $table->add_field('usermodified', XMLDB_TYPE_INTEGER, '10', null, XMLDB_NOTNULL, null, '0');
        $table->add_field('timecreated', XMLDB_TYPE_INTEGER, '10', null, XMLDB_NOTNULL, null, '0');
        $table->add_field('timemodified', XMLDB_TYPE_INTEGER, '10', null, XMLDB_NOTNULL, null, '0');

        // Adding keys to table reportbuilder_filter.
        $table->add_key('primary', XMLDB_KEY_PRIMARY, ['id']);
        $table->add_key('reportid', XMLDB_KEY_FOREIGN, ['reportid'], 'reportbuilder_report', ['id']);
        $table->add_key('usercreated', XMLDB_KEY_FOREIGN, ['usercreated'], 'user', ['id']);
        $table->add_key('usermodified', XMLDB_KEY_FOREIGN, ['usermodified'], 'user', ['id']);

        // Conditionally launch create table for reportbuilder_filter.
        if (!$dbman->table_exists($table)) {
            $dbman->create_table($table);
        }

        // Main savepoint reached.
        upgrade_main_savepoint(true, 2021101900.01);
    }

    if ($oldversion < 2021102600.01) {
        // Remove block_quiz_results (unless it has manually been added back).
        if (!file_exists($CFG->dirroot . '/blocks/quiz_result/block_quiz_results.php')) {
            // Delete instances.
            $instances = $DB->get_records_list('block_instances', 'blockname', ['quiz_results']);
            $instanceids = array_keys($instances);

            if (!empty($instanceids)) {
                blocks_delete_instances($instanceids);
            }

            // Delete the block from the block table.
            $DB->delete_records('block', array('name' => 'quiz_results'));

            // Remove capabilities.
            capabilities_cleanup('block_quiz_results');
            // Clean config.
            unset_all_config_for_plugin('block_quiz_results');

            // Remove Moodle-level quiz_results based capabilities.
            $capabilitiestoberemoved = ['block/quiz_results:addinstance'];
            // Delete any role_capabilities for the old roles.
            $DB->delete_records_list('role_capabilities', 'capability', $capabilitiestoberemoved);
            // Delete the capability itself.
            $DB->delete_records_list('capabilities', 'name', $capabilitiestoberemoved);
        }

        upgrade_main_savepoint(true, 2021102600.01);
    }

    if ($oldversion < 2021102900.02) {
        // If portfolio_boxnet is no longer present, remove it.
        if (!file_exists($CFG->dirroot . '/portfolio/boxnet/version.php')) {
            $instance = $DB->get_record('portfolio_instance', ['plugin' => 'boxnet']);
            if (!empty($instance)) {
                // Remove all records from portfolio_instance_config.
                $DB->delete_records('portfolio_instance_config', ['instance' => $instance->id]);
                // Remove all records from portfolio_instance_user.
                $DB->delete_records('portfolio_instance_user', ['instance' => $instance->id]);
                // Remove all records from portfolio_log.
                $DB->delete_records('portfolio_log', ['portfolio' => $instance->id]);
                // Remove all records from portfolio_tempdata.
                $DB->delete_records('portfolio_tempdata', ['instance' => $instance->id]);
                // Remove the record from the portfolio_instance table.
                $DB->delete_records('portfolio_instance', ['id' => $instance->id]);
            }

            // Clean config.
            unset_all_config_for_plugin('portfolio_boxnet');
        }

        // If repository_boxnet is no longer present, remove it.
        if (!file_exists($CFG->dirroot . '/repository/boxnet/version.php')) {
            $instance = $DB->get_record('repository', ['type' => 'boxnet']);
            if (!empty($instance)) {
                // Remove all records from repository_instance_config table.
                $DB->delete_records('repository_instance_config', ['instanceid' => $instance->id]);
                // Remove all records from repository_instances table.
                $DB->delete_records('repository_instances', ['typeid' => $instance->id]);
                // Remove the record from the repository table.
                $DB->delete_records('repository', ['id' => $instance->id]);
            }

            // Clean config.
            unset_all_config_for_plugin('repository_boxnet');

            // The boxnet repository plugin stores some config in 'boxnet' incorrectly.
            unset_all_config_for_plugin('boxnet');

            // Remove orphaned files.
            upgrade_delete_orphaned_file_records();
        }

        upgrade_main_savepoint(true, 2021102900.02);
    }

    if ($oldversion < 2021110100.00) {

        // Define table reportbuilder_audience to be created.
        $table = new xmldb_table('reportbuilder_audience');

        // Adding fields to table reportbuilder_audience.
        $table->add_field('id', XMLDB_TYPE_INTEGER, '10', null, XMLDB_NOTNULL, XMLDB_SEQUENCE, null);
        $table->add_field('reportid', XMLDB_TYPE_INTEGER, '10', null, XMLDB_NOTNULL, null, null);
        $table->add_field('classname', XMLDB_TYPE_CHAR, '255', null, XMLDB_NOTNULL, null, null);
        $table->add_field('configdata', XMLDB_TYPE_TEXT, null, null, XMLDB_NOTNULL, null, null);
        $table->add_field('usercreated', XMLDB_TYPE_INTEGER, '10', null, XMLDB_NOTNULL, null, '0');
        $table->add_field('usermodified', XMLDB_TYPE_INTEGER, '10', null, XMLDB_NOTNULL, null, '0');
        $table->add_field('timecreated', XMLDB_TYPE_INTEGER, '10', null, XMLDB_NOTNULL, null, '0');
        $table->add_field('timemodified', XMLDB_TYPE_INTEGER, '10', null, XMLDB_NOTNULL, null, '0');

        // Adding keys to table reportbuilder_audience.
        $table->add_key('primary', XMLDB_KEY_PRIMARY, ['id']);
        $table->add_key('reportid', XMLDB_KEY_FOREIGN, ['reportid'], 'reportbuilder_report', ['id']);
        $table->add_key('usercreated', XMLDB_KEY_FOREIGN, ['usercreated'], 'user', ['id']);
        $table->add_key('usermodified', XMLDB_KEY_FOREIGN, ['usermodified'], 'user', ['id']);

        // Conditionally launch create table for reportbuilder_audience.
        if (!$dbman->table_exists($table)) {
            $dbman->create_table($table);
        }

        // Main savepoint reached.
        upgrade_main_savepoint(true, 2021110100.00);
    }

    if ($oldversion < 2021110800.02) {
        // Define a field 'downloadcontent' in the 'course_modules' table.
        $table = new xmldb_table('course_modules');
        $field = new xmldb_field('downloadcontent', XMLDB_TYPE_INTEGER, '1', null, null, null, 1, 'deletioninprogress');

        // Conditionally launch add field 'downloadcontent'.
        if (!$dbman->field_exists($table, $field)) {
            $dbman->add_field($table, $field);
        }

        // Main savepoint reached.
        upgrade_main_savepoint(true, 2021110800.02);
    }

    if ($oldversion < 2021110800.03) {

        // Define field settingsdata to be added to reportbuilder_report.
        $table = new xmldb_table('reportbuilder_report');
        $field = new xmldb_field('settingsdata', XMLDB_TYPE_TEXT, null, null, null, null, null, 'conditiondata');

        // Conditionally launch add field settingsdata.
        if (!$dbman->field_exists($table, $field)) {
            $dbman->add_field($table, $field);
        }

        // Main savepoint reached.
        upgrade_main_savepoint(true, 2021110800.03);
    }

    if ($oldversion < 2021111700.00) {
        $mycoursespage = new stdClass();
        $mycoursespage->userid = null;
        $mycoursespage->name = '__courses';
        $mycoursespage->private = 0;
        $mycoursespage->sortorder  = 0;
        $DB->insert_record('my_pages', $mycoursespage);

        upgrade_main_savepoint(true, 2021111700.00);
    }

    if ($oldversion < 2021111700.01) {

        // Define field uniquerows to be added to reportbuilder_report.
        $table = new xmldb_table('reportbuilder_report');
        $field = new xmldb_field('uniquerows', XMLDB_TYPE_INTEGER, '1', null, XMLDB_NOTNULL, null, '0', 'type');

        // Conditionally launch add field uniquerows.
        if (!$dbman->field_exists($table, $field)) {
            $dbman->add_field($table, $field);
        }

        // Main savepoint reached.
        upgrade_main_savepoint(true, 2021111700.01);
    }

    if ($oldversion < 2021120100.01) {

        // Get current configuration data.
        $currentcustomusermenuitems = str_replace(["\r\n", "\r"], "\n", $CFG->customusermenuitems);
        $lines = explode("\n", $currentcustomusermenuitems);
        $lines = array_map('trim', $lines);
        $calendarcustomusermenu = 'calendar,core_calendar|/calendar/view.php?view=month|i/calendar';

        if (!in_array($calendarcustomusermenu, $lines)) {
            // Add Calendar item to the menu.
            array_splice($lines, 1, 0, [$calendarcustomusermenu]);
            set_config('customusermenuitems', implode("\n", $lines));
        }

        // Main savepoint reached.
        upgrade_main_savepoint(true, 2021120100.01);
    }

    if ($oldversion < 2021121400.01) {
        // The $CFG->grade_navmethod setting has been removed because it's not required anymore. This setting was used
        // to set the type of navigation (tabs or dropdown box) which will be displayed in gradebook. However, these
        // navigation methods are no longer used and replaced with tertiary navigation.
        unset_config('grade_navmethod');

        // Main savepoint reached.
        upgrade_main_savepoint(true, 2021121400.01);
    }

    if ($oldversion < 2021121700.01) {
        // Get current support email setting value.
        $config = get_config('moodle', 'supportemail');

        // Check if support email setting is empty and then set it to null.
        // We must do that so the setting is displayed during the upgrade.
        if (empty($config)) {
            set_config('supportemail', null);
        }

        // Main savepoint reached.
        upgrade_main_savepoint(true, 2021121700.01);
    }

    if ($oldversion < 2021122100.00) {
        // Get current configuration data.
        $currentcustomusermenuitems = str_replace(["\r\n", "\r"], "\n", $CFG->customusermenuitems);

        // The old default customusermenuitems config for 3.11 and below.
        $oldcustomusermenuitems = 'grades,grades|/grade/report/mygrades.php|t/grades
calendar,core_calendar|/calendar/view.php?view=month|i/calendar
messages,message|/message/index.php|t/message
preferences,moodle|/user/preferences.php|t/preferences';

        // Check if the current customusermenuitems config matches the old customusermenuitems config.
        $samecustomusermenuitems = $currentcustomusermenuitems == $oldcustomusermenuitems;
        if ($samecustomusermenuitems) {
            // If the site is still using the old defaults, upgrade to the new default.
            $newcustomusermenuitems = 'profile,moodle|/user/profile.php
grades,grades|/grade/report/mygrades.php
calendar,core_calendar|/calendar/view.php?view=month
privatefiles,moodle|/user/files.php';
            // Set the new configuration back.
            set_config('customusermenuitems', $newcustomusermenuitems);
        } else {
            // If the site is not using the old defaults, only add necessary entries.
            $lines = preg_split('/\n/', $currentcustomusermenuitems, -1, PREG_SPLIT_NO_EMPTY);
            $lines = array_map(static function(string $line): string {
                // Previous format was "<langstring>|<url>[|<pixicon>]" - pix icon is no longer supported.
                $lineparts = explode('|', trim($line), 3);
                // Return first two parts of line.
                return implode('|', array_slice($lineparts, 0, 2));
            }, $lines);

            // Remove the Preference entry from the menu to prevent duplication
            // since it will be added again in user_get_user_navigation_info().
            $lines = array_filter($lines, function($value) {
                return strpos($value, 'preferences,moodle|/user/preferences.php') === false;
            });

            $matches = preg_grep('/\|\/user\/files.php/i', $lines);
            if (!$matches) {
                // Add the Private files entry to the menu.
                $lines[] = 'privatefiles,moodle|/user/files.php';
            }

            $matches = preg_grep('/\|\/user\/profile.php/i', $lines);
            if (!$matches) {
                // Add the Profile entry to top of the menu.
                array_unshift($lines, 'profile,moodle|/user/profile.php');
            }

            // Set the new configuration back.
            set_config('customusermenuitems', implode("\n", $lines));
        }

        // Main savepoint reached.
        upgrade_main_savepoint(true, 2021122100.00);
    }


    if ($oldversion < 2021122100.01) {

        // Define field heading to be added to reportbuilder_audience.
        $table = new xmldb_table('reportbuilder_audience');
        $field = new xmldb_field('heading', XMLDB_TYPE_CHAR, '255', null, null, null, null, 'reportid');

        // Conditionally launch add field heading.
        if (!$dbman->field_exists($table, $field)) {
            $dbman->add_field($table, $field);
        }

        // Main savepoint reached.
        upgrade_main_savepoint(true, 2021122100.01);
    }

    if ($oldversion < 2021122100.02) {

        // Define table reportbuilder_schedule to be created.
        $table = new xmldb_table('reportbuilder_schedule');

        // Adding fields to table reportbuilder_schedule.
        $table->add_field('id', XMLDB_TYPE_INTEGER, '10', null, XMLDB_NOTNULL, XMLDB_SEQUENCE, null);
        $table->add_field('reportid', XMLDB_TYPE_INTEGER, '10', null, XMLDB_NOTNULL, null, '0');
        $table->add_field('name', XMLDB_TYPE_CHAR, '255', null, XMLDB_NOTNULL, null, null);
        $table->add_field('enabled', XMLDB_TYPE_INTEGER, '1', null, XMLDB_NOTNULL, null, '1');
        $table->add_field('audiences', XMLDB_TYPE_TEXT, null, null, XMLDB_NOTNULL, null, null);
        $table->add_field('format', XMLDB_TYPE_CHAR, '255', null, XMLDB_NOTNULL, null, null);
        $table->add_field('subject', XMLDB_TYPE_CHAR, '255', null, XMLDB_NOTNULL, null, null);
        $table->add_field('message', XMLDB_TYPE_TEXT, null, null, XMLDB_NOTNULL, null, null);
        $table->add_field('messageformat', XMLDB_TYPE_INTEGER, '10', null, XMLDB_NOTNULL, null, null);
        $table->add_field('userviewas', XMLDB_TYPE_INTEGER, '10', null, XMLDB_NOTNULL, null, '0');
        $table->add_field('timescheduled', XMLDB_TYPE_INTEGER, '10', null, XMLDB_NOTNULL, null, '0');
        $table->add_field('recurrence', XMLDB_TYPE_INTEGER, '10', null, XMLDB_NOTNULL, null, '0');
        $table->add_field('reportempty', XMLDB_TYPE_INTEGER, '10', null, XMLDB_NOTNULL, null, '0');
        $table->add_field('timelastsent', XMLDB_TYPE_INTEGER, '10', null, XMLDB_NOTNULL, null, '0');
        $table->add_field('timenextsend', XMLDB_TYPE_INTEGER, '10', null, XMLDB_NOTNULL, null, '0');
        $table->add_field('usercreated', XMLDB_TYPE_INTEGER, '10', null, XMLDB_NOTNULL, null, '0');
        $table->add_field('usermodified', XMLDB_TYPE_INTEGER, '10', null, XMLDB_NOTNULL, null, '0');
        $table->add_field('timecreated', XMLDB_TYPE_INTEGER, '10', null, XMLDB_NOTNULL, null, '0');
        $table->add_field('timemodified', XMLDB_TYPE_INTEGER, '10', null, XMLDB_NOTNULL, null, '0');

        // Adding keys to table reportbuilder_schedule.
        $table->add_key('primary', XMLDB_KEY_PRIMARY, ['id']);
        $table->add_key('reportid', XMLDB_KEY_FOREIGN, ['reportid'], 'reportbuilder_report', ['id']);
        $table->add_key('userviewas', XMLDB_KEY_FOREIGN, ['userviewas'], 'user', ['id']);
        $table->add_key('usercreated', XMLDB_KEY_FOREIGN, ['usercreated'], 'user', ['id']);
        $table->add_key('usermodified', XMLDB_KEY_FOREIGN, ['usermodified'], 'user', ['id']);

        // Conditionally launch create table for reportbuilder_schedule.
        if (!$dbman->table_exists($table)) {
            $dbman->create_table($table);
        }

        // Main savepoint reached.
        upgrade_main_savepoint(true, 2021122100.02);
    }

    if ($oldversion < 2021123000.01) {
        // The tool_admin_presets tables have been moved to core, because core_adminpresets component has been created, so
        // it can interact with the rest of core.
        // So the tool_admin_presetsXXX tables will be renamed to adminipresetsXXX if they exists; otherwise, they will be created.

        $tooltable = new xmldb_table('tool_admin_presets');
        $table = new xmldb_table('adminpresets');
        if ($dbman->table_exists($tooltable)) {
            $dbman->rename_table($tooltable, 'adminpresets');
        } else if (!$dbman->table_exists($table)) {
            // Adding fields to table adminpresets.
            $table->add_field('id', XMLDB_TYPE_INTEGER, '10', null, XMLDB_NOTNULL, XMLDB_SEQUENCE, null);
            $table->add_field('userid', XMLDB_TYPE_INTEGER, '10', null, XMLDB_NOTNULL, null, null);
            $table->add_field('name', XMLDB_TYPE_CHAR, '255', null, XMLDB_NOTNULL, null, null);
            $table->add_field('comments', XMLDB_TYPE_TEXT, null, null, null, null, null);
            $table->add_field('site', XMLDB_TYPE_CHAR, '255', null, XMLDB_NOTNULL, null, null);
            $table->add_field('author', XMLDB_TYPE_CHAR, '255', null, null, null, null);
            $table->add_field('moodleversion', XMLDB_TYPE_CHAR, '20', null, XMLDB_NOTNULL, null, null);
            $table->add_field('moodlerelease', XMLDB_TYPE_CHAR, '255', null, XMLDB_NOTNULL, null, null);
            $table->add_field('iscore', XMLDB_TYPE_INTEGER, '1', null, XMLDB_NOTNULL, null, '0');
            $table->add_field('timecreated', XMLDB_TYPE_INTEGER, '10', null, XMLDB_NOTNULL, null, '0');
            $table->add_field('timeimported', XMLDB_TYPE_INTEGER, '10', null, XMLDB_NOTNULL, null, '0');

            // Adding keys to table adminpresets.
            $table->add_key('primary', XMLDB_KEY_PRIMARY, ['id']);

            // Launch create table for adminpresets.
            $dbman->create_table($table);
        }

        $tooltable = new xmldb_table('tool_admin_presets_it');
        $table = new xmldb_table('adminpresets_it');
        if ($dbman->table_exists($tooltable)) {
            $dbman->rename_table($tooltable, 'adminpresets_it');
        } else if (!$dbman->table_exists($table)) {
            // Adding fields to table adminpresets_it.
            $table->add_field('id', XMLDB_TYPE_INTEGER, '10', null, XMLDB_NOTNULL, XMLDB_SEQUENCE, null);
            $table->add_field('adminpresetid', XMLDB_TYPE_INTEGER, '10', null, XMLDB_NOTNULL, null, null);
            $table->add_field('plugin', XMLDB_TYPE_CHAR, '100', null, null, null, null);
            $table->add_field('name', XMLDB_TYPE_CHAR, '100', null, XMLDB_NOTNULL, null, null);
            $table->add_field('value', XMLDB_TYPE_TEXT, null, null, null, null, null);

            // Adding keys to table adminpresets_it.
            $table->add_key('primary', XMLDB_KEY_PRIMARY, ['id']);

            // Adding indexes to table adminpresets_it.
            $table->add_index('adminpresetid', XMLDB_INDEX_NOTUNIQUE, ['adminpresetid']);

            // Launch create table for adminpresets_it.
            $dbman->create_table($table);
        }

        $tooltable = new xmldb_table('tool_admin_presets_it_a');
        $table = new xmldb_table('adminpresets_it_a');
        if ($dbman->table_exists($tooltable)) {
            $dbman->rename_table($tooltable, 'adminpresets_it_a');
        } else if (!$dbman->table_exists($table)) {
            // Adding fields to table adminpresets_it_a.
            $table->add_field('id', XMLDB_TYPE_INTEGER, '10', null, XMLDB_NOTNULL, XMLDB_SEQUENCE, null);
            $table->add_field('itemid', XMLDB_TYPE_INTEGER, '10', null, XMLDB_NOTNULL, null, null);
            $table->add_field('name', XMLDB_TYPE_CHAR, '100', null, XMLDB_NOTNULL, null, null);
            $table->add_field('value', XMLDB_TYPE_TEXT, null, null, null, null, null);

            // Adding keys to table adminpresets_it_a.
            $table->add_key('primary', XMLDB_KEY_PRIMARY, ['id']);

            // Adding indexes to table adminpresets_it_a.
            $table->add_index('itemid', XMLDB_INDEX_NOTUNIQUE, ['itemid']);

            // Launch create table for adminpresets_it_a.
            $dbman->create_table($table);
        }

        $tooltable = new xmldb_table('tool_admin_presets_app');
        $table = new xmldb_table('adminpresets_app');
        if ($dbman->table_exists($tooltable)) {
            $dbman->rename_table($tooltable, 'adminpresets_app');
        } else if (!$dbman->table_exists($table)) {
            // Adding fields to table adminpresets_app.
            $table->add_field('id', XMLDB_TYPE_INTEGER, '10', null, XMLDB_NOTNULL, XMLDB_SEQUENCE, null);
            $table->add_field('adminpresetid', XMLDB_TYPE_INTEGER, '10', null, XMLDB_NOTNULL, null, null);
            $table->add_field('userid', XMLDB_TYPE_INTEGER, '10', null, XMLDB_NOTNULL, null, null);
            $table->add_field('time', XMLDB_TYPE_INTEGER, '10', null, XMLDB_NOTNULL, null, null);

            // Adding keys to table adminpresets_app.
            $table->add_key('primary', XMLDB_KEY_PRIMARY, ['id']);

            // Adding indexes to table adminpresets_app.
            $table->add_index('adminpresetid', XMLDB_INDEX_NOTUNIQUE, ['adminpresetid']);

            // Launch create table for adminpresets_app.
            $dbman->create_table($table);
        }

        $tooltable = new xmldb_table('tool_admin_presets_app_it');
        $table = new xmldb_table('adminpresets_app_it');
        if ($dbman->table_exists($tooltable)) {
            $dbman->rename_table($tooltable, 'adminpresets_app_it');
        } else if (!$dbman->table_exists($table)) {
            // Adding fields to table adminpresets_app_it.
            $table->add_field('id', XMLDB_TYPE_INTEGER, '10', null, XMLDB_NOTNULL, XMLDB_SEQUENCE, null);
            $table->add_field('adminpresetapplyid', XMLDB_TYPE_INTEGER, '10', null, XMLDB_NOTNULL, null, null);
            $table->add_field('configlogid', XMLDB_TYPE_INTEGER, '10', null, XMLDB_NOTNULL, null, null);

            // Adding keys to table adminpresets_app_it.
            $table->add_key('primary', XMLDB_KEY_PRIMARY, ['id']);

            // Adding indexes to table adminpresets_app_it.
            $table->add_index('configlogid', XMLDB_INDEX_NOTUNIQUE, ['configlogid']);
            $table->add_index('adminpresetapplyid', XMLDB_INDEX_NOTUNIQUE, ['adminpresetapplyid']);

            // Launch create table for adminpresets_app_it.
            $dbman->create_table($table);
        }

        $tooltable = new xmldb_table('tool_admin_presets_app_it_a');
        $table = new xmldb_table('adminpresets_app_it_a');
        if ($dbman->table_exists($tooltable)) {
            $dbman->rename_table($tooltable, 'adminpresets_app_it_a');
        } else if (!$dbman->table_exists($table)) {
            // Adding fields to table adminpresets_app_it_a.
            $table->add_field('id', XMLDB_TYPE_INTEGER, '10', null, XMLDB_NOTNULL, XMLDB_SEQUENCE, null);
            $table->add_field('adminpresetapplyid', XMLDB_TYPE_INTEGER, '10', null, XMLDB_NOTNULL, null, null);
            $table->add_field('configlogid', XMLDB_TYPE_INTEGER, '10', null, XMLDB_NOTNULL, null, null);
            $table->add_field('itemname', XMLDB_TYPE_CHAR, '100', null, null, null, null);

            // Adding keys to table adminpresets_app_it_a.
            $table->add_key('primary', XMLDB_KEY_PRIMARY, ['id']);

            // Adding indexes to table adminpresets_app_it_a.
            $table->add_index('configlogid', XMLDB_INDEX_NOTUNIQUE, ['configlogid']);
            $table->add_index('adminpresetapplyid', XMLDB_INDEX_NOTUNIQUE, ['adminpresetapplyid']);

            // Launch create table for adminpresets_app_it_a.
            $dbman->create_table($table);
        }

        $tooltable = new xmldb_table('tool_admin_presets_plug');
        $table = new xmldb_table('adminpresets_plug');
        if ($dbman->table_exists($tooltable)) {
            $dbman->rename_table($tooltable, 'adminpresets_plug');
        } else if (!$dbman->table_exists($table)) {
            // Adding fields to table adminpresets_plug.
            $table->add_field('id', XMLDB_TYPE_INTEGER, '10', null, XMLDB_NOTNULL, XMLDB_SEQUENCE, null);
            $table->add_field('adminpresetid', XMLDB_TYPE_INTEGER, '10', null, XMLDB_NOTNULL, null, null);
            $table->add_field('plugin', XMLDB_TYPE_CHAR, '100', null, null, null, null);
            $table->add_field('name', XMLDB_TYPE_CHAR, '100', null, XMLDB_NOTNULL, null, null);
            $table->add_field('enabled', XMLDB_TYPE_INTEGER, '4', null, XMLDB_NOTNULL, null, '0');

            // Adding keys to table adminpresets_plug.
            $table->add_key('primary', XMLDB_KEY_PRIMARY, ['id']);

            // Adding indexes to table adminpresets_plug.
            $table->add_index('adminpresetid', XMLDB_INDEX_NOTUNIQUE, ['adminpresetid']);

            // Launch create table for adminpresets_plug.
            $dbman->create_table($table);
        }

        $tooltable = new xmldb_table('tool_admin_presets_app_plug');
        $table = new xmldb_table('adminpresets_app_plug');
        if ($dbman->table_exists($tooltable)) {
            $dbman->rename_table($tooltable, 'adminpresets_app_plug');
        } else if (!$dbman->table_exists($table)) {
            // Adding fields to table adminpresets_app_plug.
            $table->add_field('id', XMLDB_TYPE_INTEGER, '10', null, XMLDB_NOTNULL, XMLDB_SEQUENCE, null);
            $table->add_field('adminpresetapplyid', XMLDB_TYPE_INTEGER, '10', null, XMLDB_NOTNULL, null, null);
            $table->add_field('plugin', XMLDB_TYPE_CHAR, '100', null, null, null, null);
            $table->add_field('name', XMLDB_TYPE_CHAR, '100', null, XMLDB_NOTNULL, null, null);
            $table->add_field('value', XMLDB_TYPE_INTEGER, '4', null, XMLDB_NOTNULL, null, '0');
            $table->add_field('oldvalue', XMLDB_TYPE_INTEGER, '4', null, XMLDB_NOTNULL, null, '0');

            // Adding keys to table adminpresets_app_plug.
            $table->add_key('primary', XMLDB_KEY_PRIMARY, ['id']);

            // Adding indexes to table adminpresets_app_plug.
            $table->add_index('adminpresetapplyid', XMLDB_INDEX_NOTUNIQUE, ['adminpresetapplyid']);

            // Launch create table for adminpresets_app_plug.
            if (!$dbman->table_exists($table)) {
                $dbman->create_table($table);
            }
        }

        if ($DB->count_records('adminpresets', ['iscore' => 1]) == 0) {
            // Create default core site admin presets.
            require_once($CFG->dirroot . '/admin/presets/classes/helper.php');
            \core_adminpresets\helper::create_default_presets();
        }

        // Main savepoint reached.
        upgrade_main_savepoint(true, 2021123000.01);
    }

    if ($oldversion < 2021123000.02) {
        // If exists, migrate sensiblesettings admin settings from tool_admin_preset to adminpresets.
        if (get_config('tool_admin_presets', 'sensiblesettings') !== false) {
            set_config('sensiblesettings', get_config('tool_admin_presets', 'sensiblesettings'), 'adminpresets');
            unset_config('sensiblesettings', 'tool_admin_presets');
        }

        // Main savepoint reached.
        upgrade_main_savepoint(true, 2021123000.02);
    }

    if ($oldversion < 2021123000.03) {
        // If exists, migrate lastpresetapplied setting from tool_admin_preset to adminpresets.
        if (get_config('tool_admin_presets', 'lastpresetapplied') !== false) {
            set_config('lastpresetapplied', get_config('tool_admin_presets', 'lastpresetapplied'), 'adminpresets');
            unset_config('lastpresetapplied', 'tool_admin_presets');
        }

        // Main savepoint reached.
        upgrade_main_savepoint(true, 2021123000.03);
    }

    if ($oldversion < 2022011100.01) {
        // The following blocks have been hidden by default, so they shouldn't be enabled in the Full core preset: Course/site
        // summary, RSS feeds, Self completion and Feedback.
        $params = ['name' => get_string('fullpreset', 'core_adminpresets')];
        $fullpreset = $DB->get_record_select('adminpresets', 'name = :name and iscore > 0', $params);

        if (!$fullpreset) {
            // Full admin preset might have been created using the English name.
            $name = get_string_manager()->get_string('fullpreset', 'core_adminpresets', null, 'en');
            $params['name'] = $name;
            $fullpreset = $DB->get_record_select('adminpresets', 'name = :name and iscore > 0', $params);
        }
        if (!$fullpreset) {
            // We tried, but we didn't find full by name. Let's find a core preset that sets 'usecomments' setting to 1.
            $sql = "SELECT preset.*
                      FROM {adminpresets} preset
                INNER JOIN {adminpresets_it} it ON preset.id = it.adminpresetid
                     WHERE it.name = :name AND it.value = :value AND preset.iscore > 0";
            $params = ['name' => 'usecomments', 'value' => '1'];
            $fullpreset = $DB->get_record_sql($sql, $params);
        }

        if ($fullpreset) {
            $blocknames = ['course_summary', 'feedback', 'rss_client', 'selfcompletion'];
            list($blocksinsql, $blocksinparams) = $DB->get_in_or_equal($blocknames);

            // Remove entries from the adminpresets_app_plug table (in case the preset has been applied).
            $appliedpresets = $DB->get_records('adminpresets_app', ['adminpresetid' => $fullpreset->id], '', 'id');
            if ($appliedpresets) {
                list($appsinsql, $appsinparams) = $DB->get_in_or_equal(array_keys($appliedpresets));
                $sql = "adminpresetapplyid $appsinsql AND plugin='block' AND name $blocksinsql";
                $params = array_merge($appsinparams, $blocksinparams);
                $DB->delete_records_select('adminpresets_app_plug', $sql, $params);
            }

            // Remove entries for these blocks from the adminpresets_plug table.
            $sql = "adminpresetid = ? AND plugin='block' AND name $blocksinsql";
            $params = array_merge([$fullpreset->id], $blocksinparams);
            $DB->delete_records_select('adminpresets_plug', $sql, $params);
        }

        // Main savepoint reached.
        upgrade_main_savepoint(true, 2022011100.01);
    }

    if ($oldversion < 2022012100.02) {
        // Migrate default message output config.
        $preferences = get_config('message');

        $treatedprefs = [];

        foreach ($preferences as $preference => $value) {
            // Extract provider and preference name from the setting name.
            // Example name: airnotifier_provider_enrol_imsenterprise_imsenterprise_enrolment_permitted
            // Provider: airnotifier
            // Preference: enrol_imsenterprise_imsenterprise_enrolment_permitted.
            $providerparts = explode('_provider_', $preference);
            if (count($providerparts) <= 1) {
                continue;
            }

            $provider = $providerparts[0];
            $preference = $providerparts[1];

            // Extract and remove last part of the preference previously extracted: ie. permitted.
            $parts = explode('_', $preference);
            $key = array_pop($parts);

            if (in_array($key, ['permitted', 'loggedin', 'loggedoff'])) {
                if ($key == 'permitted') {
                    // We will use provider name instead of permitted.
                    $key = $provider;
                } else {
                    // Logged in and logged off values are a csv of the enabled providers.
                    $value = explode(',', $value);
                }

                // Join the rest of the parts: ie enrol_imsenterprise_imsenterprise_enrolment.
                $prefname = implode('_', $parts);

                if (!isset($treatedprefs[$prefname])) {
                    $treatedprefs[$prefname] = [];
                }

                // Save the value with the selected key.
                $treatedprefs[$prefname][$key] = $value;
            }
        }

        // Now take every preference previous treated and its values.
        foreach ($treatedprefs as $prefname => $values) {
            $enabled = []; // List of providers enabled for each preference.

            // Enable if one of those is enabled.
            $loggedin = isset($values['loggedin']) ? $values['loggedin'] : [];
            foreach ($loggedin as $provider) {
                $enabled[$provider] = 1;
            }
            $loggedoff = isset($values['loggedoff']) ? $values['loggedoff'] : [];
            foreach ($loggedoff as $provider) {
                $enabled[$provider] = 1;
            }

            // Do not treat those values again.
            unset($values['loggedin']);
            unset($values['loggedoff']);

            // Translate rest of values coming from permitted "key".
            foreach ($values as $provider => $value) {
                $locked = false;

                switch ($value) {
                    case 'forced':
                        // Provider is enabled by force.
                        $enabled[$provider] = 1;
                        $locked = true;
                        break;
                    case 'disallowed':
                        // Provider is disabled by force.
                        unset($enabled[$provider]);
                        $locked = true;
                        break;
                    default:
                        // Provider is not forced (permitted) or invalid values.
                }

                // Save locked.
                if ($locked) {
                    set_config($provider.'_provider_'.$prefname.'_locked', 1, 'message');
                } else {
                    set_config($provider.'_provider_'.$prefname.'_locked', 0, 'message');
                }
                // Remove old value.
                unset_config($provider.'_provider_'.$prefname.'_permitted', 'message');
            }

            // Save the new values.
            $value = implode(',', array_keys($enabled));
            set_config('message_provider_'.$prefname.'_enabled', $value, 'message');
            // Remove old values.
            unset_config('message_provider_'.$prefname.'_loggedin', 'message');
            unset_config('message_provider_'.$prefname.'_loggedoff', 'message');
        }

        // Migrate user preferences. ie merging message_provider_moodle_instantmessage_loggedoff with
        // message_provider_moodle_instantmessage_loggedin to message_provider_moodle_instantmessage_enabled.

        $allrecordsloggedoff = $DB->sql_like('name', ':loggedoff');
        $total = $DB->count_records_select(
            'user_preferences',
            $allrecordsloggedoff,
            ['loggedoff' => 'message_provider_%_loggedoff']
        );
        $i = 0;
        if ($total == 0) {
            $total = 1; // Avoid division by zero.
        }

        // Show a progress bar.
        $pbar = new progress_bar('upgradeusernotificationpreferences', 500, true);
        $pbar->update($i, $total, "Upgrading user notifications preferences - $i/$total.");

        // We're migrating provider per provider to reduce memory usage.
        $providers = $DB->get_records('message_providers', null, 'name');
        foreach ($providers as $provider) {
            // 60 minutes to migrate each provider.
            upgrade_set_timeout(3600);
            $componentproviderbase = 'message_provider_'.$provider->component.'_'.$provider->name;

            $loggedinname = $componentproviderbase.'_loggedin';
            $loggedoffname = $componentproviderbase.'_loggedoff';

            // Change loggedin to enabled.
            $enabledname = $componentproviderbase.'_enabled';
            $DB->set_field('user_preferences', 'name', $enabledname, ['name' => $loggedinname]);

            $selectparams = [
                'enabled' => $enabledname,
                'loggedoff' => $loggedoffname,
            ];
            $sql = 'SELECT m1.id loggedoffid, m1.value as loggedoff, m2.value as enabled, m2.id as enabledid
                FROM
                    (SELECT id, userid, value FROM {user_preferences} WHERE name = :loggedoff) m1
                LEFT JOIN
                    (SELECT id, userid, value FROM {user_preferences} WHERE name = :enabled) m2
                    ON m1.userid = m2.userid';

            while (($rs = $DB->get_recordset_sql($sql, $selectparams, 0, 1000)) && $rs->valid()) {
                // 10 minutes for every chunk.
                upgrade_set_timeout(600);

                $deleterecords = [];
                $changename = [];
                $changevalue = []; // Multidimensional array with possible values as key to reduce SQL queries.
                foreach ($rs as $record) {
                    if (empty($record->enabledid)) {
                        // Enabled does not exists, change the name.
                        $changename[] = $record->loggedoffid;
                    } else if ($record->enabledid != $record->loggedoff) {
                        // Exist and values differ (checked on SQL), update the enabled record.

                        if ($record->enabled != 'none' && !empty($record->enabled)) {
                            $enabledvalues = explode(',', $record->enabled);
                        } else {
                            $enabledvalues = [];
                        }

                        if ($record->loggedoff != 'none' && !empty($record->loggedoff)) {
                            $loggedoffvalues = explode(',', $record->loggedoff);
                        } else {
                            $loggedoffvalues = [];
                        }

                        $values = array_unique(array_merge($enabledvalues, $loggedoffvalues));
                        sort($values);

                        $newvalue = empty($values) ? 'none' : implode(',', $values);
                        if (!isset($changevalue[$newvalue])) {
                            $changevalue[$newvalue] = [];
                        }
                        $changevalue[$newvalue][] = $record->enabledid;

                        $deleterecords[] = $record->loggedoffid;
                    } else {
                        // They are the same, just delete loggedoff one.
                        $deleterecords[] = $record->loggedoffid;
                    }
                    $i++;
                }
                $rs->close();

                // Commit the changes.
                if (!empty($changename)) {
                    $changenameparams = [
                        'name' => $loggedoffname,
                    ];
                    $changenameselect = 'name = :name AND id IN (' . implode(',', $changename) . ')';
                    $DB->set_field_select('user_preferences', 'name', $enabledname, $changenameselect, $changenameparams);
                }

                if (!empty($changevalue)) {
                    $changevalueparams = [
                        'name' => $enabledname,
                    ];
                    foreach ($changevalue as $value => $ids) {
                        $changevalueselect = 'name = :name AND id IN (' . implode(',', $ids) . ')';
                        $DB->set_field_select('user_preferences', 'value', $value, $changevalueselect, $changevalueparams);
                    }
                }

                if (!empty($deleterecords)) {
                    $deleteparams = [
                        'name' => $loggedoffname,
                    ];
                    $deleteselect = 'name = :name AND id IN (' . implode(',', $deleterecords) . ')';
                    $DB->delete_records_select('user_preferences', $deleteselect, $deleteparams);
                }

                // Update progress.
                $pbar->update($i, $total, "Upgrading user notifications preferences - $i/$total.");
            }
            $rs->close();

            // Delete the rest of loggedoff values (that are equal than enabled).
            $deleteparams = [
                'name' => $loggedoffname,
            ];
            $deleteselect = 'name = :name';
            $i += $DB->count_records_select('user_preferences', $deleteselect, $deleteparams);
            $DB->delete_records_select('user_preferences', $deleteselect, $deleteparams);

            // Update progress.
            $pbar->update($i, $total, "Upgrading user notifications preferences - $i/$total.");
        }

        core_plugin_manager::reset_caches();

        // Delete the orphan records.
        $allrecordsparams = ['loggedin' => 'message_provider_%_loggedin', 'loggedoff' => 'message_provider_%_loggedoff'];
        $allrecordsloggedin = $DB->sql_like('name', ':loggedin');
        $allrecordsloggedinoffsql = "$allrecordsloggedin OR $allrecordsloggedoff";
        $DB->delete_records_select('user_preferences', $allrecordsloggedinoffsql, $allrecordsparams);

        // Update progress.
        $pbar->update($total, $total, "Upgrading user notifications preferences - $total/$total.");

        upgrade_main_savepoint(true, 2022012100.02);
    }

    // Introduce question versioning to core.
    // First, create the new tables.
    if ($oldversion < 2022020200.01) {
        // Define table question_bank_entries to be created.
        $table = new xmldb_table('question_bank_entries');

        // Adding fields to table question_bank_entries.
        $table->add_field('id', XMLDB_TYPE_INTEGER, '10', null, XMLDB_NOTNULL, XMLDB_SEQUENCE, null);
        $table->add_field('questioncategoryid', XMLDB_TYPE_INTEGER, '10', null, XMLDB_NOTNULL, null, 0);
        $table->add_field('idnumber', XMLDB_TYPE_CHAR, '100', null, null, null, null);
        $table->add_field('ownerid', XMLDB_TYPE_INTEGER, '10', null, null, null, null);

        // Adding keys to table question_bank_entries.
        $table->add_key('primary', XMLDB_KEY_PRIMARY, ['id']);
        $table->add_key('questioncategoryid', XMLDB_KEY_FOREIGN, ['questioncategoryid'], 'question_categories', ['id']);
        $table->add_key('ownerid', XMLDB_KEY_FOREIGN, ['ownerid'], 'user', ['id']);

        // Conditionally launch create table for question_bank_entries.
        if (!$dbman->table_exists($table)) {
            $dbman->create_table($table);
        }

        // Create category id and id number index.
        $index = new xmldb_index('categoryidnumber', XMLDB_INDEX_UNIQUE, ['questioncategoryid', 'idnumber']);

        // Conditionally launch add index categoryidnumber.
        if (!$dbman->index_exists($table, $index)) {
            $dbman->add_index($table, $index);
        }

        // Define table question_versions to be created.
        $table = new xmldb_table('question_versions');

        // Adding fields to table question_versions.
        $table->add_field('id', XMLDB_TYPE_INTEGER, '10', null, XMLDB_NOTNULL, XMLDB_SEQUENCE, null);
        $table->add_field('questionbankentryid', XMLDB_TYPE_INTEGER, '10', null, XMLDB_NOTNULL, null, 0);
        $table->add_field('version', XMLDB_TYPE_INTEGER, '10', null, XMLDB_NOTNULL, null, 1);
        $table->add_field('questionid', XMLDB_TYPE_INTEGER, '10', null, XMLDB_NOTNULL, null, 0);
        $table->add_field('status', XMLDB_TYPE_CHAR, '10', null, XMLDB_NOTNULL, null, 'ready');

        // Adding keys to table question_versions.
        $table->add_key('primary', XMLDB_KEY_PRIMARY, ['id']);
        $table->add_key('questionbankentryid', XMLDB_KEY_FOREIGN, ['questionbankentryid'], 'question_bank_entries', ['id']);
        $table->add_key('questionid', XMLDB_KEY_FOREIGN, ['questionid'], 'question', ['id']);

        // Conditionally launch create table for question_versions.
        if (!$dbman->table_exists($table)) {
            $dbman->create_table($table);
        }

        // Define table question_references to be created.
        $table = new xmldb_table('question_references');

        // Adding fields to table question_references.
        $table->add_field('id', XMLDB_TYPE_INTEGER, '10', null, XMLDB_NOTNULL, XMLDB_SEQUENCE, null);
        $table->add_field('usingcontextid', XMLDB_TYPE_INTEGER, '10', null, XMLDB_NOTNULL, null, 0);
        $table->add_field('component', XMLDB_TYPE_CHAR, '100', null, null, null, null);
        $table->add_field('questionarea', XMLDB_TYPE_CHAR, '50', null, null, null, null);
        $table->add_field('itemid', XMLDB_TYPE_INTEGER, '10', null, null, null, null);
        $table->add_field('questionbankentryid', XMLDB_TYPE_INTEGER, '10', null, XMLDB_NOTNULL, null, 0);
        $table->add_field('version', XMLDB_TYPE_INTEGER, '10', null, null, null, null);

        // Adding keys to table question_references.
        $table->add_key('primary', XMLDB_KEY_PRIMARY, ['id']);
        $table->add_key('usingcontextid', XMLDB_KEY_FOREIGN, ['usingcontextid'], 'context', ['id']);
        $table->add_key('questionbankentryid', XMLDB_KEY_FOREIGN, ['questionbankentryid'], 'question_bank_entries', ['id']);

        // Conditionally launch create table for question_references.
        if (!$dbman->table_exists($table)) {
            $dbman->create_table($table);
        }

        // Define table question_set_references to be created.
        $table = new xmldb_table('question_set_references');

        // Adding fields to table question_set_references.
        $table->add_field('id', XMLDB_TYPE_INTEGER, '10', null, XMLDB_NOTNULL, XMLDB_SEQUENCE, null);
        $table->add_field('usingcontextid', XMLDB_TYPE_INTEGER, '10', null, XMLDB_NOTNULL, null, 0);
        $table->add_field('component', XMLDB_TYPE_CHAR, '100', null, null, null, null);
        $table->add_field('questionarea', XMLDB_TYPE_CHAR, '50', null, null, null, null);
        $table->add_field('itemid', XMLDB_TYPE_INTEGER, '10', null, null, null, null);
        $table->add_field('questionscontextid', XMLDB_TYPE_INTEGER, '10', null, XMLDB_NOTNULL, null, 0);
        $table->add_field('filtercondition', XMLDB_TYPE_TEXT, null, null, null, null, null);

        // Adding keys to table question_set_references.
        $table->add_key('primary', XMLDB_KEY_PRIMARY, ['id']);
        $table->add_key('usingcontextid', XMLDB_KEY_FOREIGN, ['usingcontextid'], 'context', ['id']);
        $table->add_key('questionscontextid', XMLDB_KEY_FOREIGN, ['questionscontextid'], 'context', ['id']);

        // Conditionally launch create table for question_set_references.
        if (!$dbman->table_exists($table)) {
            $dbman->create_table($table);
        }

        // Main savepoint reached.
        upgrade_main_savepoint(true, 2022020200.01);
    }

    if ($oldversion < 2022020200.02) {
        // Define a new temporary field in the question_bank_entries tables.
        // Creating temporary field questionid to populate the data in question version table.
        // This will make sure the appropriate question id is inserted the version table without making any complex joins.
        $table = new xmldb_table('question_bank_entries');
        $field = new xmldb_field('questionid', XMLDB_TYPE_INTEGER, '10', null, XMLDB_NOTNULL);
        if (!$dbman->field_exists($table, $field)) {
            $dbman->add_field($table, $field);
        }

        $transaction = $DB->start_delegated_transaction();
        upgrade_set_timeout(3600);
        // Create the data for the question_bank_entries table with, including the new temporary field.
        $sql = <<<EOF
            INSERT INTO {question_bank_entries}
                (questionid, questioncategoryid, idnumber, ownerid)
            SELECT id, category, idnumber, createdby
            FROM {question} q
            EOF;

        // Inserting question_bank_entries data.
        $DB->execute($sql);

        $transaction->allow_commit();

        // Main savepoint reached.
        upgrade_main_savepoint(true, 2022020200.02);
    }

    if ($oldversion < 2022020200.03) {
        $transaction = $DB->start_delegated_transaction();
        upgrade_set_timeout(3600);
        // Create the question_versions using that temporary field.
        $sql = <<<EOF
            INSERT INTO {question_versions}
                (questionbankentryid, questionid, status)
            SELECT
                qbe.id,
                q.id,
                CASE
                    WHEN q.hidden > 0 THEN 'hidden'
                    ELSE 'ready'
                END
            FROM {question_bank_entries} qbe
            INNER JOIN {question} q ON qbe.questionid = q.id
            EOF;

        // Inserting question_versions data.
        $DB->execute($sql);

        $transaction->allow_commit();

        // Dropping temporary field questionid.
        $table = new xmldb_table('question_bank_entries');
        $field = new xmldb_field('questionid', XMLDB_TYPE_INTEGER, '10', null, XMLDB_NOTNULL);
        if ($dbman->field_exists($table, $field)) {
            $dbman->drop_field($table, $field);
        }

        // Main savepoint reached.
        upgrade_main_savepoint(true, 2022020200.03);
    }

    if ($oldversion < 2022020200.04) {
        $transaction = $DB->start_delegated_transaction();
        upgrade_set_timeout(3600);
        // Create the base data for the random questions in the set_references table.
        // This covers most of the hard work in one go.
        $concat = $DB->sql_concat("'{\"questioncategoryid\":\"'", 'q.category', "'\",\"includingsubcategories\":\"'",
            'qs.includingsubcategories', "'\"}'");
        $sql = <<<EOF
            INSERT INTO {question_set_references}
            (usingcontextid, component, questionarea, itemid, questionscontextid, filtercondition)
            SELECT
                c.id,
                'mod_quiz',
                'slot',
                qs.id,
                qc.contextid,
                $concat
            FROM {question} q
            INNER JOIN {quiz_slots} qs on q.id = qs.questionid
            INNER JOIN {course_modules} cm ON cm.instance = qs.quizid AND cm.module = :quizmoduleid
            INNER JOIN {context} c ON cm.id = c.instanceid AND c.contextlevel = :contextmodule
            INNER JOIN {question_categories} qc ON qc.id = q.category
            WHERE q.qtype = :random
            EOF;

        // Inserting question_set_references data.
        $DB->execute($sql, [
            'quizmoduleid' => $DB->get_field('modules', 'id', ['name' => 'quiz']),
            'contextmodule' => CONTEXT_MODULE,
            'random' => 'random',
        ]);

        $transaction->allow_commit();

        // Main savepoint reached.
        upgrade_main_savepoint(true, 2022020200.04);
    }

    if ($oldversion < 2022020200.05) {
        $transaction = $DB->start_delegated_transaction();
        upgrade_set_timeout(3600);

        // Count all the slot tags to be migrated (for progress bar).
        $total = $DB->count_records('quiz_slot_tags');
        $pbar = new progress_bar('migratequestiontags', 1000, true);
        $i = 0;
        // Updating slot_tags for random question tags.
        // Now fetch any quiz slot tags and update those slot details into the question_set_references.
        $slottags = $DB->get_recordset('quiz_slot_tags', [], 'slotid ASC');

        $tagstrings = [];
        $lastslot = null;
        $runinsert = function (int $lastslot, array $tagstrings) use ($DB) {
            $conditiondata = $DB->get_field('question_set_references', 'filtercondition',
                ['itemid' => $lastslot, 'component' => 'mod_quiz', 'questionarea' => 'slot']);

            // It is possible to have leftover tags in the database, without a corresponding
            // slot, because of an old bugs (e.g. MDL-76193). Therefore, if the slot is not found,
            // we can safely discard these tags.
            if (!empty($conditiondata)) {
                $condition = json_decode($conditiondata);
                $condition->tags = $tagstrings;
                $DB->set_field('question_set_references', 'filtercondition', json_encode($condition),
                        ['itemid' => $lastslot, 'component' => 'mod_quiz', 'questionarea' => 'slot']);
            }
        };

        foreach ($slottags as $tag) {
            upgrade_set_timeout(3600);
            if ($lastslot && $tag->slotid != $lastslot) {
                if (!empty($tagstrings)) {
                    // Insert the data.
                    $runinsert($lastslot, $tagstrings);
                }
                // Prepare for the next slot id.
                $tagstrings = [];
            }

            $lastslot = $tag->slotid;
            $tagstrings[] = "{$tag->tagid},{$tag->tagname}";
            // Update progress.
            $i++;
            $pbar->update($i, $total, "Migrating question tags - $i/$total.");
        }
        if ($tagstrings) {
            $runinsert($lastslot, $tagstrings);
        }
        $slottags->close();

        $transaction->allow_commit();
        // Main savepoint reached.
        upgrade_main_savepoint(true, 2022020200.05);
    }

    if ($oldversion < 2022020200.06) {
        $transaction = $DB->start_delegated_transaction();
        upgrade_set_timeout(3600);
        // Create question_references record for each question.
        // Except if qtype is random. That case is handled by question_set_reference.
        $sql = "INSERT INTO {question_references}
                        (usingcontextid, component, questionarea, itemid, questionbankentryid)
                 SELECT c.id, 'mod_quiz', 'slot', qs.id, qv.questionbankentryid
                   FROM {question} q
                   JOIN {question_versions} qv ON q.id = qv.questionid
                   JOIN {quiz_slots} qs ON q.id = qs.questionid
                   JOIN {modules} m ON m.name = 'quiz'
                   JOIN {course_modules} cm ON cm.module = m.id AND cm.instance = qs.quizid
                   JOIN {context} c ON c.instanceid = cm.id AND c.contextlevel = " . CONTEXT_MODULE . "
                  WHERE q.qtype <> 'random'";

        // Inserting question_references data.
        $DB->execute($sql);

        $transaction->allow_commit();
        // Main savepoint reached.
        upgrade_main_savepoint(true, 2022020200.06);
    }

    // Finally, drop fields from question table.
    if ($oldversion < 2022020200.07) {
        // Define fields to be dropped from questions.
        $table = new xmldb_table('question');

        $field = new xmldb_field('version');
        // Conditionally launch drop field version.
        if ($dbman->field_exists($table, $field)) {
            $dbman->drop_field($table, $field);
        }

        $field = new xmldb_field('hidden');
        // Conditionally launch drop field hidden.
        if ($dbman->field_exists($table, $field)) {
            $dbman->drop_field($table, $field);
        }

        // Define index categoryidnumber (not unique) to be dropped form question.
        $index = new xmldb_index('categoryidnumber', XMLDB_INDEX_UNIQUE, ['category', 'idnumber']);

        // Conditionally launch drop index categoryidnumber.
        if ($dbman->index_exists($table, $index)) {
            $dbman->drop_index($table, $index);
        }

        // Define key category (foreign) to be dropped form questions.
        $key = new xmldb_key('category', XMLDB_KEY_FOREIGN, ['category'], 'question_categories', ['id']);

        // Launch drop key category.
        $dbman->drop_key($table, $key);

        $field = new xmldb_field('idnumber');
        // Conditionally launch drop field idnumber.
        if ($dbman->field_exists($table, $field)) {
            $dbman->drop_field($table, $field);
        }

        $field = new xmldb_field('category');
        // Conditionally launch drop field category.
        if ($dbman->field_exists($table, $field)) {
            $dbman->drop_field($table, $field);
        }

        // Main savepoint reached.
        upgrade_main_savepoint(true, 2022020200.07);
    }

    if ($oldversion < 2022021100.01) {
        $sql = "SELECT preset.*
                  FROM {adminpresets} preset
            INNER JOIN {adminpresets_it} it ON preset.id = it.adminpresetid
                 WHERE it.name = :name AND it.value = :value AND preset.iscore > 0";
        // Some settings and plugins have been added/removed to the Starter and Full preset. Add them to the core presets if
        // they haven't been included yet.
        $params = ['name' => get_string('starterpreset', 'core_adminpresets'), 'iscore' => 1];
        $starterpreset = $DB->get_record('adminpresets', $params);
        if (!$starterpreset) {
            // Starter admin preset might have been created using the English name.
            $name = get_string_manager()->get_string('starterpreset', 'core_adminpresets', null, 'en');
            $params['name'] = $name;
            $starterpreset = $DB->get_record('adminpresets', $params);
        }
        if (!$starterpreset) {
            // We tried, but we didn't find starter by name. Let's find a core preset that sets 'usecomments' setting to 0.
            $params = ['name' => 'usecomments', 'value' => '0'];
            $starterpreset = $DB->get_record_sql($sql, $params);
        }

        $params = ['name' => get_string('fullpreset', 'core_adminpresets')];
        $fullpreset = $DB->get_record_select('adminpresets', 'name = :name and iscore > 0', $params);
        if (!$fullpreset) {
            // Full admin preset might have been created using the English name.
            $name = get_string_manager()->get_string('fullpreset', 'core_adminpresets', null, 'en');
            $params['name'] = $name;
            $fullpreset = $DB->get_record_select('adminpresets', 'name = :name and iscore > 0', $params);
        }
        if (!$fullpreset) {
            // We tried, but we didn't find full by name. Let's find a core preset that sets 'usecomments' setting to 1.
            $params = ['name' => 'usecomments', 'value' => '1'];
            $fullpreset = $DB->get_record_sql($sql, $params);
        }

        $settings = [
            // Settings. Hide Guest login button for Starter preset (and back to show for Full).
            [
                'presetid' => $starterpreset->id,
                'plugin' => 'none',
                'name' => 'guestloginbutton',
                'value' => '0',
            ],
            [
                'presetid' => $fullpreset->id,
                'plugin' => 'none',
                'name' => 'guestloginbutton',
                'value' => '1',
            ],
            // Settings. Set Activity chooser tabs to "Starred, All, Recommended"(1) for Starter and back it to default(0) for Full.
            [
                'presetid' => $starterpreset->id,
                'plugin' => 'none',
                'name' => 'activitychoosertabmode',
                'value' => '1',
            ],
            [
                'presetid' => $fullpreset->id,
                'plugin' => 'none',
                'name' => 'activitychoosertabmode',
                'value' => '0',
            ],
        ];
        foreach ($settings as $notused => $setting) {
            $params = ['adminpresetid' => $setting['presetid'], 'plugin' => $setting['plugin'], 'name' => $setting['name']];
            if (!$DB->record_exists('adminpresets_it', $params)) {
                $record = new \stdClass();
                $record->adminpresetid = $setting['presetid'];
                $record->plugin = $setting['plugin'];
                $record->name = $setting['name'];
                $record->value = $setting['value'];
                $DB->insert_record('adminpresets_it', $record);
            }
        }

        $plugins = [
            // Plugins. Blocks. Disable/enable Online users, Recently accessed courses and Starred courses.
            [
                'presetid' => $starterpreset->id,
                'plugin' => 'block',
                'name' => 'online_users',
                'enabled' => '0',
            ],
            [
                'presetid' => $fullpreset->id,
                'plugin' => 'block',
                'name' => 'online_users',
                'enabled' => '1',
            ],
            [
                'presetid' => $starterpreset->id,
                'plugin' => 'block',
                'name' => 'recentlyaccessedcourses',
                'enabled' => '0',
            ],
            [
                'presetid' => $fullpreset->id,
                'plugin' => 'block',
                'name' => 'recentlyaccessedcourses',
                'enabled' => '1',
            ],
            [
                'presetid' => $starterpreset->id,
                'plugin' => 'block',
                'name' => 'starredcourses',
                'enabled' => '0',
            ],
            [
                'presetid' => $fullpreset->id,
                'plugin' => 'block',
                'name' => 'starredcourses',
                'enabled' => '1',
            ],
            // Plugins. Enrolments. Disable/enable Guest access.
            [
                'presetid' => $starterpreset->id,
                'plugin' => 'enrol',
                'name' => 'guest',
                'enabled' => '0',
            ],
            [
                'presetid' => $fullpreset->id,
                'plugin' => 'enrol',
                'name' => 'guest',
                'enabled' => '1',
            ],
        ];
        foreach ($plugins as $notused => $plugin) {
            $params = ['adminpresetid' => $plugin['presetid'], 'plugin' => $plugin['plugin'], 'name' => $plugin['name']];
            if (!$DB->record_exists('adminpresets_plug', $params)) {
                $record = new \stdClass();
                $record->adminpresetid = $plugin['presetid'];
                $record->plugin = $plugin['plugin'];
                $record->name = $plugin['name'];
                $record->enabled = $plugin['enabled'];
                $DB->insert_record('adminpresets_plug', $record);
            }
        }

        // Settings: Remove customusermenuitems setting from Starter and Full presets.
        $sql = "(adminpresetid = ? OR adminpresetid = ?) AND plugin = 'none' AND name = 'customusermenuitems'";
        $params = [$starterpreset->id, $fullpreset->id];
        $DB->delete_records_select('adminpresets_it', $sql, $params);

        // Plugins. Question types. Re-enable Description and Essay for Starter.
        $sql = "(adminpresetid = ? OR adminpresetid = ?) AND plugin = 'qtype' AND (name = 'description' OR name = 'essay')";
        $DB->delete_records_select('adminpresets_plug', $sql, $params);

        // Main savepoint reached.
        upgrade_main_savepoint(true, 2022021100.01);

    }

    if ($oldversion < 2022021100.02) {
        $table = new xmldb_table('task_scheduled');

        // Changing precision of field minute on table task_scheduled to (200).
        $field = new xmldb_field('minute', XMLDB_TYPE_CHAR, '200', null, XMLDB_NOTNULL, null, null, 'blocking');
        $dbman->change_field_precision($table, $field);
        // Changing precision of field hour on table task_scheduled to (70).
        $field = new xmldb_field('hour', XMLDB_TYPE_CHAR, '70', null, XMLDB_NOTNULL, null, null, 'minute');
        $dbman->change_field_precision($table, $field);
        // Changing precision of field day on table task_scheduled to (90).
        $field = new xmldb_field('day', XMLDB_TYPE_CHAR, '90', null, XMLDB_NOTNULL, null, null, 'hour');
        $dbman->change_field_precision($table, $field);
        // Changing precision of field month on table task_scheduled to (30).
        $field = new xmldb_field('month', XMLDB_TYPE_CHAR, '30', null, XMLDB_NOTNULL, null, null, 'day');
        $dbman->change_field_precision($table, $field);

        // Main savepoint reached.
        upgrade_main_savepoint(true, 2022021100.02);
    }

    if ($oldversion < 2022022600.01) {
        // Get all processor and existing preferences.
        $processors = $DB->get_records('message_processors');
        $providers = $DB->get_records('message_providers', null, '', 'id, name, component');
        $existingpreferences = get_config('message');

        foreach ($processors as $processor) {
            foreach ($providers as $provider) {
                // Setting default preference name.
                $componentproviderbase = $provider->component . '_' . $provider->name;
                $preferencename = $processor->name.'_provider_'.$componentproviderbase.'_locked';
                // If we do not have this setting yet, set it to 0.
                if (!isset($existingpreferences->{$preferencename})) {
                    set_config($preferencename, 0, 'message');
                }
            }
        }

        upgrade_main_savepoint(true, 2022022600.01);
    }

    if ($oldversion < 2022030100.00) {
        $sql = "SELECT preset.*
                  FROM {adminpresets} preset
            INNER JOIN {adminpresets_it} it ON preset.id = it.adminpresetid
                 WHERE it.name = :name AND it.value = :value AND preset.iscore > 0";

        $name = get_string('starterpreset', 'core_adminpresets');
        $params = ['name' => $name, 'iscore' => 1];
        $starterpreset = $DB->get_record('adminpresets', $params);
        if (!$starterpreset) {
            // Starter admin preset might have been created using the English name. Let's change it to current language.
            $englishname = get_string_manager()->get_string('starterpreset', 'core_adminpresets', null, 'en');
            $params['name'] = $englishname;
            $starterpreset = $DB->get_record('adminpresets', $params);
        }
        if (!$starterpreset) {
            // We tried, but we didn't find starter by name. Let's find a core preset that sets 'usecomments' setting to 0.
            $params = ['name' => 'usecomments', 'value' => '0'];
            $starterpreset = $DB->get_record_sql($sql, $params);
        }
        // The iscore field is already 1 for starterpreset, so we don't need to change it.
        // We only need to update the name and comment in case they are different to current language strings.
        if ($starterpreset && $starterpreset->name != $name) {
            $starterpreset->name = $name;
            $starterpreset->comments = get_string('starterpresetdescription', 'core_adminpresets');
            $DB->update_record('adminpresets', $starterpreset);
        }

        // Let's mark Full admin presets with current FULL_PRESETS value and change the name to current language.
        $name = get_string('fullpreset', 'core_adminpresets');
        $params = ['name' => $name];
        $fullpreset = $DB->get_record_select('adminpresets', 'name = :name and iscore > 0', $params);
        if (!$fullpreset) {
            // Full admin preset might have been created using the English name.
            $englishname = get_string_manager()->get_string('fullpreset', 'core_adminpresets', null, 'en');
            $params['name'] = $englishname;
            $fullpreset = $DB->get_record_select('adminpresets', 'name = :name and iscore > 0', $params);
        }
        if (!$fullpreset) {
            // We tried, but we didn't find full by name. Let's find a core preset that sets 'usecomments' setting to 1.
            $params = ['name' => 'usecomments', 'value' => '1'];
            $fullpreset = $DB->get_record_sql($sql, $params);
        }
        if ($fullpreset) {
            // We need to update iscore field value, whether the name is the same or not.
            $fullpreset->name = $name;
            $fullpreset->comments = get_string('fullpresetdescription', 'core_adminpresets');
            $fullpreset->iscore = 2;
            $DB->update_record('adminpresets', $fullpreset);

            // We are applying again changes made on 2022011100.01 upgrading step because of MDL-73953 bug.
            $blocknames = ['course_summary', 'feedback', 'rss_client', 'selfcompletion'];
            list($blocksinsql, $blocksinparams) = $DB->get_in_or_equal($blocknames);

            // Remove entries from the adminpresets_app_plug table (in case the preset has been applied).
            $appliedpresets = $DB->get_records('adminpresets_app', ['adminpresetid' => $fullpreset->id], '', 'id');
            if ($appliedpresets) {
                list($appsinsql, $appsinparams) = $DB->get_in_or_equal(array_keys($appliedpresets));
                $sql = "adminpresetapplyid $appsinsql AND plugin='block' AND name $blocksinsql";
                $params = array_merge($appsinparams, $blocksinparams);
                $DB->delete_records_select('adminpresets_app_plug', $sql, $params);
            }

            // Remove entries for these blocks from the adminpresets_plug table.
            $sql = "adminpresetid = ? AND plugin='block' AND name $blocksinsql";
            $params = array_merge([$fullpreset->id], $blocksinparams);
            $DB->delete_records_select('adminpresets_plug', $sql, $params);
        }

        // Main savepoint reached.
        upgrade_main_savepoint(true, 2022030100.00);
    }

    if ($oldversion < 2022031100.01) {
        $reportsusermenuitem = 'reports,core_reportbuilder|/reportbuilder/index.php';
        upgrade_add_item_to_usermenu($reportsusermenuitem);
        // Main savepoint reached.
        upgrade_main_savepoint(true, 2022031100.01);
    }

    if ($oldversion < 2022032200.01) {

        // Define index to be added to question_references.
        $table = new xmldb_table('question_references');
        $index = new xmldb_index('context-component-area-itemid', XMLDB_INDEX_UNIQUE,
            ['usingcontextid', 'component', 'questionarea', 'itemid']);

        // Conditionally launch add field id.
        if (!$dbman->index_exists($table, $index)) {
            $dbman->add_index($table, $index);
        }

        // Main savepoint reached.
        upgrade_main_savepoint(true, 2022032200.01);
    }

    if ($oldversion < 2022032200.02) {

        // Define index to be added to question_references.
        $table = new xmldb_table('question_set_references');
        $index = new xmldb_index('context-component-area-itemid', XMLDB_INDEX_UNIQUE,
            ['usingcontextid', 'component', 'questionarea', 'itemid']);

        // Conditionally launch add field id.
        if (!$dbman->index_exists($table, $index)) {
            $dbman->add_index($table, $index);
        }

        // Main savepoint reached.
        upgrade_main_savepoint(true, 2022032200.02);
    }

    if ($oldversion < 2022041200.01) {

        // The original default admin presets "sensible settings" (those that should be treated as sensitive).
        $originalsensiblesettings = 'recaptchapublickey@@none, recaptchaprivatekey@@none, googlemapkey3@@none, ' .
            'secretphrase@@url, cronremotepassword@@none, smtpuser@@none, smtppass@none, proxypassword@@none, ' .
            'quizpassword@@quiz, allowedip@@none, blockedip@@none, dbpass@@logstore_database, messageinbound_hostpass@@none, ' .
            'bind_pw@@auth_cas, pass@@auth_db, bind_pw@@auth_ldap, dbpass@@enrol_database, bind_pw@@enrol_ldap, ' .
            'server_password@@search_solr, ssl_keypassword@@search_solr, alternateserver_password@@search_solr, ' .
            'alternatessl_keypassword@@search_solr, test_password@@cachestore_redis, password@@mlbackend_python';

        // Check if the current config matches the original default, upgrade to new default if so.
        if (get_config('adminpresets', 'sensiblesettings') === $originalsensiblesettings) {
            $newsensiblesettings = "{$originalsensiblesettings}, badges_badgesalt@@none, calendar_exportsalt@@none";
            set_config('sensiblesettings', $newsensiblesettings, 'adminpresets');
        }

        // Main savepoint reached.
        upgrade_main_savepoint(true, 2022041200.01);
    }

    // Automatically generated Moodle v4.0.0 release upgrade line.
    // Put any upgrade step following this.

    if ($oldversion < 2022042900.01) {
        // Social custom fields could had been created linked to category id = 1. Let's check category 1 exists.
        if (!$DB->get_record('user_info_category', ['id' => 1])) {
            // Let's check if we have any custom field linked to category id = 1.
            $fields = $DB->get_records('user_info_field', ['categoryid' => 1]);
            if (!empty($fields)) {
                $categoryid = $DB->get_field_sql('SELECT min(id) from {user_info_category}');
                foreach ($fields as $field) {
                    $field->categoryid = $categoryid;
                    $DB->update_record('user_info_field', $field);
                }
            }
        }

        // Main savepoint reached.
        upgrade_main_savepoint(true, 2022042900.01);
    }

    if ($oldversion < 2022051000.00) {
        // Add index to the sid field in the external_tokens table.
        $table = new xmldb_table('external_tokens');
        $index = new xmldb_index('sid', XMLDB_INDEX_NOTUNIQUE, ['sid']);

        if (!$dbman->index_exists($table, $index)) {
            $dbman->add_index($table, $index);
        }

        upgrade_main_savepoint(true, 2022051000.00);
    }

    if ($oldversion < 2022052500.00) {
        // Start an adhoc task to fix the file timestamps of restored files.
        $task = new core\task\fix_file_timestamps_task();
        \core\task\manager::queue_adhoc_task($task);

        // Main savepoint reached.
        upgrade_main_savepoint(true, 2022052500.00);
    }

    if ($oldversion < 2022052700.01) {

        // Define index timestarted_idx (not unique) to be added to task_adhoc.
        $table = new xmldb_table('task_adhoc');
        $index = new xmldb_index('timestarted_idx', XMLDB_INDEX_NOTUNIQUE, ['timestarted']);

        // Conditionally launch add index timestarted_idx.
        if (!$dbman->index_exists($table, $index)) {
            $dbman->add_index($table, $index);
        }

        // Main savepoint reached.
        upgrade_main_savepoint(true, 2022052700.01);
    }

    if ($oldversion < 2022052700.02) {

        // Define index filename (not unique) to be added to files.
        $table = new xmldb_table('files');
        $index = new xmldb_index('filename', XMLDB_INDEX_NOTUNIQUE, ['filename']);

        // Conditionally launch add index filename.
        if (!$dbman->index_exists($table, $index)) {
            $dbman->add_index($table, $index);
        }

        // Main savepoint reached.
        upgrade_main_savepoint(true, 2022052700.02);
    }

    if ($oldversion < 2022060300.01) {

        // Changing precision of field hidden on table grade_categories to (10).
        $table = new xmldb_table('grade_categories');
        $field = new xmldb_field('hidden', XMLDB_TYPE_INTEGER, '10', null, XMLDB_NOTNULL, null, '0', 'timemodified');

        // Launch change of precision for field hidden.
        $dbman->change_field_precision($table, $field);

        // Changing precision of field hidden on table grade_categories_history to (10).
        $table = new xmldb_table('grade_categories_history');
        $field = new xmldb_field('hidden', XMLDB_TYPE_INTEGER, '10', null, XMLDB_NOTNULL, null, '0', 'aggregatesubcats');

        // Launch change of precision for field hidden.
        $dbman->change_field_precision($table, $field);

        // Main savepoint reached.
        upgrade_main_savepoint(true, 2022060300.01);
    }

    if ($oldversion < 2022061000.01) {
        // Iterate over custom user menu items configuration, removing pix icon references.
        $customusermenuitems = str_replace(["\r\n", "\r"], "\n", $CFG->customusermenuitems);

        $lines = preg_split('/\n/', $customusermenuitems, -1, PREG_SPLIT_NO_EMPTY);
        $lines = array_map(static function(string $line): string {
            // Previous format was "<langstring>|<url>[|<pixicon>]" - pix icon is no longer supported.
            $lineparts = explode('|', trim($line), 3);
            // Return first two parts of line.
            return implode('|', array_slice($lineparts, 0, 2));
        }, $lines);

        set_config('customusermenuitems', implode("\n", $lines));

        upgrade_main_savepoint(true, 2022061000.01);
    }

    if ($oldversion < 2022061500.00) {
        // Remove drawer-open-nav user preference for every user.
        $DB->delete_records('user_preferences', ['name' => 'drawer-open-nav']);

        // Main savepoint reached.
        upgrade_main_savepoint(true, 2022061500.00);

    }

    if ($oldversion < 2022072900.00) {
        // Call the helper function that updates the foreign keys and indexes in MDL-49795.
        upgrade_add_foreign_key_and_indexes();

        // Main savepoint reached.
        upgrade_main_savepoint(true, 2022072900.00);
    }

    if ($oldversion < 2022081200.01) {

        // Define field lang to be added to course_modules.
        $table = new xmldb_table('course_modules');
        $field = new xmldb_field('lang', XMLDB_TYPE_CHAR, '30', null, null, null, null, 'downloadcontent');

        // Conditionally launch add field lang.
        if (!$dbman->field_exists($table, $field)) {
            $dbman->add_field($table, $field);
        }

        // Main savepoint reached.
        upgrade_main_savepoint(true, 2022081200.01);
    }

    if ($oldversion < 2022091000.01) {
        $table = new xmldb_table('h5p');
        $indexpathnamehash = new xmldb_index('pathnamehash_idx', XMLDB_INDEX_NOTUNIQUE, ['pathnamehash']);

        if (!$dbman->index_exists($table, $indexpathnamehash)) {
            $dbman->add_index($table, $indexpathnamehash);
        }
        // Main savepoint reached.
        upgrade_main_savepoint(true, 2022091000.01);
    }

    if ($oldversion < 2022092200.01) {

        // Remove any orphaned tag instance records (pointing to non-existing context).
        $DB->delete_records_select('tag_instance', 'NOT EXISTS (
            SELECT ctx.id FROM {context} ctx WHERE ctx.id = {tag_instance}.contextid
        )');

        // Main savepoint reached.
        upgrade_main_savepoint(true, 2022092200.01);
    }

    if ($oldversion < 2022101400.01) {
        $table = new xmldb_table('competency_modulecomp');
        $field = new xmldb_field('overridegrade', XMLDB_TYPE_INTEGER, '1', null, XMLDB_NOTNULL, null, '0', 'ruleoutcome');

        if (!$dbman->field_exists($table, $field)) {
            $dbman->add_field($table, $field);
        }

        // Main savepoint reached.
        upgrade_main_savepoint(true, 2022101400.01);
    }

    if ($oldversion < 2022101400.03) {
        // Define table to store completion viewed.
        $table = new xmldb_table('course_modules_viewed');

        // Adding fields to table course_modules_viewed.
        $table->add_field('id', XMLDB_TYPE_INTEGER, '10', null, XMLDB_NOTNULL, XMLDB_SEQUENCE, null);
        $table->add_field('coursemoduleid', XMLDB_TYPE_INTEGER, '10', null, XMLDB_NOTNULL, null, null, 'id');
        $table->add_field('userid', XMLDB_TYPE_INTEGER, '10', null, XMLDB_NOTNULL, null, null, 'coursemoduleid');
        $table->add_field('timecreated', XMLDB_TYPE_INTEGER, '10', null, XMLDB_NOTNULL, null, null, 'userid');

        // Adding keys to table course_modules_viewed.
        $table->add_key('primary', XMLDB_KEY_PRIMARY, ['id']);

        // Adding indexes to table course_modules_viewed.
        $table->add_index('coursemoduleid', XMLDB_INDEX_NOTUNIQUE, ['coursemoduleid']);
        $table->add_index('userid-coursemoduleid', XMLDB_INDEX_UNIQUE, ['userid', 'coursemoduleid']);

        if (!$dbman->table_exists($table)) {
            $dbman->create_table($table);
        }

        // Main savepoint reached.
        upgrade_main_savepoint(true, 2022101400.03);
    }

    if ($oldversion < 2022101400.04) {
        // Add legacy data to the new table.
        $transaction = $DB->start_delegated_transaction();
        upgrade_set_timeout(3600);
        $sql = "INSERT INTO {course_modules_viewed}
                            (userid, coursemoduleid, timecreated)
                     SELECT userid, coursemoduleid, timemodified
                       FROM {course_modules_completion}
                      WHERE viewed = 1";
        $DB->execute($sql);
        $transaction->allow_commit();

        // Main savepoint reached.
        upgrade_main_savepoint(true, 2022101400.04);
    }

    if ($oldversion < 2022101400.05) {
        // Define field viewed to be dropped from course_modules_completion.
        $table = new xmldb_table('course_modules_completion');
        $field = new xmldb_field('viewed');

        // Conditionally launch drop field viewed.
        if ($dbman->field_exists($table, $field)) {
            $dbman->drop_field($table, $field);
        }

        // Main savepoint reached.
        upgrade_main_savepoint(true, 2022101400.05);
    }

    if ($oldversion < 2022102800.01) {
        // For sites with "contact site support" already available (4.0.x), maintain existing functionality.
        if ($oldversion >= 2022041900.00) {
            set_config('supportavailability', CONTACT_SUPPORT_ANYONE);
        } else {
            // Sites which did not previously have the "contact site support" feature default to it requiring authentication.
            set_config('supportavailability', CONTACT_SUPPORT_AUTHENTICATED);
        }

        // Main savepoint reached.
        upgrade_main_savepoint(true, 2022102800.01);
    }

    if ($oldversion < 2022110600.00) {
        // If webservice_xmlrpc isn't any longer installed, remove its configuration,
        // capabilities and presence in other settings.
        if (!file_exists($CFG->dirroot . '/webservice/xmlrpc/version.php')) {
            // No DB structures to delete in this plugin.

            // Remove capabilities.
            capabilities_cleanup('webservice_xmlrpc');

            // Remove own configuration.
            unset_all_config_for_plugin('webservice_xmlrpc');

            // Remove it from the enabled protocols if it was there.
            $protos = get_config('core', 'webserviceprotocols');
            $protoarr = explode(',', $protos);
            $protoarr = array_filter($protoarr, function($ele) {
                return trim($ele) !== 'xmlrpc';
            });
            $protos = implode(',', $protoarr);
            set_config('webserviceprotocols', $protos);
        }

        // Main savepoint reached.
        upgrade_main_savepoint(true, 2022110600.00);
    }

    // Automatically generated Moodle v4.1.0 release upgrade line.
    // Put any upgrade step following this.

    if ($oldversion < 2022120900.01) {

        // Remove any orphaned role assignment records (pointing to non-existing roles).
        $DB->delete_records_select('role_assignments', 'NOT EXISTS (
            SELECT r.id FROM {role} r WHERE r.id = {role_assignments}.roleid
        )');

        // Main savepoint reached.
        upgrade_main_savepoint(true, 2022120900.01);
    }

    if ($oldversion < 2022121600.01) {
        // Define index blocknameindex (not unique) to be added to block_instances.
        $table = new xmldb_table('block_instances');
        $index = new xmldb_index('blocknameindex', XMLDB_INDEX_NOTUNIQUE, ['blockname']);

        // Conditionally launch add index blocknameindex.
        if (!$dbman->index_exists($table, $index)) {
            $dbman->add_index($table, $index);
        }
        // Main savepoint reached.
        upgrade_main_savepoint(true, 2022121600.01);
    }

    if ($oldversion < 2023010300.00) {
        // The useexternalyui setting has been removed.
        unset_config('useexternalyui');

        // Main savepoint reached.
        upgrade_main_savepoint(true, 2023010300.00);
    }

    if ($oldversion < 2023020800.00) {
        // If cachestore_memcached is no longer present, remove it.
        if (!file_exists($CFG->dirroot . '/cache/stores/memcached/version.php')) {
            // Clean config.
            unset_all_config_for_plugin('cachestore_memcached');
        }

        // Main savepoint reached.
        upgrade_main_savepoint(true, 2023020800.00);
    }

    if ($oldversion < 2023021700.01) {
        // Define field pdfexportfont to be added to course.
        $table = new xmldb_table('course');
        $field = new xmldb_field('pdfexportfont', XMLDB_TYPE_CHAR, '50', null, false, false, null, 'showcompletionconditions');

        // Conditionally launch add field pdfexportfont.
        if (!$dbman->field_exists($table, $field)) {
            $dbman->add_field($table, $field);
        }

        // Main savepoint reached.
        upgrade_main_savepoint(true, 2023021700.01);
    }

    if ($oldversion < 2023022000.00) {
        // Remove grade_report_showquickfeedback, grade_report_enableajax, grade_report_showeyecons,
        // grade_report_showlocks, grade_report_showanalysisicon preferences for every user.
        $DB->delete_records('user_preferences', ['name' => 'grade_report_showquickfeedback']);
        $DB->delete_records('user_preferences', ['name' => 'grade_report_enableajax']);
        $DB->delete_records('user_preferences', ['name' => 'grade_report_showeyecons']);
        $DB->delete_records('user_preferences', ['name' => 'grade_report_showlocks']);
        $DB->delete_records('user_preferences', ['name' => 'grade_report_showanalysisicon']);

        // The grade_report_showquickfeedback, grade_report_enableajax, grade_report_showeyecons,
        // grade_report_showlocks, grade_report_showanalysisicon settings have been removed.
        unset_config('grade_report_showquickfeedback');
        unset_config('grade_report_enableajax');
        unset_config('grade_report_showeyecons');
        unset_config('grade_report_showlocks');
        unset_config('grade_report_showanalysisicon');

        // Main savepoint reached.
        upgrade_main_savepoint(true, 2023022000.00);
    }

    if ($oldversion < 2023030300.01) {
        $sql = "SELECT preset.*
                  FROM {adminpresets} preset
            INNER JOIN {adminpresets_it} it ON preset.id = it.adminpresetid
                 WHERE it.name = :name AND it.value = :value AND preset.iscore > 0";
        // Some settings and plugins have been added/removed to the Starter and Full preset. Add them to the core presets if
        // they haven't been included yet.
        $params = ['name' => get_string('starterpreset', 'core_adminpresets'), 'iscore' => 1];
        $starterpreset = $DB->get_record('adminpresets', $params);
        if (!$starterpreset) {
            // Starter admin preset might have been created using the English name.
            $name = get_string_manager()->get_string('starterpreset', 'core_adminpresets', null, 'en');
            $params['name'] = $name;
            $starterpreset = $DB->get_record('adminpresets', $params);
        }
        if (!$starterpreset) {
            // We tried, but we didn't find starter by name. Let's find a core preset that sets 'usecomments' setting to 0.
            $params = ['name' => 'usecomments', 'value' => '0'];
            $starterpreset = $DB->get_record_sql($sql, $params);
        }

        $params = ['name' => get_string('fullpreset', 'core_adminpresets')];
        $fullpreset = $DB->get_record_select('adminpresets', 'name = :name and iscore > 0', $params);
        if (!$fullpreset) {
            // Full admin preset might have been created using the English name.
            $name = get_string_manager()->get_string('fullpreset', 'core_adminpresets', null, 'en');
            $params['name'] = $name;
            $fullpreset = $DB->get_record_select('adminpresets', 'name = :name and iscore > 0', $params);
        }
        if (!$fullpreset) {
            // We tried, but we didn't find full by name. Let's find a core preset that sets 'usecomments' setting to 1.
            $params = ['name' => 'usecomments', 'value' => '1'];
            $fullpreset = $DB->get_record_sql($sql, $params);
        }

        $settings = [
            // Settings. Set Activity chooser tabs to "Starred, Recommended, All"(5) for Starter and back it to default(3) for Full.
            [
                'presetid' => $starterpreset->id,
                'plugin' => 'none',
                'name' => 'activitychoosertabmode',
                'value' => '4',
            ],
            [
                'presetid' => $fullpreset->id,
                'plugin' => 'none',
                'name' => 'activitychoosertabmode',
                'value' => '3',
            ],
        ];
        foreach ($settings as $notused => $setting) {
            $params = ['adminpresetid' => $setting['presetid'], 'plugin' => $setting['plugin'], 'name' => $setting['name']];
            if (!$record = $DB->get_record('adminpresets_it', $params)) {
                $record = new \stdClass();
                $record->adminpresetid = $setting['presetid'];
                $record->plugin = $setting['plugin'];
                $record->name = $setting['name'];
                $record->value = $setting['value'];
                $DB->insert_record('adminpresets_it', $record);
            } else {
                $record->value = $setting['value'];
                $DB->update_record('adminpresets_it', $record);
            }
        }

        // Main savepoint reached.
        upgrade_main_savepoint(true, 2023030300.01);
    }

    if ($oldversion < 2023030300.02) {
        // If cachestore_mongodb is no longer present, remove it.
        if (!file_exists($CFG->dirroot . '/cache/stores/mongodb/version.php')) {
            // Clean config.
            unset_all_config_for_plugin('cachestore_mongodb');
        }

        // Main savepoint reached.
        upgrade_main_savepoint(true, 2023030300.02);
    }

    if ($oldversion < 2023030300.03) {
        // If editor_tinymce is no longer present, remove it.
        if (!file_exists($CFG->dirroot . '/lib/editor/tinymce/version.php')) {
            // Clean config.
            uninstall_plugin('editor', 'tinymce');
            $DB->delete_records('user_preferences', [
                'name' => 'htmleditor',
                'value' => 'tinymce',
            ]);

            if ($editors = get_config('core', 'texteditors')) {
                $editors = array_flip(explode(',', $editors));
                unset($editors['tinymce']);
                set_config('texteditors', implode(',', array_flip($editors)));
            }
        }
        upgrade_main_savepoint(true, 2023030300.03);
    }

    if ($oldversion < 2023031000.02) {
        // If editor_tinymce is no longer present, remove it's sub-plugins too.
        if (!file_exists($CFG->dirroot . '/lib/editor/tinymce/version.php')) {
            $DB->delete_records_select(
                'config_plugins',
                $DB->sql_like('plugin', ':plugin'),
                ['plugin' => $DB->sql_like_escape('tinymce_') . '%']
            );
        }

        // Main savepoint reached.
        upgrade_main_savepoint(true, 2023031000.02);
    }

    if ($oldversion < 2023031400.01) {
        // Define field id to be added to groups.
        $table = new xmldb_table('groups');
        $field = new xmldb_field('visibility', XMLDB_TYPE_INTEGER, '1', null, XMLDB_NOTNULL, null, '0', 'picture');

        // Conditionally launch add field visibility.
        if (!$dbman->field_exists($table, $field)) {
            $dbman->add_field($table, $field);
        }

        // Define field participation to be added to groups.
        $field = new xmldb_field('participation', XMLDB_TYPE_INTEGER, '1', null, XMLDB_NOTNULL, null, '1', 'visibility');

        // Conditionally launch add field participation.
        if (!$dbman->field_exists($table, $field)) {
            $dbman->add_field($table, $field);
        }

        // Main savepoint reached.
        upgrade_main_savepoint(true, 2023031400.01);
    }

    if ($oldversion < 2023031400.02) {

        // Define table xapi_states to be created.
        $table = new xmldb_table('xapi_states');

        // Adding fields to table xapi_states.
        $table->add_field('id', XMLDB_TYPE_INTEGER, '10', null, XMLDB_NOTNULL, XMLDB_SEQUENCE, null);
        $table->add_field('component', XMLDB_TYPE_CHAR, '255', null, XMLDB_NOTNULL, null, null);
        $table->add_field('userid', XMLDB_TYPE_INTEGER, '10', null, null, null, null);
        $table->add_field('itemid', XMLDB_TYPE_INTEGER, '10', null, XMLDB_NOTNULL, null, null);
        $table->add_field('stateid', XMLDB_TYPE_CHAR, '255', null, XMLDB_NOTNULL, null, null);
        $table->add_field('statedata', XMLDB_TYPE_TEXT, null, null, null, null, null);
        $table->add_field('registration', XMLDB_TYPE_CHAR, '255', null, null, null, null);
        $table->add_field('timecreated', XMLDB_TYPE_INTEGER, '10', null, XMLDB_NOTNULL, null, null);
        $table->add_field('timemodified', XMLDB_TYPE_INTEGER, '10', null, null, null, null);

        // Adding keys to table xapi_states.
        $table->add_key('primary', XMLDB_KEY_PRIMARY, ['id']);

        // Adding indexes to table xapi_states.
        $table->add_index('component-itemid', XMLDB_INDEX_NOTUNIQUE, ['component', 'itemid']);
        $table->add_index('userid', XMLDB_INDEX_NOTUNIQUE, ['userid']);
        $table->add_index('timemodified', XMLDB_INDEX_NOTUNIQUE, ['timemodified']);

        // Conditionally launch create table for xapi_states.
        if (!$dbman->table_exists($table)) {
            $dbman->create_table($table);
        }

        if (!isset($CFG->xapicleanupperiod)) {
            set_config('xapicleanupperiod', WEEKSECS * 8);
        }

        // Main savepoint reached.
        upgrade_main_savepoint(true, 2023031400.02);
    }

    if ($oldversion < 2023040600.01) {
        // If logstore_legacy is no longer present, remove it.
        if (!file_exists($CFG->dirroot . '/admin/tool/log/store/legacy/version.php')) {
            uninstall_plugin('logstore', 'legacy');
        }

        // Main savepoint reached.
        upgrade_main_savepoint(true, 2023040600.01);
    }

    if ($oldversion < 2023041100.00) {
        // Add public key field to user_devices table.
        $table = new xmldb_table('user_devices');
        $field = new xmldb_field('publickey', XMLDB_TYPE_TEXT, null, null, null, null, null, 'uuid');

        if (!$dbman->field_exists($table, $field)) {
            $dbman->add_field($table, $field);
        }

        // Main savepoint reached.
        upgrade_main_savepoint(true, 2023041100.00);
    }

    if ($oldversion < 2023042000.00) {
        // If mod_assignment is no longer present, remove it.
        if (!file_exists($CFG->dirroot . '/mod/assignment/version.php')) {
            // Delete all mod_assignment grade_grades orphaned data.
            $DB->delete_records_select(
                'grade_grades', "itemid IN (SELECT id FROM {grade_items} WHERE itemtype = 'mod' AND itemmodule = 'assignment')"
            );

            // Delete all mod_assignment grade_grades_history orphaned data.
            $DB->delete_records('grade_grades_history', ['source' => 'mod/assignment']);

            // Delete all mod_assignment grade_items orphaned data.
            $DB->delete_records('grade_items', ['itemtype' => 'mod', 'itemmodule' => 'assignment']);

            // Delete all mod_assignment grade_items_history orphaned data.
            $DB->delete_records('grade_items_history', ['itemtype' => 'mod', 'itemmodule' => 'assignment']);

            // Delete core mod_assignment subplugins.
            uninstall_plugin('assignment', 'offline');
            uninstall_plugin('assignment', 'online');
            uninstall_plugin('assignment', 'upload');
            uninstall_plugin('assignment', 'uploadsingle');

            // Delete other mod_assignment subplugins.
            $pluginnamelike = $DB->sql_like('plugin', ':pluginname');
            $subplugins = $DB->get_fieldset_select('config_plugins', 'plugin', "$pluginnamelike AND name = :name", [
                'pluginname' => $DB->sql_like_escape('assignment_') . '%',
                'name' => 'version',
            ]);
            foreach ($subplugins as $subplugin) {
                [$plugin, $subpluginname] = explode('_', $subplugin, 2);
                uninstall_plugin($plugin, $subpluginname);
            }

            // Delete mod_assignment.
            uninstall_plugin('mod', 'assignment');
        }

        // Main savepoint reached.
        upgrade_main_savepoint(true, 2023042000.00);
    }

    // Automatically generated Moodle v4.2.0 release upgrade line.
    // Put any upgrade step following this.

    if ($oldversion < 2023051500.00) {
        // Define communication table.
        $table = new xmldb_table('communication');

        // Adding fields to table communication.
        $table->add_field('id', XMLDB_TYPE_INTEGER, '10', null, XMLDB_NOTNULL, XMLDB_SEQUENCE);
        $table->add_field('instanceid', XMLDB_TYPE_INTEGER, '10', null, XMLDB_NOTNULL, null, null, 'id');
        $table->add_field('component', XMLDB_TYPE_CHAR, '100', null, XMLDB_NOTNULL, null, null, 'instanceid');
        $table->add_field('instancetype', XMLDB_TYPE_CHAR, '100', null, XMLDB_NOTNULL, null, null, 'component');
        $table->add_field('provider', XMLDB_TYPE_CHAR, '100', null, XMLDB_NOTNULL, null, null, 'instancerype');
        $table->add_field('roomname', XMLDB_TYPE_CHAR, '255', null, null, null, null, 'provider');
        $table->add_field('avatarfilename', XMLDB_TYPE_CHAR, '100', null, null, null, null, 'roomname');
        $table->add_field('active', XMLDB_TYPE_INTEGER, '1', null, XMLDB_NOTNULL, null, 1, 'avatarfilename');

        // Add key.
        $table->add_key('primary', XMLDB_KEY_PRIMARY, ['id']);

        // Conditionally launch create table for communication.
        if (!$dbman->table_exists($table)) {
            $dbman->create_table($table);
        }

        // Define communication user table.
        $table = new xmldb_table('communication_user');

        // Adding fields to table communication.
        $table->add_field('id', XMLDB_TYPE_INTEGER, '10', null, XMLDB_NOTNULL, XMLDB_SEQUENCE);
        $table->add_field('commid', XMLDB_TYPE_INTEGER, '10', null, XMLDB_NOTNULL, null, null, 'id');
        $table->add_field('userid', XMLDB_TYPE_INTEGER, '10', null, XMLDB_NOTNULL, null, null, 'commid');
        $table->add_field('synced', XMLDB_TYPE_INTEGER, '1', null, XMLDB_NOTNULL, null, 0, 'userid');
        $table->add_field('deleted', XMLDB_TYPE_INTEGER, '1', null, XMLDB_NOTNULL, null, 0, 'synced');

        // Add keys.
        $table->add_key('primary', XMLDB_KEY_PRIMARY, ['id']);
        $table->add_key('commid', XMLDB_KEY_FOREIGN, ['commid'], 'communication', ['id']);
        $table->add_key('userid', XMLDB_KEY_FOREIGN, ['userid'], 'user', ['id']);

        // Conditionally launch create table for communication.
        if (!$dbman->table_exists($table)) {
            $dbman->create_table($table);
        }

        // Main savepoint reached.
        upgrade_main_savepoint(true, 2023051500.00);
    }

    if ($oldversion < 2023062200.00) {
        // Remove device specific fields for themes from config table.
        unset_config('thememobile');
        unset_config('themelegacy');
        unset_config('themetablet');

        upgrade_main_savepoint(true, 2023062200.00);
    }

    if ($oldversion < 2023062700.01) {
        // Define field name to be added to external_tokens.
        $table = new xmldb_table('external_tokens');
        $field = new xmldb_field('name', XMLDB_TYPE_CHAR, '255', null, null, null, null, 'lastaccess');
        // Conditionally launch add field name.
        if (!$dbman->field_exists($table, $field)) {
            $dbman->add_field($table, $field);
        }
        // Update the old external tokens.
        $sql = 'UPDATE {external_tokens}
                   SET name = ' . $DB->sql_concat(
                       // We only need the prefix, so leave the third param with an empty string.
                           "'" . get_string('tokennameprefix', 'webservice', '') . "'",
                           "id");
        $DB->execute($sql);
        // Main savepoint reached.
        upgrade_main_savepoint(true, 2023062700.01);
    }

    if ($oldversion < 2023062900.01) {

        // Define field avatarsynced to be added to communication.
        $table = new xmldb_table('communication');
        $field = new xmldb_field('avatarsynced', XMLDB_TYPE_INTEGER, '1', null, XMLDB_NOTNULL, null, 0, 'active');

        // Conditionally launch add field avatarsynced.
        if (!$dbman->field_exists($table, $field)) {
            $dbman->add_field($table, $field);
        }

        // Main savepoint reached.
        upgrade_main_savepoint(true, 2023062900.01);
    }

    if ($oldversion < 2023080100.00) {
        // Upgrade yaml mime type for existing yaml and yml files.
        $filetypes = [
            '%.yaml' => 'application/yaml',
            '%.yml' => 'application/yaml,'
        ];

        $select = $DB->sql_like('filename', '?', false);
        foreach ($filetypes as $extension => $mimetype) {
            $DB->set_field_select(
                'files',
                'mimetype',
                $mimetype,
                $select,
                [$extension]
            );
        }

        // Main savepoint reached.
        upgrade_main_savepoint(true, 2023080100.00);
    }

    if ($oldversion < 2023081500.00) {
        upgrade_core_licenses();
        upgrade_main_savepoint(true, 2023081500.00);
    }

    if ($oldversion < 2023081800.01) {
        // Remove enabledevicedetection and devicedetectregex from config table.
        unset_config('enabledevicedetection');
        unset_config('devicedetectregex');
        // Main savepoint reached.
        upgrade_main_savepoint(true, 2023081800.01);
    }

    if ($oldversion < 2023082200.01) {
        // Some MIME icons have been removed and replaced with existing icons. They need to be upgraded for custom MIME types.
        $replacedicons = [
            'avi' => 'video',
            'base' => 'database',
            'bmp' => 'image',
            'html' => 'markup',
            'jpeg' => 'image',
            'mov' => 'video',
            'mp3' => 'audio',
            'mpeg' => 'video',
            'png' => 'image',
            'quicktime' => 'video',
            'tiff' => 'image',
            'wav' => 'audio',
            'wmv' => 'video',
        ];

        $custom = [];
        if (!empty($CFG->customfiletypes)) {
            if (array_key_exists('customfiletypes', $CFG->config_php_settings)) {
                // It's set in config.php, so the MIME icons can't be upgraded automatically.
                echo("\nYou need to manually check customfiletypes in config.php because some MIME icons have been removed!\n");
            } else {
                // It's a JSON string in the config table.
                $custom = json_decode($CFG->customfiletypes);
            }
        }

        $changed = false;
        foreach ($custom as $customentry) {
            if (!empty($customentry->icon) && array_key_exists($customentry->icon, $replacedicons)) {
                $customentry->icon = $replacedicons[$customentry->icon];
                $changed = true;
            }
        }

        if ($changed) {
            // Save the new customfiletypes.
            set_config('customfiletypes', json_encode($custom));
        }

        // Main savepoint reached.
        upgrade_main_savepoint(true, 2023082200.01);
    }

    if ($oldversion < 2023082200.02) {
        // Some MIME icons have been removed. They need to be replaced to 'unknown' for custom MIME types.
        $removedicons = array_flip([
            'clip-353',
            'edit',
            'env',
            'explore',
            'folder-open',
            'help',
            'move',
            'parent',
        ]);

        $custom = [];
        if (!empty($CFG->customfiletypes)) {
            if (array_key_exists('customfiletypes', $CFG->config_php_settings)) {
                // It's set in config.php, so the MIME icons can't be upgraded automatically.
                echo("\nYou need to manually check customfiletypes in config.php because some MIME icons have been removed!\n");
            } else {
                // It's a JSON string in the config table.
                $custom = json_decode($CFG->customfiletypes);
            }
        }

        $changed = false;
        foreach ($custom as $customentry) {
            if (!empty($customentry->icon) && array_key_exists($customentry->icon, $removedicons)) {
                // The icon has been removed, so set it to unknown.
                $customentry->icon = 'unknown';
                $changed = true;
            }
        }

        if ($changed) {
            // Save the new customfiletypes.
            set_config('customfiletypes', json_encode($custom));
        }

        // Main savepoint reached.
        upgrade_main_savepoint(true, 2023082200.02);
    }

    if ($oldversion < 2023082200.04) {

        // Remove any non-unique filters/conditions.
        $duplicates = $DB->get_records_sql("
            SELECT MIN(id) AS id, reportid, uniqueidentifier, iscondition
              FROM {reportbuilder_filter}
          GROUP BY reportid, uniqueidentifier, iscondition
            HAVING COUNT(*) > 1");

        foreach ($duplicates as $duplicate) {
            $DB->delete_records_select(
                'reportbuilder_filter',
                'id <> :id AND reportid = :reportid AND uniqueidentifier = :uniqueidentifier AND iscondition = :iscondition',
                (array) $duplicate
            );
        }

        // Define index report-filter (unique) to be added to reportbuilder_filter.
        $table = new xmldb_table('reportbuilder_filter');
        $index = new xmldb_index('report-filter', XMLDB_INDEX_UNIQUE, ['reportid', 'uniqueidentifier', 'iscondition']);

        // Conditionally launch add index report-filter.
        if (!$dbman->index_exists($table, $index)) {
            $dbman->add_index($table, $index);
        }

        // Main savepoint reached.
        upgrade_main_savepoint(true, 2023082200.04);
    }

<<<<<<< HEAD
    if ($oldversion < 2023082600.02) {

        // Get all the ids of users who still have md5 hashed passwords.
        if ($DB->sql_regex_supported()) {
            // If the database supports regex, we can add an exact check for md5.
            $condition = 'password ' . $DB->sql_regex() . ' :pattern';
            $params = ['pattern'  => "^[a-fA-F0-9]{32}$"];
        } else {
            // Otherwise, we need to use a NOT LIKE condition and rule out bcrypt.
            $condition = $DB->sql_like('password', ':pattern', true, false, true);
            $params = ['pattern'  => '$2y$%'];
        }

        // Regardless of database regex support we check the hash length which should be enough.
        // But extra regex or like matching makes sure.
        $sql = "SELECT id FROM {user} WHERE LENGTH(password) = 32 AND $condition";
        $userids = $DB->get_fieldset_sql($sql, $params);

        // Update the password for each user with a new SHA-512 hash.
        // Users won't know this password, but they can reset it. This is a security measure,
        // in case the database is compromised or the hash has been leaked elsewhere.
        foreach ($userids as $userid) {
            $password = base64_encode(random_bytes(24)); // Generate a new password for the user.

            $user = new \stdClass();
            $user->id = $userid;
            $user->password = hash_internal_user_password($password);
            $DB->update_record('user', $user, true);
        }

        // Main savepoint reached.
        upgrade_main_savepoint(true, 2023082600.02);
=======
    if ($oldversion < 2023082600.01) {

        // The previous default configuration had a typo, check for its presence and correct if necessary.
        $sensiblesettings = get_config('adminpresets', 'sensiblesettings');
        if (strpos($sensiblesettings, 'smtppass@none') !== false) {
            $newsensiblesettings = str_replace('smtppass@none', 'smtppass@@none', $sensiblesettings);
            set_config('sensiblesettings', $newsensiblesettings, 'adminpresets');
        }

        // Main savepoint reached.
        upgrade_main_savepoint(true, 2023082600.01);
>>>>>>> b52132d0
    }

    return true;
}<|MERGE_RESOLUTION|>--- conflicted
+++ resolved
@@ -3501,7 +3501,6 @@
         upgrade_main_savepoint(true, 2023082200.04);
     }
 
-<<<<<<< HEAD
     if ($oldversion < 2023082600.02) {
 
         // Get all the ids of users who still have md5 hashed passwords.
@@ -3534,9 +3533,9 @@
 
         // Main savepoint reached.
         upgrade_main_savepoint(true, 2023082600.02);
-=======
-    if ($oldversion < 2023082600.01) {
-
+    }
+
+    if ($oldversion < 2023082600.03) {
         // The previous default configuration had a typo, check for its presence and correct if necessary.
         $sensiblesettings = get_config('adminpresets', 'sensiblesettings');
         if (strpos($sensiblesettings, 'smtppass@none') !== false) {
@@ -3545,8 +3544,7 @@
         }
 
         // Main savepoint reached.
-        upgrade_main_savepoint(true, 2023082600.01);
->>>>>>> b52132d0
+        upgrade_main_savepoint(true, 2023082600.03);
     }
 
     return true;
