--- conflicted
+++ resolved
@@ -7,13 +7,9 @@
   Background:
     Given I log in as "admin"
     And I navigate to "Plugins > Text editors > TinyMCE editor > General settings" in site administration
-<<<<<<< HEAD
-    And I click on "Enable No auto-link" "link"
-=======
     And I toggle the "Enable No auto-link" admin switch "on"
     When I open my profile in edit mode
     And I set the field "Description" to "<p>https://moodle.org</p>"
->>>>>>> c6e0b0f3
 
   @javascript
   Scenario: Add and remove auto-link prevention to URLs
