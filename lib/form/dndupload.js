// This file is part of Moodle - http://moodle.org/
//
// Moodle is free software: you can redistribute it and/or modify
// it under the terms of the GNU General Public License as published by
// the Free Software Foundation, either version 3 of the License, or
// (at your option) any later version.
//
// Moodle is distributed in the hope that it will be useful,
// but WITHOUT ANY WARRANTY; without even the implied warranty of
// MERCHANTABILITY or FITNESS FOR A PARTICULAR PURPOSE.  See the
// GNU General Public License for more details.
//
// You should have received a copy of the GNU General Public License
// along with Moodle.  If not, see <http://www.gnu.org/licenses/>.

/**
 * Javascript library for enableing a drag and drop upload interface
 *
 * @package    moodlecore
 * @subpackage form
 * @copyright  2011 Davo Smith
 * @license    http://www.gnu.org/copyleft/gpl.html GNU GPL v3 or later
 */

M.form_dndupload = {}

M.form_dndupload.init = function(Y, options) {
    var dnduploadhelper = {
        // YUI object.
        Y: null,
        // URL for upload requests
        url: M.cfg.wwwroot + '/repository/repository_ajax.php?action=upload',
        // options may include: itemid, acceptedtypes, maxfiles, maxbytes, clientid, repositoryid, author, contextid
        options: {},
        // itemid used for repository upload
        itemid: null,
        // accepted filetypes accepted by this form passed to repository
        acceptedtypes: [],
        // maximum size of files allowed in this form
        maxbytes: 0,
        // Maximum combined size of files allowed in this form. {@link FILE_AREA_MAX_BYTES_UNLIMITED}
        areamaxbytes: -1,
        // unqiue id of this form field used for html elements
        clientid: '',
        // upload repository id, used for upload
        repositoryid: 0,
        // container which holds the node which recieves drag events
        container: null,
        // filemanager element we are working with
        filemanager: null,
        // callback  to filepicker element to refesh when uploaded
        callback: null,
        // Nasty hack to distinguish between dragenter(first entry),
        // dragenter+dragleave(moving between child elements) and dragleave (leaving element)
        entercount: 0,
        pageentercount: 0,
        // Holds the progress bar elements for each file.
        progressbars: {},

        /**
         * Initalise the drag and drop upload interface
         * Note: one and only one of options.filemanager and options.formcallback must be defined
         *
         * @param Y the YUI object
         * @param object options {
         *            itemid: itemid used for repository upload in this form
         *            acceptdtypes: accepted filetypes by this form
         *            maxfiles: maximum number of files this form allows
         *            maxbytes: maximum size of files allowed in this form
         *            areamaxbytes: maximum combined size of files allowed in this form
         *            clientid: unqiue id of this form field used for html elements
         *            contextid: id of the current cotnext
         *            containerid: htmlid of container
         *            repositories: array of repository objects passed from filepicker
         *            filemanager: filemanager element we are working with
         *            formcallback: callback  to filepicker element to refesh when uploaded
         *          }
         */
        init: function(Y, options) {
            this.Y = Y;

            if (!this.browser_supported()) {
                Y.one('body').addClass('dndnotsupported');
                return; // Browser does not support the required functionality
            }

            // try and retrieve enabled upload repository
            this.repositoryid = this.get_upload_repositoryid(options.repositories);

            if (!this.repositoryid) {
                Y.one('body').addClass('dndnotsupported');
                return; // no upload repository is enabled to upload to
            }

            Y.one('body').addClass('dndsupported');

            this.options = options;
            this.acceptedtypes = options.acceptedtypes;
            this.clientid = options.clientid;
            this.maxbytes = options.maxbytes;
            this.areamaxbytes = options.areamaxbytes;
            this.itemid = options.itemid;
            this.author = options.author;
            this.container = this.Y.one('#'+options.containerid);

            if (options.filemanager) {
                // Needed to tell the filemanager to redraw when files uploaded
                // and to check how many files are already uploaded
                this.filemanager = options.filemanager;
            } else if (options.formcallback) {

                // Needed to tell the filepicker to update when a new
                // file is uploaded
                this.callback = options.formcallback;
            } else {
                if (M.cfg.developerdebug) {
                    alert('dndupload: Need to define either options.filemanager or options.formcallback');
                }
                return;
            }

            this.init_events();
            this.init_page_events();
        },

        /**
         * Check the browser has the required functionality
         * @return true if browser supports drag/drop upload
         */
        browser_supported: function() {

            if (typeof FileReader == 'undefined') {
                return false;
            }
            if (typeof FormData == 'undefined') {
                return false;
            }
            return true;
        },

        /**
         * Get upload repoistory from array of enabled repositories
         *
         * @param array repositories repository objects passed from filepicker
         * @param returns int id of upload repository or false if not found
         */
        get_upload_repositoryid: function(repositories) {
            for (var i in repositories) {
                if (repositories[i].type == "upload") {
                    return repositories[i].id;
                }
            }

            return false;
        },

        /**
         * Initialise drag events on node container, all events need
         * to be processed for drag and drop to work
         */
        init_events: function() {
            this.Y.on('dragenter', this.drag_enter, this.container, this);
            this.Y.on('dragleave', this.drag_leave, this.container, this);
            this.Y.on('dragover',  this.drag_over,  this.container, this);
            this.Y.on('drop',      this.drop,      this.container, this);
        },

        /**
         * Initialise whole-page events (to show / hide the 'drop files here'
         * message)
         */
        init_page_events: function() {
            this.Y.on('dragenter', this.drag_enter_page, 'body', this);
            this.Y.on('dragleave', this.drag_leave_page, 'body', this);
        },

        /**
         * Check if the filemanager / filepicker is disabled
         * @return bool - true if disabled
         */
        is_disabled: function() {
            return (this.container.ancestor('.fitem.disabled') != null);
        },

        /**
         * Show the 'drop files here' message when file(s) are dragged
         * onto the page
         */
        drag_enter_page: function(e) {
            if (this.is_disabled()) {
                return false;
            }
            if (!this.has_files(e)) {
                return false;
            }

            this.pageentercount++;
            if (this.pageentercount >= 2) {
                this.pageentercount = 2;
                return false;
            }

            this.show_drop_target();

            return false;
        },

        /**
         * Hide the 'drop files here' message when file(s) are dragged off
         * the page again
         */
        drag_leave_page: function(e) {
            this.pageentercount--;
            if (this.pageentercount == 1) {
                return false;
            }
            this.pageentercount = 0;

            this.hide_drop_target();

            return false;
        },

        /**
         * Check if the drag contents are valid and then call
         * preventdefault / stoppropagation to let the browser know
         * we will handle this drag/drop
         *
         * @param e event object
         * @return boolean true if a valid file drag event
         */
        check_drag: function(e) {
            if (this.is_disabled()) {
                return false;
            }
            if (!this.has_files(e)) {
                return false;
            }

            e.preventDefault();
            e.stopPropagation();

            return true;
        },

        /**
         * Handle a dragenter event, highlight the destination node
         * when a suitable drag event occurs
         */
        drag_enter: function(e) {
            if (!this.check_drag(e)) {
                return true;
            }

            this.entercount++;
            if (this.entercount >= 2) {
                this.entercount = 2; // Just moved over a child element - nothing to do
                return false;
            }

            // These lines are needed if the user has dragged something directly
            // from application onto the 'fileupload' box, without crossing another
            // part of the page first
            this.pageentercount = 2;
            this.show_drop_target();

            this.show_upload_ready();
            return false;
        },

        /**
         * Handle a dragleave event, Remove the highlight if dragged from
         * node
         */
        drag_leave: function(e) {
            if (!this.check_drag(e)) {
                return true;
            }

            this.entercount--;
            if (this.entercount == 1) {
                return false; // Just moved over a child element - nothing to do
            }

            this.entercount = 0;
            this.hide_upload_ready();
            return false;
        },

        /**
         * Handle a dragover event. Required to intercept to prevent the browser from
         * handling the drag and drop event as normal
         */
        drag_over: function(e) {
            if (!this.check_drag(e)) {
                return true;
            }

            return false;
        },

        /**
         * Handle a drop event.  Remove the highlight and then upload each
         * of the files (until we reach the file limit, or run out of files)
         */
        drop: function(e) {
            if (!this.check_drag(e, true)) {
                return true;
            }

            this.entercount = 0;
            this.pageentercount = 0;
            this.hide_upload_ready();
            this.hide_drop_target();

            var files = e._event.dataTransfer.files;
            if (this.filemanager) {
                var options = {
                    files: files,
                    options: this.options,
                    repositoryid: this.repositoryid,
                    currentfilecount: this.filemanager.filecount, // All files uploaded.
                    currentfiles: this.filemanager.options.list, // Only the current folder.
                    callback: Y.bind('update_filemanager', this),
                    callbackprogress: Y.bind('update_progress', this),
                    callbackcancel:Y.bind('hide_progress', this)
                };
                this.clear_progress();
                this.show_progress();
                var uploader = new dnduploader(options);
                uploader.start_upload();
            } else {
                if (files.length >= 1) {
                    options = {
                        files:[files[0]],
                        options: this.options,
                        repositoryid: this.repositoryid,
                        currentfilecount: 0,
                        currentfiles: [],
                        callback: Y.bind('update_filemanager', this),
                        callbackprogress: Y.bind('update_progress', this),
                        callbackcancel:Y.bind('hide_progress', this)
                    };
                    this.clear_progress();
                    this.show_progress();
                    uploader = new dnduploader(options);
                    uploader.start_upload();
                }
            }

            return false;
        },

        /**
         * Check to see if the drag event has any files in it
         *
         * @param e event object
         * @return boolean true if event has files
         */
        has_files: function(e) {
            // In some browsers, dataTransfer.types may be null for a
            // 'dragover' event, so ensure a valid Array is always
            // inspected.
            var types = e._event.dataTransfer.types || [];
            for (var i=0; i<types.length; i++) {
                if (types[i] == 'Files') {
                    return true;
                }
            }
            return false;
        },

        /**
         * Highlight the area where files could be dropped
         */
        show_drop_target: function() {
            this.container.addClass('dndupload-ready');
        },

        hide_drop_target: function() {
            this.container.removeClass('dndupload-ready');
        },

        /**
         * Highlight the destination node (ready to drop)
         */
        show_upload_ready: function() {
            this.container.addClass('dndupload-over');
        },

        /**
         * Remove highlight on destination node
         */
        hide_upload_ready: function() {
            this.container.removeClass('dndupload-over');
        },

        /**
         * Show the element showing the upload in progress
         */
        show_progress: function() {
            this.container.addClass('dndupload-inprogress');
        },

        /**
         * Hide the element showing upload in progress
         */
        hide_progress: function() {
            this.container.removeClass('dndupload-inprogress');
        },

        /**
         * Tell the attached filemanager element (if any) to refresh on file
         * upload
         */
        update_filemanager: function(params) {
            this.hide_progress();
            if (this.filemanager) {
                // update the filemanager that we've uploaded the files
                this.filemanager.filepicker_callback();
            } else if (this.callback) {
                this.callback(params);
            }
        },

        /**
         * Clear the current progress bars
         */
        clear_progress: function() {
            var filename;
            for (filename in this.progressbars) {
                if (this.progressbars.hasOwnProperty(filename)) {
                    this.progressbars[filename].progressouter.remove(true);
                    delete this.progressbars[filename];
                }
            }
        },

        /**
         * Show the current progress of the uploaded file
         */
        update_progress: function(filename, percent) {
            if (this.progressbars[filename] === undefined) {
                var dispfilename = filename;
                if (dispfilename.length > 50) {
                    dispfilename = dispfilename.substr(0, 49)+'&hellip;';
                }
                var progressouter = this.container.create('<div>' + dispfilename +
                    '<div class="progress">' +
                    '   <div class="progress-bar" role="progressbar" aria-valuenow="0" aria-valuemin="0" aria-valuemax="100">' +
                    '       <span class="sr-only"></span>' +
                    '   </div>' +
                    '</div></div>');
                var progressinner = progressouter.one('.progress-bar');
                var progressinnertext = progressinner.one('.sr-only');
                var progresscontainer = this.container.one('.dndupload-progressbars');
                progresscontainer.appendChild(progressouter);

                this.progressbars[filename] = {
                    progressouter: progressouter,
                    progressinner: progressinner,
                    progressinnertext: progressinnertext
                };
            }

            this.progressbars[filename].progressinner.setStyle('width', percent + '%');
            this.progressbars[filename].progressinner.setAttribute('aria-valuenow', percent);
            this.progressbars[filename].progressinnertext.setContent(percent + '% ' + M.util.get_string('complete', 'moodle'));
        }
    };

    var dnduploader = function(options) {
        dnduploader.superclass.constructor.apply(this, arguments);
    };

    Y.extend(dnduploader, Y.Base, {
        // The URL to send the upload data to.
        api: M.cfg.wwwroot+'/repository/repository_ajax.php',
        // Options passed into the filemanager/filepicker element.
        options: {},
        // The function to call when all uploads complete.
        callback: null,
        // The function to call as the upload progresses
        callbackprogress: null,
        // The function to call if the upload is cancelled
        callbackcancel: null,
        // The list of files dropped onto the element.
        files: null,
        // The ID of the 'upload' repository.
        repositoryid: 0,
        // Array of files already in the current folder (to check for name clashes).
        currentfiles: null,
        // Total number of files already uploaded (to check for exceeding limits).
        currentfilecount: 0,
        // Total size of the files present in the area.
        currentareasize: 0,
        // The list of files to upload.
        uploadqueue: [],
        // This list of files with name clashes.
        renamequeue: [],
        // Size of the current queue.
        queuesize: 0,
        // Set to true if the user has clicked on 'overwrite all'.
        overwriteall: false,
        // Set to true if the user has clicked on 'rename all'.
        renameall: false,
        // The file manager helper.
        filemanagerhelper: null,

        /**
         * Initialise the settings for the dnduploader
         * @param object params - includes:
         *                     options (copied from the filepicker / filemanager)
         *                     repositoryid - ID of the upload repository
         *                     callback - the function to call when uploads are complete
         *                     currentfiles - the list of files already in the current folder in the filemanager
         *                     currentfilecount - the total files already in the filemanager
         *                     files - the list of files to upload
         * @return void
         */
        initializer: function(params) {
            this.options = params.options;
            this.repositoryid = params.repositoryid;
            this.callback = params.callback;
            this.callbackprogress = params.callbackprogress;
            this.callbackcancel = params.callbackcancel;
            this.currentfiles = params.currentfiles;
            this.currentfilecount = params.currentfilecount;
            this.currentareasize = 0;
            this.filemanagerhelper = this.options.filemanager;

            // Retrieve the current size of the area.
            for (var i = 0; i < this.currentfiles.length; i++) {
                this.currentareasize += this.currentfiles[i].size;
            };

            if (!this.initialise_queue(params.files)) {
                if (this.callbackcancel) {
                    this.callbackcancel();
                }
            }

            // Trigger form upload start events.
            require(['core_form/events'], function(FormEvent) {
                FormEvent.notifyUploadStarted(this.filemanagerhelper.filemanager.get('id'));
            }.bind(this));
        },

        /**
         * Entry point for starting the upload process (starts by processing any
         * renames needed)
         */
        start_upload: function() {
            this.process_renames(); // Automatically calls 'do_upload' once renames complete.
        },

        /**
         * Display a message in a popup
         * @param string msg - the message to display
         * @param string type - 'error' or 'info'
         */
        print_msg: function(msg, type) {
            var header = M.util.get_string('error', 'moodle');
            if (type != 'error') {
                type = 'info'; // one of only two types excepted
                header = M.util.get_string('info', 'moodle');
            }
            if (!this.msg_dlg) {
                this.msg_dlg_node = Y.Node.create(M.core_filepicker.templates.message);
                this.msg_dlg_node.generateID();

                this.msg_dlg = new M.core.dialogue({
                    bodyContent: this.msg_dlg_node,
                    centered: true,
                    modal: true,
                    visible: false
                });
                this.msg_dlg.plug(Y.Plugin.Drag,{handles:['#'+this.msg_dlg_node.get('id')+' .yui3-widget-hd']});
                this.msg_dlg_node.one('.fp-msg-butok').on('click', function(e) {
                    e.preventDefault();
                    this.msg_dlg.hide();
                }, this);
            }

            this.msg_dlg.set('headerContent', header);
            this.msg_dlg_node.removeClass('fp-msg-info').removeClass('fp-msg-error').addClass('fp-msg-'+type)
            this.msg_dlg_node.one('.fp-msg-text').setContent(msg);
            this.msg_dlg.show();
        },

        /**
         * Check the size of each file and add to either the uploadqueue or, if there
         * is a name clash, the renamequeue
         * @param FileList files - the files to upload
         * @return void
         */
        initialise_queue: function(files) {
            this.uploadqueue = [];
            this.renamequeue = [];
            this.queuesize = 0;

            // Loop through the files and find any name clashes with existing files.
            var i;
            for (i=0; i<files.length; i++) {
                if (this.options.maxbytes > 0 && files[i].size > this.options.maxbytes) {
                    // Check filesize before attempting to upload.
                    var maxbytesdisplay = this.display_size(this.options.maxbytes);
                    this.print_msg(M.util.get_string('maxbytesfile', 'error', {
                            file: files[i].name,
                            size: maxbytesdisplay
                        }), 'error');
                    this.uploadqueue = []; // No uploads if one file is too big.
                    return;
                }

                if (this.has_name_clash(files[i].name)) {
                    this.renamequeue.push(files[i]);
                } else {
                    if (!this.add_to_upload_queue(files[i], files[i].name, false)) {
                        return false;
                    }
                }
                this.queuesize += files[i].size;
            }
            return true;
        },

        /**
         * Generate the display for file size
         * @param int size The size to convert to human readable form
         * @return string
         */
        display_size: function(size) {
            // This is snippet of code (with some changes) is from the display_size function in moodlelib.
            var gb = M.util.get_string('sizegb', 'moodle'),
                mb = M.util.get_string('sizemb', 'moodle'),
                kb = M.util.get_string('sizekb', 'moodle'),
                b  = M.util.get_string('sizeb', 'moodle');

            if (size >= 1073741824) {
                size = Math.round(size / 1073741824 * 10) / 10 + gb;
            } else if (size >= 1048576) {
                size = Math.round(size / 1048576 * 10) / 10 + mb;
            } else if (size >= 1024) {
                size = Math.round(size / 1024 * 10) / 10 + kb;
            } else {
                size = parseInt(size, 10) + ' ' + b;
            }

            return size;
        },

        /**
         * Add a single file to the uploadqueue, whilst checking the maxfiles limit
         * @param File file - the file to add
         * @param string filename - the name to give the file on upload
         * @param bool overwrite - true to overwrite the existing file
         * @return bool true if added successfully
         */
        add_to_upload_queue: function(file, filename, overwrite) {
            if (!overwrite) {
                this.currentfilecount++;
            }
            // The value for "unlimited files" is -1, so 0 should mean 0.
            if (this.options.maxfiles >= 0 && this.currentfilecount > this.options.maxfiles) {
                // Too many files - abort entire upload.
                this.uploadqueue = [];
                this.renamequeue = [];
                this.print_msg(M.util.get_string('maxfilesreached', 'moodle', this.options.maxfiles), 'error');
                return false;
            }
            // The new file will cause the area to reach its limit, we cancel the upload of all files.
            // -1 is the value defined by FILE_AREA_MAX_BYTES_UNLIMITED.
            if (this.options.areamaxbytes > -1) {
                var sizereached = this.currentareasize + this.queuesize + file.size;
                if (sizereached > this.options.areamaxbytes) {
                    this.uploadqueue = [];
                    this.renamequeue = [];
                    this.print_msg(M.util.get_string('maxareabytesreached', 'moodle'), 'error');
                    return false;
                }
            }
            this.uploadqueue.push({file:file, filename:filename, overwrite:overwrite});
            return true;
        },

        /**
         * Take the next file from the renamequeue and ask the user what to do with
         * it. Called recursively until the queue is empty, then calls do_upload.
         * @return void
         */
        process_renames: function() {
            if (this.renamequeue.length == 0) {
                // All rename processing complete - start the actual upload.
                this.do_upload();
                return;
            }
            var multiplefiles = (this.renamequeue.length > 1);

            // Get the next file from the rename queue.
            var file = this.renamequeue.shift();
            // Generate a non-conflicting name for it.
            var newname = this.generate_unique_name(file.name);

            // If the user has clicked on overwrite/rename ALL then process
            // this file, as appropriate, then process the rest of the queue.
            if (this.overwriteall) {
                this.add_to_upload_queue(file, file.name, true);
                this.process_renames();
                return;
            }
            if (this.renameall) {
                this.add_to_upload_queue(file, newname, false);
                this.process_renames();
                return;
            }

            // Ask the user what to do with this file.
            var self = this;

            var process_dlg_node;
            if (multiplefiles) {
                process_dlg_node = Y.Node.create(M.core_filepicker.templates.processexistingfilemultiple);
            } else {
                process_dlg_node = Y.Node.create(M.core_filepicker.templates.processexistingfile);
            }
            var node = process_dlg_node;
            node.generateID();
            var process_dlg = new M.core.dialogue({
                bodyContent: node,
                headerContent: M.util.get_string('fileexistsdialogheader', 'repository'),
                centered: true,
                modal: true,
                visible: false
            });
            process_dlg.plug(Y.Plugin.Drag,{handles:['#'+node.get('id')+' .yui3-widget-hd']});

            // Overwrite original.
            node.one('.fp-dlg-butoverwrite').on('click', function(e) {
                e.preventDefault();
                process_dlg.hide();
                self.add_to_upload_queue(file, file.name, true);
                self.process_renames();
            }, this);

            // Rename uploaded file.
            node.one('.fp-dlg-butrename').on('click', function(e) {
                e.preventDefault();
                process_dlg.hide();
                self.add_to_upload_queue(file, newname, false);
                self.process_renames();
            }, this);

            // Cancel all uploads.
            node.one('.fp-dlg-butcancel').on('click', function(e) {
                e.preventDefault();
                process_dlg.hide();
                if (self.callbackcancel) {
                    this.triggerUploadCompleted();
                    self.callbackcancel();
                }
            }, this);

            // When we are at the file limit, only allow 'overwrite', not rename.
            if (this.currentfilecount == this.options.maxfiles) {
                node.one('.fp-dlg-butrename').setStyle('display', 'none');
                if (multiplefiles) {
                    node.one('.fp-dlg-butrenameall').setStyle('display', 'none');
                }
            }

            // If there are more files still to go, offer the 'overwrite/rename all' options.
            if (multiplefiles) {
                // Overwrite all original files.
                node.one('.fp-dlg-butoverwriteall').on('click', function(e) {
                    e.preventDefault();
                    process_dlg.hide();
                    this.overwriteall = true;
                    self.add_to_upload_queue(file, file.name, true);
                    self.process_renames();
                }, this);

                // Rename all new files.
                node.one('.fp-dlg-butrenameall').on('click', function(e) {
                    e.preventDefault();
                    process_dlg.hide();
                    this.renameall = true;
                    self.add_to_upload_queue(file, newname, false);
                    self.process_renames();
                }, this);
            }
            node.one('.fp-dlg-text').setContent(M.util.get_string('fileexists', 'moodle', file.name));
            process_dlg_node.one('.fp-dlg-butrename').setContent(M.util.get_string('renameto', 'repository', newname));

            // Destroy the dialog once it has been hidden.
            process_dlg.after('visibleChange', function(e) {
                if (!process_dlg.get('visible')) {
                    if (self.callbackcancel) {
                        this.triggerUploadCompleted();
                        self.callbackcancel();
                    }
                    process_dlg.destroy(true);
                }
            }, this);

            process_dlg.show();
        },

        /**
         * Trigger upload completed event.
         */
         triggerUploadCompleted: function() {
            require(['core_form/events'], function(FormEvent) {
                FormEvent.triggerUploadCompleted(this.filemanagerhelper.filemanager.get('id'));
            }.bind(this));
         },

        /**
         * Checks if there is already a file with the given name in the current folder
         * or in the list of already uploading files
         * @param string filename - the name to test
         * @return bool true if the name already exists
         */
        has_name_clash: function(filename) {
            // Check against the already uploaded files
            var i;
            for (i=0; i<this.currentfiles.length; i++) {
                if (filename == this.currentfiles[i].filename) {
                    return true;
                }
            }
            // Check against the uploading files that have already been processed
            for (i=0; i<this.uploadqueue.length; i++) {
                if (filename == this.uploadqueue[i].filename) {
                    return true;
                }
            }
            return false;
        },

        /**
         * Gets a unique file name
         *
         * @param string filename
         * @return string the unique filename generated
         */
        generate_unique_name: function(filename) {
            // Loop through increating numbers until a unique name is found.
            while (this.has_name_clash(filename)) {
                filename = increment_filename(filename);
            }
            return filename;
        },

        /**
         * Upload the next file from the uploadqueue - called recursively after each
         * upload is complete, then handles the callback to the filemanager/filepicker
         * @param lastresult - the last result from the server
         */
        do_upload: function(lastresult) {
            if (this.uploadqueue.length > 0) {
                var filedetails = this.uploadqueue.shift();
                this.upload_file(filedetails.file, filedetails.filename, filedetails.overwrite);
            } else {
                this.uploadfinished(lastresult);
            }
        },

        /**
         * Run the callback to the filemanager/filepicker
         */
        uploadfinished: function(lastresult) {
            // Trigger form upload complete events.
<<<<<<< HEAD
            require(['core_form/events'], function(FormEvent) {
                FormEvent.notifyUploadCompleted(this.filemanagerhelper.filemanager.get('id'));
            }.bind(this));
=======
            this.triggerUploadCompleted();
>>>>>>> f81cdd42
            this.callback(lastresult);
        },

        /**
         * Upload a single file via an AJAX call to the 'upload' repository. Automatically
         * calls do_upload as each upload completes.
         * @param File file - the file to upload
         * @param string filename - the name to give the file
         * @param bool overwrite - true if the existing file should be overwritten
         */
        upload_file: function(file, filename, overwrite) {

            // This would be an ideal place to use the Y.io function
            // however, this does not support data encoded using the
            // FormData object, which is needed to transfer data from
            // the DataTransfer object into an XMLHTTPRequest
            // This can be converted when the YUI issue has been integrated:
            // http://yuilibrary.com/projects/yui3/ticket/2531274
            var xhr = new XMLHttpRequest();
            var self = this;

            // Update the progress bar
            xhr.upload.addEventListener('progress', function(e) {
                if (e.lengthComputable && self.callbackprogress) {
                    var percentage = Math.round((e.loaded * 100) / e.total);
                    self.callbackprogress(filename, percentage);
                }
            }, false);

            xhr.onreadystatechange = function() { // Process the server response
                if (xhr.readyState == 4) {
                    if (xhr.status == 200) {
                        var result = JSON.parse(xhr.responseText);
                        if (result) {
                            if (result.error) {
                                self.print_msg(result.error, 'error'); // TODO add filename?
                                self.uploadfinished();
                            } else {
                                // Only update the filepicker if there were no errors
                                if (result.event == 'fileexists') {
                                    // Do not worry about this, as we only care about the last
                                    // file uploaded, with the filepicker
                                    result.file = result.newfile.filename;
                                    result.url = result.newfile.url;
                                }
                                result.client_id = self.options.clientid;
                                if (self.callbackprogress) {
                                    self.callbackprogress(filename, 100);
                                }
                            }
                        }
                        self.do_upload(result); // continue uploading
                    } else {
                        self.print_msg(M.util.get_string('serverconnection', 'error'), 'error');
                        self.uploadfinished();
                    }
                }
            };

            // Prepare the data to send
            var formdata = new FormData();
            formdata.append('repo_upload_file', file); // The FormData class allows us to attach a file
            formdata.append('sesskey', M.cfg.sesskey);
            formdata.append('repo_id', this.repositoryid);
            formdata.append('itemid', this.options.itemid);
            if (this.options.author) {
                formdata.append('author', this.options.author);
            }
            if (this.options.filemanager) { // Filepickers do not have folders
                formdata.append('savepath', this.options.filemanager.currentpath);
            }
            formdata.append('title', filename);
            if (overwrite) {
                formdata.append('overwrite', 1);
            }
            if (this.options.contextid) {
                formdata.append('ctx_id', this.options.contextid);
            }

            // Accepted types can be either a string or an array, but an array is
            // expected in the processing script, so make sure we are sending an array
            if (this.options.acceptedtypes.constructor == Array) {
                for (var i=0; i<this.options.acceptedtypes.length; i++) {
                    formdata.append('accepted_types[]', this.options.acceptedtypes[i]);
                }
            } else {
                formdata.append('accepted_types[]', this.options.acceptedtypes);
            }

            // Send the file & required details.
            var uploadUrl = this.api;
            if (uploadUrl.indexOf('?') !== -1) {
                uploadUrl += '&action=upload';
            } else {
                uploadUrl += '?action=upload';
            }
            xhr.open("POST", uploadUrl, true);
            xhr.send(formdata);
            return true;
        }
    });

    dnduploadhelper.init(Y, options);
};<|MERGE_RESOLUTION|>--- conflicted
+++ resolved
@@ -871,13 +871,9 @@
          */
         uploadfinished: function(lastresult) {
             // Trigger form upload complete events.
-<<<<<<< HEAD
             require(['core_form/events'], function(FormEvent) {
                 FormEvent.notifyUploadCompleted(this.filemanagerhelper.filemanager.get('id'));
             }.bind(this));
-=======
-            this.triggerUploadCompleted();
->>>>>>> f81cdd42
             this.callback(lastresult);
         },
 
